// !$*UTF8*$!
{
	archiveVersion = 1;
	classes = {
	};
	objectVersion = 46;
	objects = {

/* Begin PBXBuildFile section */
		FA01BE1E1878E35B00640047 /* wrap_Texture.cpp in Sources */ = {isa = PBXBuildFile; fileRef = FA01BE1C1878E35B00640047 /* wrap_Texture.cpp */; };
		FA01BE1F1878E35B00640047 /* wrap_Texture.h in Headers */ = {isa = PBXBuildFile; fileRef = FA01BE1D1878E35B00640047 /* wrap_Texture.h */; };
		FA03546C1731F3A700284828 /* simplexnoise1234.cpp in Sources */ = {isa = PBXBuildFile; fileRef = FA03546A1731F3A700284828 /* simplexnoise1234.cpp */; };
		FA03546D1731F3A700284828 /* simplexnoise1234.h in Headers */ = {isa = PBXBuildFile; fileRef = FA03546B1731F3A700284828 /* simplexnoise1234.h */; };
		FA08F5B016C752F900F007B5 /* Source.cpp in Sources */ = {isa = PBXBuildFile; fileRef = 2FB732687B1669402408356D /* Source.cpp */; };
		FA08F5B116C752F900F007B5 /* wrap_Audio.cpp in Sources */ = {isa = PBXBuildFile; fileRef = 02CA1BE908D91B104EB9590F /* wrap_Audio.cpp */; };
		FA08F5B216C752F900F007B5 /* wrap_Source.cpp in Sources */ = {isa = PBXBuildFile; fileRef = 02662CBC29B954295A634A39 /* wrap_Source.cpp */; };
		FA08F5B316C752FC00F007B5 /* Audio.cpp in Sources */ = {isa = PBXBuildFile; fileRef = 1839744763625B5D64EC70AC /* Audio.cpp */; };
		FA08F5B416C7530100F007B5 /* Audio.cpp in Sources */ = {isa = PBXBuildFile; fileRef = 7CC5707C79175FA6427B3D62 /* Audio.cpp */; };
		FA08F5B516C7530100F007B5 /* Source.cpp in Sources */ = {isa = PBXBuildFile; fileRef = 1A304E384AF2119905C01504 /* Source.cpp */; };
		FA08F5B616C7530A00F007B5 /* Audio.cpp in Sources */ = {isa = PBXBuildFile; fileRef = 6CB1193233FA78EE646A17A1 /* Audio.cpp */; };
		FA08F5B716C7530A00F007B5 /* Pool.cpp in Sources */ = {isa = PBXBuildFile; fileRef = 601E6A56345412E87E1D396B /* Pool.cpp */; };
		FA08F5B816C7530A00F007B5 /* Source.cpp in Sources */ = {isa = PBXBuildFile; fileRef = 28024635525B077E08A73D9B /* Source.cpp */; };
		FA08F5B916C7532A00F007B5 /* b64.cpp in Sources */ = {isa = PBXBuildFile; fileRef = 5D383DA1468545C30E7B5805 /* b64.cpp */; };
		FA08F5BA16C7532A00F007B5 /* delay.cpp in Sources */ = {isa = PBXBuildFile; fileRef = 36437CE95936736320710513 /* delay.cpp */; };
		FA08F5BB16C7532A00F007B5 /* Exception.cpp in Sources */ = {isa = PBXBuildFile; fileRef = 3746164716797CF80D6B0CEE /* Exception.cpp */; };
		FA08F5BD16C7532A00F007B5 /* Matrix.cpp in Sources */ = {isa = PBXBuildFile; fileRef = 0CB6025618505B055A4E75DD /* Matrix.cpp */; };
		FA08F5BE16C7532A00F007B5 /* Memoizer.cpp in Sources */ = {isa = PBXBuildFile; fileRef = 40A0593B616A223A4CEF07C9 /* Memoizer.cpp */; };
		FA08F5BF16C7532A00F007B5 /* Module.cpp in Sources */ = {isa = PBXBuildFile; fileRef = 30E466F441EE727658716873 /* Module.cpp */; };
		FA08F5C016C7532A00F007B5 /* Object.cpp in Sources */ = {isa = PBXBuildFile; fileRef = 411B061C49172C971C622125 /* Object.cpp */; };
		FA08F5C116C7532A00F007B5 /* Reference.cpp in Sources */ = {isa = PBXBuildFile; fileRef = 35B31EBC4DDB6F994BCA46B6 /* Reference.cpp */; };
		FA08F5C216C7532A00F007B5 /* runtime.cpp in Sources */ = {isa = PBXBuildFile; fileRef = 45E761A0072E0EF92BD66EA9 /* runtime.cpp */; };
		FA08F5C316C7532A00F007B5 /* utf8.cpp in Sources */ = {isa = PBXBuildFile; fileRef = 7D9B03C2438B748D0DE93DD5 /* utf8.cpp */; };
		FA08F5C416C7532A00F007B5 /* Variant.cpp in Sources */ = {isa = PBXBuildFile; fileRef = 3C56375F752B7A9779DD37EC /* Variant.cpp */; };
		FA08F5C516C7532A00F007B5 /* Vector.cpp in Sources */ = {isa = PBXBuildFile; fileRef = 1A2A61843B753E3F5B330703 /* Vector.cpp */; };
		FA08F5C616C7532A00F007B5 /* wrap_Data.cpp in Sources */ = {isa = PBXBuildFile; fileRef = 5ED732200E1B2E5F79831DDA /* wrap_Data.cpp */; };
		FA08F5C716C7533C00F007B5 /* b2BroadPhase.cpp in Sources */ = {isa = PBXBuildFile; fileRef = 4B5F4DF8110020A96B5D3EAB /* b2BroadPhase.cpp */; };
		FA08F5C816C7533C00F007B5 /* b2CollideCircle.cpp in Sources */ = {isa = PBXBuildFile; fileRef = 7E7A068041FD553876712F05 /* b2CollideCircle.cpp */; };
		FA08F5C916C7533C00F007B5 /* b2CollideEdge.cpp in Sources */ = {isa = PBXBuildFile; fileRef = 1B036C7C5A8832AE53BB1C06 /* b2CollideEdge.cpp */; };
		FA08F5CA16C7533C00F007B5 /* b2CollidePolygon.cpp in Sources */ = {isa = PBXBuildFile; fileRef = 427B4B2517C0516844370E3D /* b2CollidePolygon.cpp */; };
		FA08F5CB16C7533C00F007B5 /* b2Collision.cpp in Sources */ = {isa = PBXBuildFile; fileRef = 32CC11481CD9164455455D72 /* b2Collision.cpp */; };
		FA08F5CC16C7533C00F007B5 /* b2Distance.cpp in Sources */ = {isa = PBXBuildFile; fileRef = 175A1B8D733B2D4803F64AC1 /* b2Distance.cpp */; };
		FA08F5CD16C7533C00F007B5 /* b2DynamicTree.cpp in Sources */ = {isa = PBXBuildFile; fileRef = 59D27EA33E8E62E15C185948 /* b2DynamicTree.cpp */; };
		FA08F5CE16C7533C00F007B5 /* b2TimeOfImpact.cpp in Sources */ = {isa = PBXBuildFile; fileRef = 1F0D375C38A245E403E53DB5 /* b2TimeOfImpact.cpp */; };
		FA08F5CF16C7534400F007B5 /* b2ChainShape.cpp in Sources */ = {isa = PBXBuildFile; fileRef = 4E6705C154C34FBD143F465E /* b2ChainShape.cpp */; };
		FA08F5D016C7534400F007B5 /* b2CircleShape.cpp in Sources */ = {isa = PBXBuildFile; fileRef = 08AA5965073A1C520A7A6833 /* b2CircleShape.cpp */; };
		FA08F5D116C7534400F007B5 /* b2EdgeShape.cpp in Sources */ = {isa = PBXBuildFile; fileRef = 633E37194CB535AE41A00092 /* b2EdgeShape.cpp */; };
		FA08F5D216C7534400F007B5 /* b2PolygonShape.cpp in Sources */ = {isa = PBXBuildFile; fileRef = 08983C025D0655270DF81A5B /* b2PolygonShape.cpp */; };
		FA08F5D316C7535000F007B5 /* b2BlockAllocator.cpp in Sources */ = {isa = PBXBuildFile; fileRef = 55A759CE711E157339930E58 /* b2BlockAllocator.cpp */; };
		FA08F5D416C7535000F007B5 /* b2Draw.cpp in Sources */ = {isa = PBXBuildFile; fileRef = 12390CBC115B00D06EF951DD /* b2Draw.cpp */; };
		FA08F5D516C7535000F007B5 /* b2Math.cpp in Sources */ = {isa = PBXBuildFile; fileRef = 2C78323D7D5C628A53EC6931 /* b2Math.cpp */; };
		FA08F5D616C7535000F007B5 /* b2Settings.cpp in Sources */ = {isa = PBXBuildFile; fileRef = 6FF15DF4423F6426224024C9 /* b2Settings.cpp */; };
		FA08F5D716C7535000F007B5 /* b2StackAllocator.cpp in Sources */ = {isa = PBXBuildFile; fileRef = 780D5B6358096BEB1F1336EE /* b2StackAllocator.cpp */; };
		FA08F5D816C7535000F007B5 /* b2Timer.cpp in Sources */ = {isa = PBXBuildFile; fileRef = 239054AE7475433E39747DA9 /* b2Timer.cpp */; };
		FA08F5D916C7536C00F007B5 /* b2Body.cpp in Sources */ = {isa = PBXBuildFile; fileRef = 120B391518206E964493126C /* b2Body.cpp */; };
		FA08F5DA16C7536C00F007B5 /* b2ContactManager.cpp in Sources */ = {isa = PBXBuildFile; fileRef = 2A6150F7479D21346EC54B68 /* b2ContactManager.cpp */; };
		FA08F5DB16C7536C00F007B5 /* b2Fixture.cpp in Sources */ = {isa = PBXBuildFile; fileRef = 059C04C13F3A7C05570F2987 /* b2Fixture.cpp */; };
		FA08F5DC16C7536C00F007B5 /* b2Island.cpp in Sources */ = {isa = PBXBuildFile; fileRef = 59BE634A2ACE722F14B86F89 /* b2Island.cpp */; };
		FA08F5DD16C7536C00F007B5 /* b2World.cpp in Sources */ = {isa = PBXBuildFile; fileRef = 0D6F00D95C4407BB26E71E02 /* b2World.cpp */; };
		FA08F5DE16C7536C00F007B5 /* b2WorldCallbacks.cpp in Sources */ = {isa = PBXBuildFile; fileRef = 0F8D03F1544476B57CA97B01 /* b2WorldCallbacks.cpp */; };
		FA08F5DF16C7537B00F007B5 /* b2ChainAndCircleContact.cpp in Sources */ = {isa = PBXBuildFile; fileRef = 468F7A0A484820DE79CE76D2 /* b2ChainAndCircleContact.cpp */; };
		FA08F5E016C7537B00F007B5 /* b2ChainAndPolygonContact.cpp in Sources */ = {isa = PBXBuildFile; fileRef = 60C95C7F507A381D0A483B3F /* b2ChainAndPolygonContact.cpp */; };
		FA08F5E116C7537B00F007B5 /* b2CircleContact.cpp in Sources */ = {isa = PBXBuildFile; fileRef = 58792BC1126C2917432D706B /* b2CircleContact.cpp */; };
		FA08F5E216C7537B00F007B5 /* b2Contact.cpp in Sources */ = {isa = PBXBuildFile; fileRef = 71F878E2440A021B68D93ABC /* b2Contact.cpp */; };
		FA08F5E316C7537B00F007B5 /* b2ContactSolver.cpp in Sources */ = {isa = PBXBuildFile; fileRef = 1E9E4F657DEC2772493B79CC /* b2ContactSolver.cpp */; };
		FA08F5E416C7537B00F007B5 /* b2EdgeAndCircleContact.cpp in Sources */ = {isa = PBXBuildFile; fileRef = 1108594E361A22D90D6022E8 /* b2EdgeAndCircleContact.cpp */; };
		FA08F5E516C7537B00F007B5 /* b2EdgeAndPolygonContact.cpp in Sources */ = {isa = PBXBuildFile; fileRef = 243E18977E2A37CC6FDD55A5 /* b2EdgeAndPolygonContact.cpp */; };
		FA08F5E616C7537B00F007B5 /* b2PolygonAndCircleContact.cpp in Sources */ = {isa = PBXBuildFile; fileRef = 31871B8B7E1A697A73576040 /* b2PolygonAndCircleContact.cpp */; };
		FA08F5E716C7537B00F007B5 /* b2PolygonContact.cpp in Sources */ = {isa = PBXBuildFile; fileRef = 1F4E747212DE41716BC245C9 /* b2PolygonContact.cpp */; };
		FA08F5E816C7538F00F007B5 /* b2DistanceJoint.cpp in Sources */ = {isa = PBXBuildFile; fileRef = 33627AE97E66147E76804EF9 /* b2DistanceJoint.cpp */; };
		FA08F5E916C7538F00F007B5 /* b2FrictionJoint.cpp in Sources */ = {isa = PBXBuildFile; fileRef = 13093ADC78426C5009DF3B13 /* b2FrictionJoint.cpp */; };
		FA08F5EA16C7538F00F007B5 /* b2GearJoint.cpp in Sources */ = {isa = PBXBuildFile; fileRef = 69A01D71103275D451F965B2 /* b2GearJoint.cpp */; };
		FA08F5EB16C7538F00F007B5 /* b2Joint.cpp in Sources */ = {isa = PBXBuildFile; fileRef = 6F1B61350B6B36AF216C57D7 /* b2Joint.cpp */; };
		FA08F5EC16C7538F00F007B5 /* b2MouseJoint.cpp in Sources */ = {isa = PBXBuildFile; fileRef = 4A47384208BE218F688C4EFA /* b2MouseJoint.cpp */; };
		FA08F5ED16C7538F00F007B5 /* b2PrismaticJoint.cpp in Sources */ = {isa = PBXBuildFile; fileRef = 1E27263847302FCA1F843B47 /* b2PrismaticJoint.cpp */; };
		FA08F5EE16C7538F00F007B5 /* b2PulleyJoint.cpp in Sources */ = {isa = PBXBuildFile; fileRef = 66EC3C0463A703A97445193B /* b2PulleyJoint.cpp */; };
		FA08F5EF16C7538F00F007B5 /* b2RevoluteJoint.cpp in Sources */ = {isa = PBXBuildFile; fileRef = 11D62E873092729B497B447F /* b2RevoluteJoint.cpp */; };
		FA08F5F016C7538F00F007B5 /* b2RopeJoint.cpp in Sources */ = {isa = PBXBuildFile; fileRef = 38AF72D4790619BB022E2AEF /* b2RopeJoint.cpp */; };
		FA08F5F116C7538F00F007B5 /* b2WeldJoint.cpp in Sources */ = {isa = PBXBuildFile; fileRef = 5BCC49F529F726385CD41FA6 /* b2WeldJoint.cpp */; };
		FA08F5F216C7538F00F007B5 /* b2WheelJoint.cpp in Sources */ = {isa = PBXBuildFile; fileRef = 0602250B7E4664E43CA113DC /* b2WheelJoint.cpp */; };
		FA08F5F316C7539B00F007B5 /* b2Rope.cpp in Sources */ = {isa = PBXBuildFile; fileRef = 4832527C02C105776536438A /* b2Rope.cpp */; };
		FA08F5F416C753A400F007B5 /* luasocket.cpp in Sources */ = {isa = PBXBuildFile; fileRef = 2DC90F3C6160198256795C75 /* luasocket.cpp */; };
		FA08F5F516C753B800F007B5 /* auxiliar.c in Sources */ = {isa = PBXBuildFile; fileRef = 1CD02D1975803957282F28AB /* auxiliar.c */; };
		FA08F5F616C753B800F007B5 /* buffer.c in Sources */ = {isa = PBXBuildFile; fileRef = 21B25A7E333315172B754D4F /* buffer.c */; };
		FA08F5F716C753B800F007B5 /* except.c in Sources */ = {isa = PBXBuildFile; fileRef = 49496EAF3305281B19223C22 /* except.c */; };
		FA08F5F816C753B800F007B5 /* inet.c in Sources */ = {isa = PBXBuildFile; fileRef = 610B475400DE0F7213352BC3 /* inet.c */; };
		FA08F5F916C753B800F007B5 /* io.c in Sources */ = {isa = PBXBuildFile; fileRef = 135801A6483528800C676492 /* io.c */; };
		FA08F5FA16C753B800F007B5 /* luasocket.c in Sources */ = {isa = PBXBuildFile; fileRef = 5FAE2A9679C97F2C2792182D /* luasocket.c */; };
		FA08F5FB16C753B800F007B5 /* mime.c in Sources */ = {isa = PBXBuildFile; fileRef = 00393E4930202C2B6E381F68 /* mime.c */; };
		FA08F5FC16C753B800F007B5 /* options.c in Sources */ = {isa = PBXBuildFile; fileRef = 5F846B49240D52C10F6F76E5 /* options.c */; };
		FA08F5FD16C753B800F007B5 /* select.c in Sources */ = {isa = PBXBuildFile; fileRef = 415E1438178736BE0EA908D5 /* select.c */; };
		FA08F5FE16C753B800F007B5 /* tcp.c in Sources */ = {isa = PBXBuildFile; fileRef = 22256CC12B7C7D0D1B430D46 /* tcp.c */; };
		FA08F5FF16C753B800F007B5 /* timeout.c in Sources */ = {isa = PBXBuildFile; fileRef = 4B41232F7AF7793540F46C58 /* timeout.c */; };
		FA08F60016C753B800F007B5 /* udp.c in Sources */ = {isa = PBXBuildFile; fileRef = 2E2675AF3DAA24CE0728042C /* udp.c */; };
		FA08F60116C753B800F007B5 /* unix.c in Sources */ = {isa = PBXBuildFile; fileRef = 734947AA28AF36E436D242FD /* unix.c */; };
		FA08F60216C753B800F007B5 /* usocket.c in Sources */ = {isa = PBXBuildFile; fileRef = 041672ED2CF51FC62F532FDB /* usocket.c */; };
		FA08F60316C753CE00F007B5 /* Event.cpp in Sources */ = {isa = PBXBuildFile; fileRef = 24265680279E30A40DF81946 /* Event.cpp */; };
		FA08F60416C753CE00F007B5 /* Event.cpp in Sources */ = {isa = PBXBuildFile; fileRef = 3BA712260D725FEB72EB3CDE /* Event.cpp */; };
		FA08F60516C753CE00F007B5 /* wrap_Event.cpp in Sources */ = {isa = PBXBuildFile; fileRef = 691C5C5828550E2F60754EF2 /* wrap_Event.cpp */; };
		FA08F60616C753DB00F007B5 /* File.cpp in Sources */ = {isa = PBXBuildFile; fileRef = 11D141087979064B441B787D /* File.cpp */; };
		FA08F60716C753DB00F007B5 /* FileData.cpp in Sources */ = {isa = PBXBuildFile; fileRef = 62370A494F9D6E2D570065EB /* FileData.cpp */; };
		FA08F60816C753DB00F007B5 /* File.cpp in Sources */ = {isa = PBXBuildFile; fileRef = 4E0F565B03D05C3722496F27 /* File.cpp */; };
		FA08F60916C753DB00F007B5 /* Filesystem.cpp in Sources */ = {isa = PBXBuildFile; fileRef = 6DE3129F3A0B2D9C178118F3 /* Filesystem.cpp */; };
		FA08F60A16C753DB00F007B5 /* wrap_File.cpp in Sources */ = {isa = PBXBuildFile; fileRef = 6C367AE309C453C412D91363 /* wrap_File.cpp */; };
		FA08F60B16C753DB00F007B5 /* wrap_FileData.cpp in Sources */ = {isa = PBXBuildFile; fileRef = 597478A255B82B56488B4717 /* wrap_FileData.cpp */; };
		FA08F60C16C753DB00F007B5 /* wrap_Filesystem.cpp in Sources */ = {isa = PBXBuildFile; fileRef = 1E827AE8548C52493ED95629 /* wrap_Filesystem.cpp */; };
		FA08F60D16C753E700F007B5 /* Font.cpp in Sources */ = {isa = PBXBuildFile; fileRef = 714251EE742346DC17103357 /* Font.cpp */; };
		FA08F60E16C753E700F007B5 /* TrueTypeRasterizer.cpp in Sources */ = {isa = PBXBuildFile; fileRef = 0C30420F7FD3038C721223A5 /* TrueTypeRasterizer.cpp */; };
		FA08F60F16C753E700F007B5 /* wrap_Font.cpp in Sources */ = {isa = PBXBuildFile; fileRef = 232D67C67BEE54B776420682 /* wrap_Font.cpp */; };
		FA08F61016C753E700F007B5 /* GlyphData.cpp in Sources */ = {isa = PBXBuildFile; fileRef = 74003CB27FA762A021183AD5 /* GlyphData.cpp */; };
		FA08F61116C753E700F007B5 /* ImageRasterizer.cpp in Sources */ = {isa = PBXBuildFile; fileRef = 5D016F4C27EF506C13FE3058 /* ImageRasterizer.cpp */; };
		FA08F61216C753E700F007B5 /* Rasterizer.cpp in Sources */ = {isa = PBXBuildFile; fileRef = 1B1C4E4D288A1D2F29E57B1B /* Rasterizer.cpp */; };
		FA08F61316C753E700F007B5 /* wrap_GlyphData.cpp in Sources */ = {isa = PBXBuildFile; fileRef = 1B4E22F1388E2B2E76E3377B /* wrap_GlyphData.cpp */; };
		FA08F61416C753E700F007B5 /* wrap_Rasterizer.cpp in Sources */ = {isa = PBXBuildFile; fileRef = 11745DE315E859F71E881D76 /* wrap_Rasterizer.cpp */; };
		FA08F61716C753F600F007B5 /* Graphics.cpp in Sources */ = {isa = PBXBuildFile; fileRef = 03F17FF546D637744E263961 /* Graphics.cpp */; };
		FA08F61816C753F600F007B5 /* Texture.cpp in Sources */ = {isa = PBXBuildFile; fileRef = 58CC50E70A375FDF53EF01B6 /* Texture.cpp */; };
		FA08F61A16C753F600F007B5 /* Volatile.cpp in Sources */ = {isa = PBXBuildFile; fileRef = 4B731754147B27AF73AC5358 /* Volatile.cpp */; };
		FA08F61B16C7541400F007B5 /* Canvas.cpp in Sources */ = {isa = PBXBuildFile; fileRef = 4AD52074367950B735707CE1 /* Canvas.cpp */; };
		FA08F61C16C7541400F007B5 /* Font.cpp in Sources */ = {isa = PBXBuildFile; fileRef = 583037E9238A6EF00DD20B1A /* Font.cpp */; };
		FA08F61E16C7541400F007B5 /* Graphics.cpp in Sources */ = {isa = PBXBuildFile; fileRef = 11773415762F3A38421C6DB3 /* Graphics.cpp */; };
		FA08F61F16C7541400F007B5 /* Image.cpp in Sources */ = {isa = PBXBuildFile; fileRef = 56D6030A0B8F7397715062B9 /* Image.cpp */; };
		FA08F62016C7541400F007B5 /* OpenGL.cpp in Sources */ = {isa = PBXBuildFile; fileRef = 2E406F8328543EC63EB922C6 /* OpenGL.cpp */; };
		FA08F62116C7541400F007B5 /* ParticleSystem.cpp in Sources */ = {isa = PBXBuildFile; fileRef = 48A206C9004150640C432100 /* ParticleSystem.cpp */; };
		FA08F62316C7541400F007B5 /* Shader.cpp in Sources */ = {isa = PBXBuildFile; fileRef = FA577A8516C71CF000860150 /* Shader.cpp */; };
		FA08F62416C7541400F007B5 /* SpriteBatch.cpp in Sources */ = {isa = PBXBuildFile; fileRef = 4D700D182EAA46273D1E2CC4 /* SpriteBatch.cpp */; };
		FA08F62516C7541400F007B5 /* VertexBuffer.cpp in Sources */ = {isa = PBXBuildFile; fileRef = 426B1C4475DC54505B824B7F /* VertexBuffer.cpp */; };
		FA08F62616C7541400F007B5 /* wrap_Canvas.cpp in Sources */ = {isa = PBXBuildFile; fileRef = 4E3251027026699A1D4D310D /* wrap_Canvas.cpp */; };
		FA08F62716C7541400F007B5 /* wrap_Font.cpp in Sources */ = {isa = PBXBuildFile; fileRef = 7A3B52AF1FBE73FC36AD50C8 /* wrap_Font.cpp */; };
		FA08F62816C7541400F007B5 /* wrap_Graphics.cpp in Sources */ = {isa = PBXBuildFile; fileRef = 1A9810F758AC1D1E4B6431FD /* wrap_Graphics.cpp */; };
		FA08F62916C7541400F007B5 /* wrap_Image.cpp in Sources */ = {isa = PBXBuildFile; fileRef = 14AE68E14C2C74526A612FA0 /* wrap_Image.cpp */; };
		FA08F62A16C7541400F007B5 /* wrap_ParticleSystem.cpp in Sources */ = {isa = PBXBuildFile; fileRef = 5F42052D7C8271A1105541DE /* wrap_ParticleSystem.cpp */; };
		FA08F62C16C7541400F007B5 /* wrap_Shader.cpp in Sources */ = {isa = PBXBuildFile; fileRef = FA577A8716C71CF000860150 /* wrap_Shader.cpp */; };
		FA08F62D16C7541400F007B5 /* wrap_SpriteBatch.cpp in Sources */ = {isa = PBXBuildFile; fileRef = 02C16FDB537A702F4D42534E /* wrap_SpriteBatch.cpp */; };
		FA08F62E16C7542600F007B5 /* ImageData.cpp in Sources */ = {isa = PBXBuildFile; fileRef = 78115E763B723C0C40AD47CF /* ImageData.cpp */; };
		FA08F62F16C7542600F007B5 /* Image.cpp in Sources */ = {isa = PBXBuildFile; fileRef = 505F23A73BFE250833D650E4 /* Image.cpp */; };
		FA08F63116C7542600F007B5 /* wrap_Image.cpp in Sources */ = {isa = PBXBuildFile; fileRef = 0B0728FA73B107B37A956A09 /* wrap_Image.cpp */; };
		FA08F63216C7542600F007B5 /* wrap_ImageData.cpp in Sources */ = {isa = PBXBuildFile; fileRef = 076840774B0B6E721D0C18D0 /* wrap_ImageData.cpp */; };
		FA08F63416C7542D00F007B5 /* JoystickModule.cpp in Sources */ = {isa = PBXBuildFile; fileRef = 55B425307C0C1C4B3EFC3A5F /* JoystickModule.cpp */; };
		FA08F63516C7542D00F007B5 /* wrap_JoystickModule.cpp in Sources */ = {isa = PBXBuildFile; fileRef = 139411436818381E493F00F5 /* wrap_JoystickModule.cpp */; };
		FA08F63616C7543400F007B5 /* Keyboard.cpp in Sources */ = {isa = PBXBuildFile; fileRef = 524741891BB93848039F4174 /* Keyboard.cpp */; };
		FA08F63716C7543400F007B5 /* Keyboard.cpp in Sources */ = {isa = PBXBuildFile; fileRef = 43BC2B1C505E5EFF650C31E3 /* Keyboard.cpp */; };
		FA08F63816C7543400F007B5 /* wrap_Keyboard.cpp in Sources */ = {isa = PBXBuildFile; fileRef = 19F40DF6507028212FEB1D77 /* wrap_Keyboard.cpp */; };
		FA08F63916C7543A00F007B5 /* love.cpp in Sources */ = {isa = PBXBuildFile; fileRef = 19ED419874B46EC16F927524 /* love.cpp */; };
		FA08F63A16C7544300F007B5 /* Mouse.cpp in Sources */ = {isa = PBXBuildFile; fileRef = 31E0110E5797041465FF5F95 /* Mouse.cpp */; };
		FA08F63B16C7544300F007B5 /* Mouse.cpp in Sources */ = {isa = PBXBuildFile; fileRef = 584E16AE09E12536206C46FE /* Mouse.cpp */; };
		FA08F63C16C7544300F007B5 /* wrap_Mouse.cpp in Sources */ = {isa = PBXBuildFile; fileRef = 22EF17981EBD442773FE41B6 /* wrap_Mouse.cpp */; };
		FA08F63D16C7544B00F007B5 /* Body.cpp in Sources */ = {isa = PBXBuildFile; fileRef = 2DCE45C868A0091B762C7377 /* Body.cpp */; };
		FA08F63E16C7544B00F007B5 /* Joint.cpp in Sources */ = {isa = PBXBuildFile; fileRef = 69DB4423147C7E3362941E75 /* Joint.cpp */; };
		FA08F63F16C7544B00F007B5 /* Shape.cpp in Sources */ = {isa = PBXBuildFile; fileRef = 70F425B5336E1CD652827FD0 /* Shape.cpp */; };
		FA08F64016C7546400F007B5 /* Body.cpp in Sources */ = {isa = PBXBuildFile; fileRef = 089B1AC1248B21D336594457 /* Body.cpp */; };
		FA08F64116C7546400F007B5 /* ChainShape.cpp in Sources */ = {isa = PBXBuildFile; fileRef = 0959542C4B54320B1DDD5911 /* ChainShape.cpp */; };
		FA08F64216C7546400F007B5 /* CircleShape.cpp in Sources */ = {isa = PBXBuildFile; fileRef = 4DAB28A9235E2CBE75F56848 /* CircleShape.cpp */; };
		FA08F64316C7546400F007B5 /* Contact.cpp in Sources */ = {isa = PBXBuildFile; fileRef = 02CD63315FF902E336AB4657 /* Contact.cpp */; };
		FA08F64416C7546400F007B5 /* DistanceJoint.cpp in Sources */ = {isa = PBXBuildFile; fileRef = 34A36BB617BC5CCA5B870EA6 /* DistanceJoint.cpp */; };
		FA08F64516C7546400F007B5 /* EdgeShape.cpp in Sources */ = {isa = PBXBuildFile; fileRef = 755C2B980C106EA7423E7E5E /* EdgeShape.cpp */; };
		FA08F64616C7546400F007B5 /* Fixture.cpp in Sources */ = {isa = PBXBuildFile; fileRef = 47C77F6032FA77E046AA6810 /* Fixture.cpp */; };
		FA08F64716C7546400F007B5 /* FrictionJoint.cpp in Sources */ = {isa = PBXBuildFile; fileRef = 1E22646A710E5EFC27FE3932 /* FrictionJoint.cpp */; };
		FA08F64816C7546400F007B5 /* GearJoint.cpp in Sources */ = {isa = PBXBuildFile; fileRef = 6F4D478A52A0408765095920 /* GearJoint.cpp */; };
		FA08F64916C7546400F007B5 /* Joint.cpp in Sources */ = {isa = PBXBuildFile; fileRef = 3EA80A4E0CE0014052076037 /* Joint.cpp */; };
		FA08F64A16C7546400F007B5 /* MouseJoint.cpp in Sources */ = {isa = PBXBuildFile; fileRef = 3C0B06AF6B5326C840477B18 /* MouseJoint.cpp */; };
		FA08F64B16C7546400F007B5 /* Physics.cpp in Sources */ = {isa = PBXBuildFile; fileRef = 370D76DC224F2EB300CB4E2F /* Physics.cpp */; };
		FA08F64C16C7546400F007B5 /* PolygonShape.cpp in Sources */ = {isa = PBXBuildFile; fileRef = 54E85987318206E93DC8189F /* PolygonShape.cpp */; };
		FA08F64D16C7546400F007B5 /* PrismaticJoint.cpp in Sources */ = {isa = PBXBuildFile; fileRef = 0AE5755936E84C247FB56C65 /* PrismaticJoint.cpp */; };
		FA08F64E16C7546400F007B5 /* PulleyJoint.cpp in Sources */ = {isa = PBXBuildFile; fileRef = 5CB720BA493D7D995E0E20DD /* PulleyJoint.cpp */; };
		FA08F64F16C7546400F007B5 /* RevoluteJoint.cpp in Sources */ = {isa = PBXBuildFile; fileRef = 36DD053F754B2D29719B1F80 /* RevoluteJoint.cpp */; };
		FA08F65016C7546400F007B5 /* RopeJoint.cpp in Sources */ = {isa = PBXBuildFile; fileRef = 53C4064801456193163E4631 /* RopeJoint.cpp */; };
		FA08F65116C7546400F007B5 /* Shape.cpp in Sources */ = {isa = PBXBuildFile; fileRef = 61E64F07028039774F502D69 /* Shape.cpp */; };
		FA08F65216C7547300F007B5 /* WeldJoint.cpp in Sources */ = {isa = PBXBuildFile; fileRef = 78E50525407567F863476E27 /* WeldJoint.cpp */; };
		FA08F65316C7547300F007B5 /* WheelJoint.cpp in Sources */ = {isa = PBXBuildFile; fileRef = 44DE79C879CC0074510A2403 /* WheelJoint.cpp */; };
		FA08F65416C7547300F007B5 /* World.cpp in Sources */ = {isa = PBXBuildFile; fileRef = 644D0C953C3439FC57C03FC6 /* World.cpp */; };
		FA08F65516C7547300F007B5 /* wrap_Body.cpp in Sources */ = {isa = PBXBuildFile; fileRef = 64694F91593478085859666F /* wrap_Body.cpp */; };
		FA08F65616C7547300F007B5 /* wrap_ChainShape.cpp in Sources */ = {isa = PBXBuildFile; fileRef = 1CAA69E00D0808BA2108238B /* wrap_ChainShape.cpp */; };
		FA08F65716C7547300F007B5 /* wrap_CircleShape.cpp in Sources */ = {isa = PBXBuildFile; fileRef = 6EF321185C2B1F1E1AF54F64 /* wrap_CircleShape.cpp */; };
		FA08F65816C7547300F007B5 /* wrap_Contact.cpp in Sources */ = {isa = PBXBuildFile; fileRef = 3BB22A142670197B0DBD0BED /* wrap_Contact.cpp */; };
		FA08F65916C7547300F007B5 /* wrap_DistanceJoint.cpp in Sources */ = {isa = PBXBuildFile; fileRef = 69967D2323404E1F0ED21F11 /* wrap_DistanceJoint.cpp */; };
		FA08F65A16C7547300F007B5 /* wrap_EdgeShape.cpp in Sources */ = {isa = PBXBuildFile; fileRef = 40F412FF29F65F5A3D511B98 /* wrap_EdgeShape.cpp */; };
		FA08F65B16C7547300F007B5 /* wrap_Fixture.cpp in Sources */ = {isa = PBXBuildFile; fileRef = 7F796B7A3362196075C62E61 /* wrap_Fixture.cpp */; };
		FA08F65C16C7547300F007B5 /* wrap_FrictionJoint.cpp in Sources */ = {isa = PBXBuildFile; fileRef = 340345481F165F8945C716AE /* wrap_FrictionJoint.cpp */; };
		FA08F65D16C7548200F007B5 /* wrap_GearJoint.cpp in Sources */ = {isa = PBXBuildFile; fileRef = 50B67F2D0CC511706810302E /* wrap_GearJoint.cpp */; };
		FA08F65E16C7548200F007B5 /* wrap_Joint.cpp in Sources */ = {isa = PBXBuildFile; fileRef = 71810207414B52F8340D7797 /* wrap_Joint.cpp */; };
		FA08F65F16C7548200F007B5 /* wrap_MouseJoint.cpp in Sources */ = {isa = PBXBuildFile; fileRef = 4D81102E7ABD1C282BE42CE3 /* wrap_MouseJoint.cpp */; };
		FA08F66016C7548200F007B5 /* wrap_Physics.cpp in Sources */ = {isa = PBXBuildFile; fileRef = 6CEB48E969FC42C53F9432B1 /* wrap_Physics.cpp */; };
		FA08F66116C7548200F007B5 /* wrap_PolygonShape.cpp in Sources */ = {isa = PBXBuildFile; fileRef = 3AD03C7A77C546ED07BE4C06 /* wrap_PolygonShape.cpp */; };
		FA08F66216C7548200F007B5 /* wrap_PrismaticJoint.cpp in Sources */ = {isa = PBXBuildFile; fileRef = 0B4020CD058D70F569DF6129 /* wrap_PrismaticJoint.cpp */; };
		FA08F66316C7548200F007B5 /* wrap_PulleyJoint.cpp in Sources */ = {isa = PBXBuildFile; fileRef = 1E840AF84AB61C6410E26634 /* wrap_PulleyJoint.cpp */; };
		FA08F66416C7548200F007B5 /* wrap_RevoluteJoint.cpp in Sources */ = {isa = PBXBuildFile; fileRef = 1F3A277A44141DBF7BCF146A /* wrap_RevoluteJoint.cpp */; };
		FA08F66516C7548200F007B5 /* wrap_RopeJoint.cpp in Sources */ = {isa = PBXBuildFile; fileRef = 0E3E13BC3E3A7C0C7DBE7DF8 /* wrap_RopeJoint.cpp */; };
		FA08F66616C7548200F007B5 /* wrap_Shape.cpp in Sources */ = {isa = PBXBuildFile; fileRef = 124E716E0BCA055534A60AD2 /* wrap_Shape.cpp */; };
		FA08F66716C7548200F007B5 /* wrap_WeldJoint.cpp in Sources */ = {isa = PBXBuildFile; fileRef = 3DFF31EE26405E554C610C8F /* wrap_WeldJoint.cpp */; };
		FA08F66816C7548200F007B5 /* wrap_WheelJoint.cpp in Sources */ = {isa = PBXBuildFile; fileRef = 73473B3C698B538002540A5D /* wrap_WheelJoint.cpp */; };
		FA08F66916C7548200F007B5 /* wrap_World.cpp in Sources */ = {isa = PBXBuildFile; fileRef = 36324E12371E518E6E9C61B5 /* wrap_World.cpp */; };
		FA08F66A16C7549200F007B5 /* Sound.cpp in Sources */ = {isa = PBXBuildFile; fileRef = 30ED4BB03C5F11254AF12E98 /* Sound.cpp */; };
		FA08F66B16C7549200F007B5 /* SoundData.cpp in Sources */ = {isa = PBXBuildFile; fileRef = 0C5C6C6E47851D1308411DE6 /* SoundData.cpp */; };
		FA08F66C16C7549200F007B5 /* wrap_Decoder.cpp in Sources */ = {isa = PBXBuildFile; fileRef = 5CF629B94C7802D446D61C45 /* wrap_Decoder.cpp */; };
		FA08F66D16C7549200F007B5 /* wrap_Sound.cpp in Sources */ = {isa = PBXBuildFile; fileRef = 385902BD584E7D73154E4EBB /* wrap_Sound.cpp */; };
		FA08F66E16C7549200F007B5 /* wrap_SoundData.cpp in Sources */ = {isa = PBXBuildFile; fileRef = 4DC3617831763D2760335D87 /* wrap_SoundData.cpp */; };
		FA08F66F16C754A100F007B5 /* Decoder.cpp in Sources */ = {isa = PBXBuildFile; fileRef = 4E15567759041CC379292BE6 /* Decoder.cpp */; };
		FA08F67016C754A100F007B5 /* FLACDecoder.cpp in Sources */ = {isa = PBXBuildFile; fileRef = 4A774BC26B7235E410D40C8E /* FLACDecoder.cpp */; };
		FA08F67116C754A100F007B5 /* GmeDecoder.cpp in Sources */ = {isa = PBXBuildFile; fileRef = 02F0197227150E1B28D9425B /* GmeDecoder.cpp */; };
		FA08F67216C754A100F007B5 /* ModPlugDecoder.cpp in Sources */ = {isa = PBXBuildFile; fileRef = 407422E8589417B6683D1042 /* ModPlugDecoder.cpp */; };
		FA08F67316C754A100F007B5 /* Mpg123Decoder.cpp in Sources */ = {isa = PBXBuildFile; fileRef = 1F875B224C4E1B9E35854766 /* Mpg123Decoder.cpp */; };
		FA08F67416C754A100F007B5 /* Sound.cpp in Sources */ = {isa = PBXBuildFile; fileRef = 2A5F7DCB40652F9B7D61073A /* Sound.cpp */; };
		FA08F67516C754A100F007B5 /* VorbisDecoder.cpp in Sources */ = {isa = PBXBuildFile; fileRef = 727648E06CD863A2582F798F /* VorbisDecoder.cpp */; };
		FA08F67716C754A900F007B5 /* threads.cpp in Sources */ = {isa = PBXBuildFile; fileRef = 6B3565203A1778431F8A5409 /* threads.cpp */; };
		FA08F67916C754B100F007B5 /* Timer.cpp in Sources */ = {isa = PBXBuildFile; fileRef = 113269E55FCF208D2D6754BC /* Timer.cpp */; };
		FA08F67A16C754B100F007B5 /* wrap_Timer.cpp in Sources */ = {isa = PBXBuildFile; fileRef = 695E4ED13AA0689E64280573 /* wrap_Timer.cpp */; };
		FA08F67B16C754BA00F007B5 /* Window.cpp in Sources */ = {isa = PBXBuildFile; fileRef = 351B09E51FDC338622F44624 /* Window.cpp */; };
		FA08F67C16C754BA00F007B5 /* Window.cpp in Sources */ = {isa = PBXBuildFile; fileRef = 6CDD4F3320303D222C180CD0 /* Window.cpp */; };
		FA0A4BF0182E0C2800E1E4D2 /* b2MotorJoint.cpp in Sources */ = {isa = PBXBuildFile; fileRef = FA0A4BEE182E0C2800E1E4D2 /* b2MotorJoint.cpp */; };
		FA0A4BF1182E0C2800E1E4D2 /* b2MotorJoint.h in Headers */ = {isa = PBXBuildFile; fileRef = FA0A4BEF182E0C2800E1E4D2 /* b2MotorJoint.h */; };
		FA0A4BF4182E1AD600E1E4D2 /* MotorJoint.cpp in Sources */ = {isa = PBXBuildFile; fileRef = FA0A4BF2182E1AD600E1E4D2 /* MotorJoint.cpp */; };
		FA0A4BF5182E1AD600E1E4D2 /* MotorJoint.h in Headers */ = {isa = PBXBuildFile; fileRef = FA0A4BF3182E1AD600E1E4D2 /* MotorJoint.h */; };
		FA0A4BF9182E260200E1E4D2 /* wrap_MotorJoint.h in Headers */ = {isa = PBXBuildFile; fileRef = FA0A4BF7182E260200E1E4D2 /* wrap_MotorJoint.h */; };
		FA0A4BFA182E26F500E1E4D2 /* wrap_MotorJoint.cpp in Sources */ = {isa = PBXBuildFile; fileRef = FA0A4BF6182E260200E1E4D2 /* wrap_MotorJoint.cpp */; };
		FA0CDE3D1710F9A50056E8D7 /* FormatHandler.h in Headers */ = {isa = PBXBuildFile; fileRef = FA0CDE3B1710F9A50056E8D7 /* FormatHandler.h */; };
		FA0F0D5A19A2CFEB0010A75B /* glad.cpp in Sources */ = {isa = PBXBuildFile; fileRef = FA0F0D5719A2CFEB0010A75B /* glad.cpp */; };
		FA0F0D5B19A2CFEB0010A75B /* glad.hpp in Headers */ = {isa = PBXBuildFile; fileRef = FA0F0D5819A2CFEB0010A75B /* glad.hpp */; };
		FA0F0D5C19A2CFEB0010A75B /* gladfuncs.hpp in Headers */ = {isa = PBXBuildFile; fileRef = FA0F0D5919A2CFEB0010A75B /* gladfuncs.hpp */; };
		FA1EF7C41799FEAC00FF380C /* wrap_System.cpp in Sources */ = {isa = PBXBuildFile; fileRef = FA34E7D4174B55AF00E04D3F /* wrap_System.cpp */; };
		FA1EF7C51799FEB200FF380C /* wrap_System.h in Headers */ = {isa = PBXBuildFile; fileRef = FA34E7D5174B55AF00E04D3F /* wrap_System.h */; };
		FA317EBA18F28B6D00B0BCD7 /* libz.dylib in Frameworks */ = {isa = PBXBuildFile; fileRef = FA317EB918F28B6D00B0BCD7 /* libz.dylib */; };
		FA34E7CD174B513F00E04D3F /* System.cpp in Sources */ = {isa = PBXBuildFile; fileRef = FA34E7CB174B513F00E04D3F /* System.cpp */; };
		FA34E7CE174B513F00E04D3F /* System.h in Headers */ = {isa = PBXBuildFile; fileRef = FA34E7CC174B513F00E04D3F /* System.h */; };
		FA34E7D2174B515D00E04D3F /* System.cpp in Sources */ = {isa = PBXBuildFile; fileRef = FA34E7D0174B515D00E04D3F /* System.cpp */; };
		FA34E7D3174B515D00E04D3F /* System.h in Headers */ = {isa = PBXBuildFile; fileRef = FA34E7D1174B515D00E04D3F /* System.h */; };
		FA3D9E0D16E68DE600CA6630 /* Cursor.cpp in Sources */ = {isa = PBXBuildFile; fileRef = FA3D9E0B16E68DE600CA6630 /* Cursor.cpp */; };
		FA3D9E0E16E68DE600CA6630 /* Cursor.h in Headers */ = {isa = PBXBuildFile; fileRef = FA3D9E0C16E68DE600CA6630 /* Cursor.h */; };
		FA3D9E1116E68EAE00CA6630 /* Cursor.cpp in Sources */ = {isa = PBXBuildFile; fileRef = FA3D9E0F16E68EAE00CA6630 /* Cursor.cpp */; };
		FA3D9E1216E68EAE00CA6630 /* Cursor.h in Headers */ = {isa = PBXBuildFile; fileRef = FA3D9E1016E68EAE00CA6630 /* Cursor.h */; };
		FA3D9E1516E6D41100CA6630 /* wrap_Cursor.cpp in Sources */ = {isa = PBXBuildFile; fileRef = FA3D9E1316E6D41000CA6630 /* wrap_Cursor.cpp */; };
		FA3D9E1616E6D41100CA6630 /* wrap_Cursor.h in Headers */ = {isa = PBXBuildFile; fileRef = FA3D9E1416E6D41000CA6630 /* wrap_Cursor.h */; };
		FA435EA317B36E9C004C3F22 /* Polyline.cpp in Sources */ = {isa = PBXBuildFile; fileRef = FA435EA117B36E9C004C3F22 /* Polyline.cpp */; };
		FA435EA417B36E9C004C3F22 /* Polyline.h in Headers */ = {isa = PBXBuildFile; fileRef = FA435EA217B36E9C004C3F22 /* Polyline.h */; };
		FA48E43618F10D00007CF0BD /* JPEGHandler.cpp in Sources */ = {isa = PBXBuildFile; fileRef = FA48E43418F10D00007CF0BD /* JPEGHandler.cpp */; };
		FA48E43718F10D00007CF0BD /* JPEGHandler.h in Headers */ = {isa = PBXBuildFile; fileRef = FA48E43518F10D00007CF0BD /* JPEGHandler.h */; };
		FA48E43918F10D6C007CF0BD /* jpeg-turbo.framework in Frameworks */ = {isa = PBXBuildFile; fileRef = FA48E43818F10D6C007CF0BD /* jpeg-turbo.framework */; };
		FA4B5B7A1936B688006C6D93 /* stb_image.h in Headers */ = {isa = PBXBuildFile; fileRef = FA4B5B781936B688006C6D93 /* stb_image.h */; };
		FA4BBCDE18A5DC5D0027707D /* lodepng.cpp in Sources */ = {isa = PBXBuildFile; fileRef = FA4BBCDC18A5DC5D0027707D /* lodepng.cpp */; };
		FA4BBCDF18A5DC5D0027707D /* lodepng.h in Headers */ = {isa = PBXBuildFile; fileRef = FA4BBCDD18A5DC5D0027707D /* lodepng.h */; };
		FA4BBCE218A5DD7E0027707D /* PNGHandler.cpp in Sources */ = {isa = PBXBuildFile; fileRef = FA4BBCE018A5DD7E0027707D /* PNGHandler.cpp */; };
		FA4BBCE318A5DD7E0027707D /* PNGHandler.h in Headers */ = {isa = PBXBuildFile; fileRef = FA4BBCE118A5DD7E0027707D /* PNGHandler.h */; };
		FA5454C216F1310000D30303 /* MathModule.cpp in Sources */ = {isa = PBXBuildFile; fileRef = FA5454C016F1310000D30303 /* MathModule.cpp */; };
		FA5454C316F1310000D30303 /* MathModule.h in Headers */ = {isa = PBXBuildFile; fileRef = FA5454C116F1310000D30303 /* MathModule.h */; };
		FA577AB016C7507900860150 /* Cocoa.framework in Frameworks */ = {isa = PBXBuildFile; fileRef = FA577A7916C71A1700860150 /* Cocoa.framework */; };
		FA577AC216C7512D00860150 /* FreeType.framework in Frameworks */ = {isa = PBXBuildFile; fileRef = FA577A6716C719D900860150 /* FreeType.framework */; };
		FA577AC516C7513400860150 /* libmodplug.framework in Frameworks */ = {isa = PBXBuildFile; fileRef = FA577A8216C71A5300860150 /* libmodplug.framework */; };
		FA577AC716C7513A00860150 /* mpg123.framework in Frameworks */ = {isa = PBXBuildFile; fileRef = FA577A6F16C719F000860150 /* mpg123.framework */; };
		FA577AC816C7513C00860150 /* Ogg.framework in Frameworks */ = {isa = PBXBuildFile; fileRef = FA577A7116C719F400860150 /* Ogg.framework */; };
		FA577ACA16C7514100860150 /* OpenGL.framework in Frameworks */ = {isa = PBXBuildFile; fileRef = FA577A7C16C71A2600860150 /* OpenGL.framework */; };
		FA577ACB16C7514400860150 /* physfs.framework in Frameworks */ = {isa = PBXBuildFile; fileRef = FA577A7316C719F900860150 /* physfs.framework */; };
		FA577ACD16C7514C00860150 /* Vorbis.framework in Frameworks */ = {isa = PBXBuildFile; fileRef = FA577A7716C71A0800860150 /* Vorbis.framework */; };
		FA5FDC791788D548002F0ED2 /* enet.cpp in Sources */ = {isa = PBXBuildFile; fileRef = FA5FDC5F1788D548002F0ED2 /* enet.cpp */; };
		FA5FDC7A1788D548002F0ED2 /* callbacks.c in Sources */ = {isa = PBXBuildFile; fileRef = FA5FDC611788D548002F0ED2 /* callbacks.c */; };
		FA5FDC7C1788D548002F0ED2 /* compress.c in Sources */ = {isa = PBXBuildFile; fileRef = FA5FDC631788D548002F0ED2 /* compress.c */; };
		FA5FDC7D1788D548002F0ED2 /* host.c in Sources */ = {isa = PBXBuildFile; fileRef = FA5FDC641788D548002F0ED2 /* host.c */; };
		FA5FDC7E1788D548002F0ED2 /* callbacks.h in Headers */ = {isa = PBXBuildFile; fileRef = FA5FDC671788D548002F0ED2 /* callbacks.h */; };
		FA5FDC7F1788D548002F0ED2 /* enet.h in Headers */ = {isa = PBXBuildFile; fileRef = FA5FDC681788D548002F0ED2 /* enet.h */; };
		FA5FDC801788D548002F0ED2 /* list.h in Headers */ = {isa = PBXBuildFile; fileRef = FA5FDC691788D548002F0ED2 /* list.h */; };
		FA5FDC811788D548002F0ED2 /* protocol.h in Headers */ = {isa = PBXBuildFile; fileRef = FA5FDC6A1788D548002F0ED2 /* protocol.h */; };
		FA5FDC821788D548002F0ED2 /* time.h in Headers */ = {isa = PBXBuildFile; fileRef = FA5FDC6B1788D548002F0ED2 /* time.h */; };
		FA5FDC831788D548002F0ED2 /* types.h in Headers */ = {isa = PBXBuildFile; fileRef = FA5FDC6C1788D548002F0ED2 /* types.h */; };
		FA5FDC841788D548002F0ED2 /* unix.h in Headers */ = {isa = PBXBuildFile; fileRef = FA5FDC6D1788D548002F0ED2 /* unix.h */; };
		FA5FDC851788D548002F0ED2 /* utility.h in Headers */ = {isa = PBXBuildFile; fileRef = FA5FDC6E1788D548002F0ED2 /* utility.h */; };
		FA5FDC861788D548002F0ED2 /* win32.h in Headers */ = {isa = PBXBuildFile; fileRef = FA5FDC6F1788D548002F0ED2 /* win32.h */; };
		FA5FDC881788D548002F0ED2 /* list.c in Sources */ = {isa = PBXBuildFile; fileRef = FA5FDC711788D548002F0ED2 /* list.c */; };
		FA5FDC891788D548002F0ED2 /* packet.c in Sources */ = {isa = PBXBuildFile; fileRef = FA5FDC721788D548002F0ED2 /* packet.c */; };
		FA5FDC8A1788D548002F0ED2 /* peer.c in Sources */ = {isa = PBXBuildFile; fileRef = FA5FDC731788D548002F0ED2 /* peer.c */; };
		FA5FDC8B1788D548002F0ED2 /* protocol.c in Sources */ = {isa = PBXBuildFile; fileRef = FA5FDC741788D548002F0ED2 /* protocol.c */; };
		FA5FDC8D1788D548002F0ED2 /* unix.c in Sources */ = {isa = PBXBuildFile; fileRef = FA5FDC761788D548002F0ED2 /* unix.c */; };
		FA5FDC8E1788D548002F0ED2 /* win32.c in Sources */ = {isa = PBXBuildFile; fileRef = FA5FDC771788D548002F0ED2 /* win32.c */; };
		FA5FDC8F1788D548002F0ED2 /* lua-enet.h in Headers */ = {isa = PBXBuildFile; fileRef = FA5FDC781788D548002F0ED2 /* lua-enet.h */; };
		FA636D8A171B70920065623F /* RandomGenerator.cpp in Sources */ = {isa = PBXBuildFile; fileRef = FA636D88171B70920065623F /* RandomGenerator.cpp */; };
		FA636D8B171B70920065623F /* RandomGenerator.h in Headers */ = {isa = PBXBuildFile; fileRef = FA636D89171B70920065623F /* RandomGenerator.h */; };
		FA636D8E171B72A70065623F /* wrap_RandomGenerator.cpp in Sources */ = {isa = PBXBuildFile; fileRef = FA636D8C171B72A70065623F /* wrap_RandomGenerator.cpp */; };
		FA636D8F171B72A70065623F /* wrap_RandomGenerator.h in Headers */ = {isa = PBXBuildFile; fileRef = FA636D8D171B72A70065623F /* wrap_RandomGenerator.h */; };
		FA6F55761A6E261800062204 /* KTXHandler.cpp in Sources */ = {isa = PBXBuildFile; fileRef = FA6F55701A6E261800062204 /* KTXHandler.cpp */; };
		FA6F55771A6E261800062204 /* KTXHandler.h in Headers */ = {isa = PBXBuildFile; fileRef = FA6F55711A6E261800062204 /* KTXHandler.h */; };
		FA6F55781A6E261800062204 /* PKMHandler.cpp in Sources */ = {isa = PBXBuildFile; fileRef = FA6F55721A6E261800062204 /* PKMHandler.cpp */; };
		FA6F55791A6E261800062204 /* PKMHandler.h in Headers */ = {isa = PBXBuildFile; fileRef = FA6F55731A6E261800062204 /* PKMHandler.h */; };
		FA6F557A1A6E261800062204 /* PVRHandler.cpp in Sources */ = {isa = PBXBuildFile; fileRef = FA6F55741A6E261800062204 /* PVRHandler.cpp */; };
		FA6F557B1A6E261800062204 /* PVRHandler.h in Headers */ = {isa = PBXBuildFile; fileRef = FA6F55751A6E261800062204 /* PVRHandler.h */; };
		FA6F557D1A6E28A200062204 /* CompressedFormatHandler.h in Headers */ = {isa = PBXBuildFile; fileRef = FA6F557C1A6E28A200062204 /* CompressedFormatHandler.h */; };
		FA70573C194A3FC600670B30 /* DroppedFile.cpp in Sources */ = {isa = PBXBuildFile; fileRef = FA70573A194A3FC600670B30 /* DroppedFile.cpp */; };
		FA70573D194A3FC600670B30 /* DroppedFile.h in Headers */ = {isa = PBXBuildFile; fileRef = FA70573B194A3FC600670B30 /* DroppedFile.h */; };
		FA705740194A55CB00670B30 /* wrap_DroppedFile.cpp in Sources */ = {isa = PBXBuildFile; fileRef = FA70573E194A55CB00670B30 /* wrap_DroppedFile.cpp */; };
		FA705741194A55CB00670B30 /* wrap_DroppedFile.h in Headers */ = {isa = PBXBuildFile; fileRef = FA70573F194A55CB00670B30 /* wrap_DroppedFile.h */; };
		FA7175AA178E8418001FE7FE /* lua.h in Headers */ = {isa = PBXBuildFile; fileRef = FA7175A9178E8418001FE7FE /* lua.h */; };
		FA782D0119F2F945006A3E93 /* Filesystem.cpp in Sources */ = {isa = PBXBuildFile; fileRef = FA782CFF19F2F945006A3E93 /* Filesystem.cpp */; };
		FA782D0219F2F945006A3E93 /* Filesystem.h in Headers */ = {isa = PBXBuildFile; fileRef = FA782D0019F2F945006A3E93 /* Filesystem.h */; };
		FA7AA59217F6AC1F00704BE2 /* wrap_Mesh.cpp in Sources */ = {isa = PBXBuildFile; fileRef = FA7AA59017F6AC1F00704BE2 /* wrap_Mesh.cpp */; };
		FA7AA59317F6AC1F00704BE2 /* wrap_Mesh.h in Headers */ = {isa = PBXBuildFile; fileRef = FA7AA59117F6AC1F00704BE2 /* wrap_Mesh.h */; };
		FA7C937A16DCC6C2006F2BEE /* wrap_Math.cpp in Sources */ = {isa = PBXBuildFile; fileRef = FA7C937516DCC6C2006F2BEE /* wrap_Math.cpp */; };
		FA7C937B16DCC6C2006F2BEE /* wrap_Math.h in Headers */ = {isa = PBXBuildFile; fileRef = FA7C937616DCC6C2006F2BEE /* wrap_Math.h */; };
		FA9556CB19D3741A00F29A4C /* BMFontRasterizer.cpp in Sources */ = {isa = PBXBuildFile; fileRef = FA9556C919D3741A00F29A4C /* BMFontRasterizer.cpp */; };
		FA9556CC19D3741A00F29A4C /* BMFontRasterizer.h in Headers */ = {isa = PBXBuildFile; fileRef = FA9556CA19D3741A00F29A4C /* BMFontRasterizer.h */; };
		FA9B492A1875EFB900201DA9 /* Texture.h in Headers */ = {isa = PBXBuildFile; fileRef = FA9B49281875EFB900201DA9 /* Texture.h */; };
		FA9B4A0816E1578300074F42 /* SDL2.framework in Frameworks */ = {isa = PBXBuildFile; fileRef = FA9B4A0716E1578300074F42 /* SDL2.framework */; };
		FA9FC0B0173D6E3E005027FF /* wrap_Window.cpp in Sources */ = {isa = PBXBuildFile; fileRef = FA9FC0AE173D6E3E005027FF /* wrap_Window.cpp */; };
		FA9FC0B1173D6E3E005027FF /* wrap_Window.h in Headers */ = {isa = PBXBuildFile; fileRef = FA9FC0AF173D6E3E005027FF /* wrap_Window.h */; };
		FAA0A45E1A704016009487CB /* lprefix.h in Headers */ = {isa = PBXBuildFile; fileRef = FAA0A45C1A704016009487CB /* lprefix.h */; };
		FAA0A45F1A704016009487CB /* lutf8lib.c in Sources */ = {isa = PBXBuildFile; fileRef = FAA0A45D1A704016009487CB /* lutf8lib.c */; };
		FAA0A4611A70431A009487CB /* lutf8lib.h in Headers */ = {isa = PBXBuildFile; fileRef = FAA0A4601A70431A009487CB /* lutf8lib.h */; };
		FAA627CE18E7E1560080752D /* CoreServices.framework in Frameworks */ = {isa = PBXBuildFile; fileRef = FAA627CD18E7E1560080752D /* CoreServices.framework */; };
		FAAC6B02170A373B008A61C5 /* CompressedData.cpp in Sources */ = {isa = PBXBuildFile; fileRef = FAAC6B00170A373A008A61C5 /* CompressedData.cpp */; };
		FAAC6B03170A373B008A61C5 /* CompressedData.h in Headers */ = {isa = PBXBuildFile; fileRef = FAAC6B01170A373A008A61C5 /* CompressedData.h */; };
		FAAFF04416CB11C700CCDE45 /* OpenAL-Soft.framework in Frameworks */ = {isa = PBXBuildFile; fileRef = FAAFF04316CB11C700CCDE45 /* OpenAL-Soft.framework */; };
		FAB0078F1740C12D00A9664D /* Joystick.cpp in Sources */ = {isa = PBXBuildFile; fileRef = FAB0078D1740C12D00A9664D /* Joystick.cpp */; };
		FAB007901740C12D00A9664D /* Joystick.h in Headers */ = {isa = PBXBuildFile; fileRef = FAB0078E1740C12D00A9664D /* Joystick.h */; };
		FAB007931740C28900A9664D /* Joystick.cpp in Sources */ = {isa = PBXBuildFile; fileRef = FAB007911740C28900A9664D /* Joystick.cpp */; };
		FAB007941740C28900A9664D /* Joystick.h in Headers */ = {isa = PBXBuildFile; fileRef = FAB007921740C28900A9664D /* Joystick.h */; };
		FAB007971740C87D00A9664D /* wrap_Joystick.cpp in Sources */ = {isa = PBXBuildFile; fileRef = FAB007951740C87D00A9664D /* wrap_Joystick.cpp */; };
		FAB007981740C87D00A9664D /* wrap_Joystick.h in Headers */ = {isa = PBXBuildFile; fileRef = FAB007961740C87D00A9664D /* wrap_Joystick.h */; };
		FAC5710017402D1100D147E4 /* BezierCurve.cpp in Sources */ = {isa = PBXBuildFile; fileRef = FAC570FC17402D1100D147E4 /* BezierCurve.cpp */; };
		FAC5710117402D1100D147E4 /* BezierCurve.h in Headers */ = {isa = PBXBuildFile; fileRef = FAC570FD17402D1100D147E4 /* BezierCurve.h */; };
		FAC5710217402D1100D147E4 /* wrap_BezierCurve.cpp in Sources */ = {isa = PBXBuildFile; fileRef = FAC570FE17402D1100D147E4 /* wrap_BezierCurve.cpp */; };
		FAC5710317402D1100D147E4 /* wrap_BezierCurve.h in Headers */ = {isa = PBXBuildFile; fileRef = FAC570FF17402D1100D147E4 /* wrap_BezierCurve.h */; };
		FAC86E631724552C00EED715 /* wrap_Quad.cpp in Sources */ = {isa = PBXBuildFile; fileRef = FAC86E611724552C00EED715 /* wrap_Quad.cpp */; };
		FAC86E641724552C00EED715 /* wrap_Quad.h in Headers */ = {isa = PBXBuildFile; fileRef = FAC86E621724552C00EED715 /* wrap_Quad.h */; };
		FAC86E6B1724555D00EED715 /* Quad.cpp in Sources */ = {isa = PBXBuildFile; fileRef = FAC86E671724555D00EED715 /* Quad.cpp */; };
		FAC86E6C1724555D00EED715 /* Quad.h in Headers */ = {isa = PBXBuildFile; fileRef = FAC86E681724555D00EED715 /* Quad.h */; };
<<<<<<< HEAD
		FAD400A6196C5EBC004208B9 /* Text.cpp in Sources */ = {isa = PBXBuildFile; fileRef = FAD400A5196C5EBC004208B9 /* Text.cpp */; };
		FAD5970C196E174000E8EA36 /* wrap_Text.cpp in Sources */ = {isa = PBXBuildFile; fileRef = FAD5970B196E174000E8EA36 /* wrap_Text.cpp */; };
=======
		FAD8E84F1A7C949B0084E24D /* Vera.ttf.h in Headers */ = {isa = PBXBuildFile; fileRef = FAD8E84E1A7C949B0084E24D /* Vera.ttf.h */; };
>>>>>>> a314b185
		FADD58DD18C30367005FC3BF /* FormatHandler.cpp in Sources */ = {isa = PBXBuildFile; fileRef = FADD58DC18C30367005FC3BF /* FormatHandler.cpp */; };
		FADE620919368D5C00C25B97 /* STBHandler.cpp in Sources */ = {isa = PBXBuildFile; fileRef = FADE620719368D5C00C25B97 /* STBHandler.cpp */; };
		FADE620A19368D5C00C25B97 /* STBHandler.h in Headers */ = {isa = PBXBuildFile; fileRef = FADE620819368D5C00C25B97 /* STBHandler.h */; };
		FAE010DB170DDE99006F29D0 /* ddsinfo.h in Headers */ = {isa = PBXBuildFile; fileRef = FAE010D8170DDE99006F29D0 /* ddsinfo.h */; };
		FAE010DC170DDE99006F29D0 /* ddsparse.cpp in Sources */ = {isa = PBXBuildFile; fileRef = FAE010D9170DDE99006F29D0 /* ddsparse.cpp */; };
		FAE010DD170DDE99006F29D0 /* ddsparse.h in Headers */ = {isa = PBXBuildFile; fileRef = FAE010DA170DDE99006F29D0 /* ddsparse.h */; };
		FAE010E0170DE25E006F29D0 /* ddsHandler.cpp in Sources */ = {isa = PBXBuildFile; fileRef = FAE010DE170DE25E006F29D0 /* ddsHandler.cpp */; };
		FAE010E1170DE25E006F29D0 /* ddsHandler.h in Headers */ = {isa = PBXBuildFile; fileRef = FAE010DF170DE25E006F29D0 /* ddsHandler.h */; };
		FAE010E4170DF75C006F29D0 /* wrap_CompressedData.cpp in Sources */ = {isa = PBXBuildFile; fileRef = FAE010E2170DF75B006F29D0 /* wrap_CompressedData.cpp */; };
		FAE010E5170DF75C006F29D0 /* wrap_CompressedData.h in Headers */ = {isa = PBXBuildFile; fileRef = FAE010E3170DF75C006F29D0 /* wrap_CompressedData.h */; };
		FAEC808A1710FEA60057279A /* ImageData.cpp in Sources */ = {isa = PBXBuildFile; fileRef = FAEC80881710FEA60057279A /* ImageData.cpp */; };
		FAEC808B1710FEA60057279A /* ImageData.h in Headers */ = {isa = PBXBuildFile; fileRef = FAEC80891710FEA60057279A /* ImageData.h */; };
		FAEC808E1711E76C0057279A /* CompressedData.cpp in Sources */ = {isa = PBXBuildFile; fileRef = FAEC808C1711E76C0057279A /* CompressedData.cpp */; };
		FAEC808F1711E76C0057279A /* CompressedData.h in Headers */ = {isa = PBXBuildFile; fileRef = FAEC808D1711E76C0057279A /* CompressedData.h */; };
		FAF272A416E3D44400CC193A /* Channel.cpp in Sources */ = {isa = PBXBuildFile; fileRef = FAF2729816E3D44400CC193A /* Channel.cpp */; };
		FAF272A516E3D44400CC193A /* Channel.h in Headers */ = {isa = PBXBuildFile; fileRef = FAF2729916E3D44400CC193A /* Channel.h */; };
		FAF272A616E3D44400CC193A /* LuaThread.cpp in Sources */ = {isa = PBXBuildFile; fileRef = FAF2729A16E3D44400CC193A /* LuaThread.cpp */; };
		FAF272A716E3D44400CC193A /* LuaThread.h in Headers */ = {isa = PBXBuildFile; fileRef = FAF2729B16E3D44400CC193A /* LuaThread.h */; };
		FAF272A816E3D44400CC193A /* ThreadModule.cpp in Sources */ = {isa = PBXBuildFile; fileRef = FAF2729C16E3D44400CC193A /* ThreadModule.cpp */; };
		FAF272A916E3D44400CC193A /* ThreadModule.h in Headers */ = {isa = PBXBuildFile; fileRef = FAF2729D16E3D44400CC193A /* ThreadModule.h */; };
		FAF272AA16E3D44400CC193A /* wrap_Channel.cpp in Sources */ = {isa = PBXBuildFile; fileRef = FAF2729E16E3D44400CC193A /* wrap_Channel.cpp */; };
		FAF272AB16E3D44400CC193A /* wrap_Channel.h in Headers */ = {isa = PBXBuildFile; fileRef = FAF2729F16E3D44400CC193A /* wrap_Channel.h */; };
		FAF272AC16E3D44400CC193A /* wrap_LuaThread.cpp in Sources */ = {isa = PBXBuildFile; fileRef = FAF272A016E3D44400CC193A /* wrap_LuaThread.cpp */; };
		FAF272AD16E3D44400CC193A /* wrap_LuaThread.h in Headers */ = {isa = PBXBuildFile; fileRef = FAF272A116E3D44400CC193A /* wrap_LuaThread.h */; };
		FAF272AE16E3D44400CC193A /* wrap_ThreadModule.cpp in Sources */ = {isa = PBXBuildFile; fileRef = FAF272A216E3D44400CC193A /* wrap_ThreadModule.cpp */; };
		FAF272AF16E3D44400CC193A /* wrap_ThreadModule.h in Headers */ = {isa = PBXBuildFile; fileRef = FAF272A316E3D44400CC193A /* wrap_ThreadModule.h */; };
		FAF272B516E3D46400CC193A /* Thread.cpp in Sources */ = {isa = PBXBuildFile; fileRef = FAF272B116E3D46400CC193A /* Thread.cpp */; };
		FAF272B616E3D46400CC193A /* Thread.h in Headers */ = {isa = PBXBuildFile; fileRef = FAF272B216E3D46400CC193A /* Thread.h */; };
		FAF272B716E3D46400CC193A /* threads.cpp in Sources */ = {isa = PBXBuildFile; fileRef = FAF272B316E3D46400CC193A /* threads.cpp */; };
		FAF272B816E3D46400CC193A /* threads.h in Headers */ = {isa = PBXBuildFile; fileRef = FAF272B416E3D46400CC193A /* threads.h */; };
		FAF4376F17F4AC530074F9E2 /* Mesh.cpp in Sources */ = {isa = PBXBuildFile; fileRef = FAF4376D17F4AC530074F9E2 /* Mesh.cpp */; };
		FAF4377017F4AC530074F9E2 /* Mesh.h in Headers */ = {isa = PBXBuildFile; fileRef = FAF4376E17F4AC530074F9E2 /* Mesh.h */; };
		FAF6704C18184FF800DBDEEA /* wuff.c in Sources */ = {isa = PBXBuildFile; fileRef = FAF6704418184FF800DBDEEA /* wuff.c */; };
		FAF6704D18184FF800DBDEEA /* wuff.h in Headers */ = {isa = PBXBuildFile; fileRef = FAF6704518184FF800DBDEEA /* wuff.h */; };
		FAF6704E18184FF800DBDEEA /* wuff_config.h in Headers */ = {isa = PBXBuildFile; fileRef = FAF6704618184FF800DBDEEA /* wuff_config.h */; };
		FAF6704F18184FF800DBDEEA /* wuff_convert.c in Sources */ = {isa = PBXBuildFile; fileRef = FAF6704718184FF800DBDEEA /* wuff_convert.c */; };
		FAF6705018184FF800DBDEEA /* wuff_convert.h in Headers */ = {isa = PBXBuildFile; fileRef = FAF6704818184FF800DBDEEA /* wuff_convert.h */; };
		FAF6705118184FF800DBDEEA /* wuff_internal.c in Sources */ = {isa = PBXBuildFile; fileRef = FAF6704918184FF800DBDEEA /* wuff_internal.c */; };
		FAF6705218184FF800DBDEEA /* wuff_internal.h in Headers */ = {isa = PBXBuildFile; fileRef = FAF6704A18184FF800DBDEEA /* wuff_internal.h */; };
		FAF6705318184FF800DBDEEA /* wuff_memory.c in Sources */ = {isa = PBXBuildFile; fileRef = FAF6704B18184FF800DBDEEA /* wuff_memory.c */; };
		FAF670561818501300DBDEEA /* WaveDecoder.cpp in Sources */ = {isa = PBXBuildFile; fileRef = FAF670541818501300DBDEEA /* WaveDecoder.cpp */; };
		FAF670571818501300DBDEEA /* WaveDecoder.h in Headers */ = {isa = PBXBuildFile; fileRef = FAF670551818501300DBDEEA /* WaveDecoder.h */; };
/* End PBXBuildFile section */

/* Begin PBXFileReference section */
		001F02BC119E349012652C17 /* wrap_Data.h */ = {isa = PBXFileReference; lastKnownFileType = sourcecode.c.h; path = wrap_Data.h; sourceTree = "<group>"; };
		003142374F3D40A518716024 /* wrap_Keyboard.h */ = {isa = PBXFileReference; lastKnownFileType = sourcecode.c.h; path = wrap_Keyboard.h; sourceTree = "<group>"; };
		00393E4930202C2B6E381F68 /* mime.c */ = {isa = PBXFileReference; lastKnownFileType = sourcecode.c.c; path = mime.c; sourceTree = "<group>"; };
		006B015320155B4D42B43B61 /* wrap_Image.h */ = {isa = PBXFileReference; lastKnownFileType = sourcecode.c.h; path = wrap_Image.h; sourceTree = "<group>"; };
		00744BD73BFE3F591537728F /* Shape.h */ = {isa = PBXFileReference; lastKnownFileType = sourcecode.c.h; path = Shape.h; sourceTree = "<group>"; };
		00D329851B1E7F6A3AF9614E /* tcp.h */ = {isa = PBXFileReference; lastKnownFileType = sourcecode.c.h; path = tcp.h; sourceTree = "<group>"; };
		02662CBC29B954295A634A39 /* wrap_Source.cpp */ = {isa = PBXFileReference; lastKnownFileType = sourcecode.cpp.cpp; path = wrap_Source.cpp; sourceTree = "<group>"; };
		02C16FDB537A702F4D42534E /* wrap_SpriteBatch.cpp */ = {isa = PBXFileReference; lastKnownFileType = sourcecode.cpp.cpp; path = wrap_SpriteBatch.cpp; sourceTree = "<group>"; };
		02CA1BE908D91B104EB9590F /* wrap_Audio.cpp */ = {isa = PBXFileReference; lastKnownFileType = sourcecode.cpp.cpp; path = wrap_Audio.cpp; sourceTree = "<group>"; };
		02CD63315FF902E336AB4657 /* Contact.cpp */ = {isa = PBXFileReference; lastKnownFileType = sourcecode.cpp.cpp; path = Contact.cpp; sourceTree = "<group>"; };
		02F0197227150E1B28D9425B /* GmeDecoder.cpp */ = {isa = PBXFileReference; lastKnownFileType = sourcecode.cpp.cpp; path = GmeDecoder.cpp; sourceTree = "<group>"; };
		02F064F5202E34F5718352B8 /* wrap_Shape.h */ = {isa = PBXFileReference; lastKnownFileType = sourcecode.c.h; path = wrap_Shape.h; sourceTree = "<group>"; };
		034144EE6C33421377674516 /* b2Distance.h */ = {isa = PBXFileReference; lastKnownFileType = sourcecode.c.h; path = b2Distance.h; sourceTree = "<group>"; };
		03F17FF546D637744E263961 /* Graphics.cpp */ = {isa = PBXFileReference; lastKnownFileType = sourcecode.cpp.cpp; path = Graphics.cpp; sourceTree = "<group>"; };
		041672ED2CF51FC62F532FDB /* usocket.c */ = {isa = PBXFileReference; lastKnownFileType = sourcecode.c.c; path = usocket.c; sourceTree = "<group>"; };
		047815B73C1C5373551442A6 /* wrap_Joint.h */ = {isa = PBXFileReference; lastKnownFileType = sourcecode.c.h; path = wrap_Joint.h; sourceTree = "<group>"; };
		048C39D14DA05F5843FE08CA /* ftp.lua.h */ = {isa = PBXFileReference; lastKnownFileType = sourcecode.c.h; path = ftp.lua.h; sourceTree = "<group>"; };
		057A3770539D25AE6C8F20D3 /* Keyboard.h */ = {isa = PBXFileReference; lastKnownFileType = sourcecode.c.h; path = Keyboard.h; sourceTree = "<group>"; };
		059C04C13F3A7C05570F2987 /* b2Fixture.cpp */ = {isa = PBXFileReference; lastKnownFileType = sourcecode.cpp.cpp; path = b2Fixture.cpp; sourceTree = "<group>"; };
		05DF237B657042515F3B4E52 /* wrap_Graphics.h */ = {isa = PBXFileReference; lastKnownFileType = sourcecode.c.h; path = wrap_Graphics.h; sourceTree = "<group>"; };
		0602250B7E4664E43CA113DC /* b2WheelJoint.cpp */ = {isa = PBXFileReference; lastKnownFileType = sourcecode.cpp.cpp; path = b2WheelJoint.cpp; sourceTree = "<group>"; };
		065364DB7A29396C777213D0 /* Joint.h */ = {isa = PBXFileReference; lastKnownFileType = sourcecode.c.h; path = Joint.h; sourceTree = "<group>"; };
		076840774B0B6E721D0C18D0 /* wrap_ImageData.cpp */ = {isa = PBXFileReference; lastKnownFileType = sourcecode.cpp.cpp; path = wrap_ImageData.cpp; sourceTree = "<group>"; };
		079504CB332E415D4B27797B /* b2Body.h */ = {isa = PBXFileReference; lastKnownFileType = sourcecode.c.h; path = b2Body.h; sourceTree = "<group>"; };
		07B301984BE42246402F7D27 /* ImageData.h */ = {isa = PBXFileReference; lastKnownFileType = sourcecode.c.h; path = ImageData.h; sourceTree = "<group>"; };
		085B376E3FBB254F0FD37958 /* Matrix.h */ = {isa = PBXFileReference; lastKnownFileType = sourcecode.c.h; path = Matrix.h; sourceTree = "<group>"; };
		086B4A4E025B4B5F606747A2 /* b2DistanceJoint.h */ = {isa = PBXFileReference; lastKnownFileType = sourcecode.c.h; path = b2DistanceJoint.h; sourceTree = "<group>"; };
		08983C025D0655270DF81A5B /* b2PolygonShape.cpp */ = {isa = PBXFileReference; lastKnownFileType = sourcecode.cpp.cpp; path = b2PolygonShape.cpp; sourceTree = "<group>"; };
		089B1AC1248B21D336594457 /* Body.cpp */ = {isa = PBXFileReference; lastKnownFileType = sourcecode.cpp.cpp; path = Body.cpp; sourceTree = "<group>"; };
		08AA5965073A1C520A7A6833 /* b2CircleShape.cpp */ = {isa = PBXFileReference; lastKnownFileType = sourcecode.cpp.cpp; path = b2CircleShape.cpp; sourceTree = "<group>"; };
		08D24B70441A2496160C0849 /* Rasterizer.h */ = {isa = PBXFileReference; lastKnownFileType = sourcecode.c.h; path = Rasterizer.h; sourceTree = "<group>"; };
		090F537B70DA06EA0B29593F /* b2Settings.h */ = {isa = PBXFileReference; lastKnownFileType = sourcecode.c.h; path = b2Settings.h; sourceTree = "<group>"; };
		0959542C4B54320B1DDD5911 /* ChainShape.cpp */ = {isa = PBXFileReference; lastKnownFileType = sourcecode.cpp.cpp; path = ChainShape.cpp; sourceTree = "<group>"; };
		09C71F9D7DC45F5765B2462B /* socket.h */ = {isa = PBXFileReference; lastKnownFileType = sourcecode.c.h; path = socket.h; sourceTree = "<group>"; };
		0A063D006D52330E67FF4B3A /* b2PolygonContact.h */ = {isa = PBXFileReference; lastKnownFileType = sourcecode.c.h; path = b2PolygonContact.h; sourceTree = "<group>"; };
		0A0A2DA4094130187F655E52 /* b2Math.h */ = {isa = PBXFileReference; lastKnownFileType = sourcecode.c.h; path = b2Math.h; sourceTree = "<group>"; };
		0A420541704C1C2D718A4D20 /* b2EdgeAndCircleContact.h */ = {isa = PBXFileReference; lastKnownFileType = sourcecode.c.h; path = b2EdgeAndCircleContact.h; sourceTree = "<group>"; };
		0A936C83344E2CF84E703059 /* PulleyJoint.h */ = {isa = PBXFileReference; lastKnownFileType = sourcecode.c.h; path = PulleyJoint.h; sourceTree = "<group>"; };
		0AA1539E66B2641B66130709 /* b2MouseJoint.h */ = {isa = PBXFileReference; lastKnownFileType = sourcecode.c.h; path = b2MouseJoint.h; sourceTree = "<group>"; };
		0AE5755936E84C247FB56C65 /* PrismaticJoint.cpp */ = {isa = PBXFileReference; lastKnownFileType = sourcecode.cpp.cpp; path = PrismaticJoint.cpp; sourceTree = "<group>"; };
		0AFB7DA45B2D6913110A5AAB /* wrap_WheelJoint.h */ = {isa = PBXFileReference; lastKnownFileType = sourcecode.c.h; path = wrap_WheelJoint.h; sourceTree = "<group>"; };
		0B0728FA73B107B37A956A09 /* wrap_Image.cpp */ = {isa = PBXFileReference; lastKnownFileType = sourcecode.cpp.cpp; path = wrap_Image.cpp; sourceTree = "<group>"; };
		0B4020CD058D70F569DF6129 /* wrap_PrismaticJoint.cpp */ = {isa = PBXFileReference; lastKnownFileType = sourcecode.cpp.cpp; path = wrap_PrismaticJoint.cpp; sourceTree = "<group>"; };
		0B727D416262392743091BC3 /* TrueTypeRasterizer.h */ = {isa = PBXFileReference; lastKnownFileType = sourcecode.c.h; path = TrueTypeRasterizer.h; sourceTree = "<group>"; };
		0BEB72033ACA25550ADA76C4 /* b64.h */ = {isa = PBXFileReference; lastKnownFileType = sourcecode.c.h; path = b64.h; sourceTree = "<group>"; };
		0C30420F7FD3038C721223A5 /* TrueTypeRasterizer.cpp */ = {isa = PBXFileReference; lastKnownFileType = sourcecode.cpp.cpp; path = TrueTypeRasterizer.cpp; sourceTree = "<group>"; };
		0C5C6C6E47851D1308411DE6 /* SoundData.cpp */ = {isa = PBXFileReference; lastKnownFileType = sourcecode.cpp.cpp; path = SoundData.cpp; sourceTree = "<group>"; };
		0CB6025618505B055A4E75DD /* Matrix.cpp */ = {isa = PBXFileReference; lastKnownFileType = sourcecode.cpp.cpp; path = Matrix.cpp; sourceTree = "<group>"; };
		0CFF64090F0F4F481BB80CF0 /* Volatile.h */ = {isa = PBXFileReference; lastKnownFileType = sourcecode.c.h; path = Volatile.h; sourceTree = "<group>"; };
		0D6F00D95C4407BB26E71E02 /* b2World.cpp */ = {isa = PBXFileReference; lastKnownFileType = sourcecode.cpp.cpp; path = b2World.cpp; sourceTree = "<group>"; };
		0E3E13BC3E3A7C0C7DBE7DF8 /* wrap_RopeJoint.cpp */ = {isa = PBXFileReference; lastKnownFileType = sourcecode.cpp.cpp; path = wrap_RopeJoint.cpp; sourceTree = "<group>"; };
		0E755DCF691828CE11444877 /* b2PolygonShape.h */ = {isa = PBXFileReference; lastKnownFileType = sourcecode.c.h; path = b2PolygonShape.h; sourceTree = "<group>"; };
		0EA87794395D3B287C5949AA /* wrap_FrictionJoint.h */ = {isa = PBXFileReference; lastKnownFileType = sourcecode.c.h; path = wrap_FrictionJoint.h; sourceTree = "<group>"; };
		0EB870A1180261FD424A41B3 /* Shape.h */ = {isa = PBXFileReference; lastKnownFileType = sourcecode.c.h; path = Shape.h; sourceTree = "<group>"; };
		0F0E666B7C790BB870477994 /* b2BlockAllocator.h */ = {isa = PBXFileReference; lastKnownFileType = sourcecode.c.h; path = b2BlockAllocator.h; sourceTree = "<group>"; };
		0F8D03F1544476B57CA97B01 /* b2WorldCallbacks.cpp */ = {isa = PBXFileReference; lastKnownFileType = sourcecode.cpp.cpp; path = b2WorldCallbacks.cpp; sourceTree = "<group>"; };
		104144AB73A974BC04A03131 /* graphics.lua.h */ = {isa = PBXFileReference; lastKnownFileType = sourcecode.c.h; path = graphics.lua.h; sourceTree = "<group>"; };
		104D5534669B772556942891 /* PrismaticJoint.h */ = {isa = PBXFileReference; lastKnownFileType = sourcecode.c.h; path = PrismaticJoint.h; sourceTree = "<group>"; };
		104D567660003ADE696D341A /* Source.h */ = {isa = PBXFileReference; lastKnownFileType = sourcecode.c.h; path = Source.h; sourceTree = "<group>"; };
		10A608C96F067F972C962EFB /* love.h */ = {isa = PBXFileReference; lastKnownFileType = sourcecode.c.h; path = love.h; sourceTree = "<group>"; };
		10F83B5848B77A937C250FEB /* b2Joint.h */ = {isa = PBXFileReference; lastKnownFileType = sourcecode.c.h; path = b2Joint.h; sourceTree = "<group>"; };
		1108594E361A22D90D6022E8 /* b2EdgeAndCircleContact.cpp */ = {isa = PBXFileReference; lastKnownFileType = sourcecode.cpp.cpp; path = b2EdgeAndCircleContact.cpp; sourceTree = "<group>"; };
		112814480BBF2ED06EED15BF /* GlyphData.h */ = {isa = PBXFileReference; lastKnownFileType = sourcecode.c.h; path = GlyphData.h; sourceTree = "<group>"; };
		113269E55FCF208D2D6754BC /* Timer.cpp */ = {isa = PBXFileReference; lastKnownFileType = sourcecode.cpp.cpp; path = Timer.cpp; sourceTree = "<group>"; };
		11745DE315E859F71E881D76 /* wrap_Rasterizer.cpp */ = {isa = PBXFileReference; lastKnownFileType = sourcecode.cpp.cpp; path = wrap_Rasterizer.cpp; sourceTree = "<group>"; };
		11773415762F3A38421C6DB3 /* Graphics.cpp */ = {isa = PBXFileReference; lastKnownFileType = sourcecode.cpp.cpp; lineEnding = 0; path = Graphics.cpp; sourceTree = "<group>"; xcLanguageSpecificationIdentifier = xcode.lang.cpp; };
		11CF30E73CEA2D8D0A1B17D3 /* b2DynamicTree.h */ = {isa = PBXFileReference; lastKnownFileType = sourcecode.c.h; path = b2DynamicTree.h; sourceTree = "<group>"; };
		11D141087979064B441B787D /* File.cpp */ = {isa = PBXFileReference; lastKnownFileType = sourcecode.cpp.cpp; path = File.cpp; sourceTree = "<group>"; };
		11D62E873092729B497B447F /* b2RevoluteJoint.cpp */ = {isa = PBXFileReference; lastKnownFileType = sourcecode.cpp.cpp; path = b2RevoluteJoint.cpp; sourceTree = "<group>"; };
		120B391518206E964493126C /* b2Body.cpp */ = {isa = PBXFileReference; lastKnownFileType = sourcecode.cpp.cpp; path = b2Body.cpp; sourceTree = "<group>"; };
		12390CBC115B00D06EF951DD /* b2Draw.cpp */ = {isa = PBXFileReference; lastKnownFileType = sourcecode.cpp.cpp; path = b2Draw.cpp; sourceTree = "<group>"; };
		124E716E0BCA055534A60AD2 /* wrap_Shape.cpp */ = {isa = PBXFileReference; lastKnownFileType = sourcecode.cpp.cpp; path = wrap_Shape.cpp; sourceTree = "<group>"; };
		13093ADC78426C5009DF3B13 /* b2FrictionJoint.cpp */ = {isa = PBXFileReference; lastKnownFileType = sourcecode.cpp.cpp; path = b2FrictionJoint.cpp; sourceTree = "<group>"; };
		131F69C3368C4B8A55EE0DAD /* wrap_WeldJoint.h */ = {isa = PBXFileReference; lastKnownFileType = sourcecode.c.h; path = wrap_WeldJoint.h; sourceTree = "<group>"; };
		135801A6483528800C676492 /* io.c */ = {isa = PBXFileReference; lastKnownFileType = sourcecode.c.c; path = io.c; sourceTree = "<group>"; };
		138913BE5126483748FA43D0 /* Joint.h */ = {isa = PBXFileReference; lastKnownFileType = sourcecode.c.h; path = Joint.h; sourceTree = "<group>"; };
		139411436818381E493F00F5 /* wrap_JoystickModule.cpp */ = {isa = PBXFileReference; lastKnownFileType = sourcecode.cpp.cpp; path = wrap_JoystickModule.cpp; sourceTree = "<group>"; };
		14AE68E14C2C74526A612FA0 /* wrap_Image.cpp */ = {isa = PBXFileReference; lastKnownFileType = sourcecode.cpp.cpp; path = wrap_Image.cpp; sourceTree = "<group>"; };
		15093E1B1A14176374C81299 /* wrap_CircleShape.h */ = {isa = PBXFileReference; lastKnownFileType = sourcecode.c.h; path = wrap_CircleShape.h; sourceTree = "<group>"; };
		153957EB332E1269671E7F4A /* b2CircleShape.h */ = {isa = PBXFileReference; lastKnownFileType = sourcecode.c.h; path = b2CircleShape.h; sourceTree = "<group>"; };
		16C36B3C59A10CDC7ACE0DD4 /* http.lua.h */ = {isa = PBXFileReference; lastKnownFileType = sourcecode.c.h; path = http.lua.h; sourceTree = "<group>"; };
		174D472C1AFE594D77A0322B /* b2ChainAndCircleContact.h */ = {isa = PBXFileReference; lastKnownFileType = sourcecode.c.h; path = b2ChainAndCircleContact.h; sourceTree = "<group>"; };
		175A1B8D733B2D4803F64AC1 /* b2Distance.cpp */ = {isa = PBXFileReference; lastKnownFileType = sourcecode.cpp.cpp; path = b2Distance.cpp; sourceTree = "<group>"; };
		17C730CB1DA01B8F0A11217C /* except.h */ = {isa = PBXFileReference; lastKnownFileType = sourcecode.c.h; path = except.h; sourceTree = "<group>"; };
		17E9544103AE376210ED5BAA /* select.h */ = {isa = PBXFileReference; lastKnownFileType = sourcecode.c.h; path = select.h; sourceTree = "<group>"; };
		182A781C7A2D3D2B6B8904A8 /* Data.h */ = {isa = PBXFileReference; lastKnownFileType = sourcecode.c.h; path = Data.h; sourceTree = "<group>"; };
		1839744763625B5D64EC70AC /* Audio.cpp */ = {isa = PBXFileReference; lastKnownFileType = sourcecode.cpp.cpp; path = Audio.cpp; sourceTree = "<group>"; };
		18E0492204644DE929B96486 /* wrap_DistanceJoint.h */ = {isa = PBXFileReference; lastKnownFileType = sourcecode.c.h; path = wrap_DistanceJoint.h; sourceTree = "<group>"; };
		1916112F57AF56A173727464 /* Audio.h */ = {isa = PBXFileReference; lastKnownFileType = sourcecode.c.h; path = Audio.h; sourceTree = "<group>"; };
		198A44BD71BB61EE517C2A39 /* Mouse.h */ = {isa = PBXFileReference; lastKnownFileType = sourcecode.c.h; path = Mouse.h; sourceTree = "<group>"; };
		19ED419874B46EC16F927524 /* love.cpp */ = {isa = PBXFileReference; lastKnownFileType = sourcecode.cpp.cpp; path = love.cpp; sourceTree = "<group>"; };
		19F40DF6507028212FEB1D77 /* wrap_Keyboard.cpp */ = {isa = PBXFileReference; lastKnownFileType = sourcecode.cpp.cpp; path = wrap_Keyboard.cpp; sourceTree = "<group>"; };
		1A2A61843B753E3F5B330703 /* Vector.cpp */ = {isa = PBXFileReference; lastKnownFileType = sourcecode.cpp.cpp; path = Vector.cpp; sourceTree = "<group>"; };
		1A304E384AF2119905C01504 /* Source.cpp */ = {isa = PBXFileReference; lastKnownFileType = sourcecode.cpp.cpp; path = Source.cpp; sourceTree = "<group>"; };
		1A311FC16B9C0F8D7A41580E /* wrap_Body.h */ = {isa = PBXFileReference; lastKnownFileType = sourcecode.c.h; path = wrap_Body.h; sourceTree = "<group>"; };
		1A95437F513E662113AC154A /* b2Rope.h */ = {isa = PBXFileReference; lastKnownFileType = sourcecode.c.h; path = b2Rope.h; sourceTree = "<group>"; };
		1A9810F758AC1D1E4B6431FD /* wrap_Graphics.cpp */ = {isa = PBXFileReference; lastKnownFileType = sourcecode.cpp.cpp; path = wrap_Graphics.cpp; sourceTree = "<group>"; };
		1AA213FC158815FA77C40330 /* ChainShape.h */ = {isa = PBXFileReference; lastKnownFileType = sourcecode.c.h; path = ChainShape.h; sourceTree = "<group>"; };
		1B036C7C5A8832AE53BB1C06 /* b2CollideEdge.cpp */ = {isa = PBXFileReference; lastKnownFileType = sourcecode.cpp.cpp; path = b2CollideEdge.cpp; sourceTree = "<group>"; };
		1B1C4E4D288A1D2F29E57B1B /* Rasterizer.cpp */ = {isa = PBXFileReference; lastKnownFileType = sourcecode.cpp.cpp; path = Rasterizer.cpp; sourceTree = "<group>"; };
		1B4E22F1388E2B2E76E3377B /* wrap_GlyphData.cpp */ = {isa = PBXFileReference; lastKnownFileType = sourcecode.cpp.cpp; path = wrap_GlyphData.cpp; sourceTree = "<group>"; };
		1BCD6EE50EB8791E5A870135 /* utf8.h */ = {isa = PBXFileReference; lastKnownFileType = sourcecode.c.h; path = utf8.h; sourceTree = "<group>"; };
		1C5B57F87B315E39005B119F /* b2TimeOfImpact.h */ = {isa = PBXFileReference; lastKnownFileType = sourcecode.c.h; path = b2TimeOfImpact.h; sourceTree = "<group>"; };
		1CAA69E00D0808BA2108238B /* wrap_ChainShape.cpp */ = {isa = PBXFileReference; lastKnownFileType = sourcecode.cpp.cpp; path = wrap_ChainShape.cpp; sourceTree = "<group>"; };
		1CD02D1975803957282F28AB /* auxiliar.c */ = {isa = PBXFileReference; lastKnownFileType = sourcecode.c.c; path = auxiliar.c; sourceTree = "<group>"; };
		1CE84F1F19BC2AA412C638B1 /* timeout.h */ = {isa = PBXFileReference; lastKnownFileType = sourcecode.c.h; path = timeout.h; sourceTree = "<group>"; };
		1DA41DFF0869489411A71AFC /* Texture.h */ = {isa = PBXFileReference; lastKnownFileType = sourcecode.c.h; path = Texture.h; sourceTree = "<group>"; };
		1E22646A710E5EFC27FE3932 /* FrictionJoint.cpp */ = {isa = PBXFileReference; lastKnownFileType = sourcecode.cpp.cpp; path = FrictionJoint.cpp; sourceTree = "<group>"; };
		1E27263847302FCA1F843B47 /* b2PrismaticJoint.cpp */ = {isa = PBXFileReference; lastKnownFileType = sourcecode.cpp.cpp; path = b2PrismaticJoint.cpp; sourceTree = "<group>"; };
		1E827AE8548C52493ED95629 /* wrap_Filesystem.cpp */ = {isa = PBXFileReference; lastKnownFileType = sourcecode.cpp.cpp; path = wrap_Filesystem.cpp; sourceTree = "<group>"; };
		1E840AF84AB61C6410E26634 /* wrap_PulleyJoint.cpp */ = {isa = PBXFileReference; lastKnownFileType = sourcecode.cpp.cpp; path = wrap_PulleyJoint.cpp; sourceTree = "<group>"; };
		1E9E4F657DEC2772493B79CC /* b2ContactSolver.cpp */ = {isa = PBXFileReference; lastKnownFileType = sourcecode.cpp.cpp; path = b2ContactSolver.cpp; sourceTree = "<group>"; };
		1F0D375C38A245E403E53DB5 /* b2TimeOfImpact.cpp */ = {isa = PBXFileReference; lastKnownFileType = sourcecode.cpp.cpp; path = b2TimeOfImpact.cpp; sourceTree = "<group>"; };
		1F3A277A44141DBF7BCF146A /* wrap_RevoluteJoint.cpp */ = {isa = PBXFileReference; lastKnownFileType = sourcecode.cpp.cpp; path = wrap_RevoluteJoint.cpp; sourceTree = "<group>"; };
		1F4E747212DE41716BC245C9 /* b2PolygonContact.cpp */ = {isa = PBXFileReference; lastKnownFileType = sourcecode.cpp.cpp; path = b2PolygonContact.cpp; sourceTree = "<group>"; };
		1F6F652A57F8098E5CCA6F9A /* auxiliar.h */ = {isa = PBXFileReference; lastKnownFileType = sourcecode.c.h; path = auxiliar.h; sourceTree = "<group>"; };
		1F875B224C4E1B9E35854766 /* Mpg123Decoder.cpp */ = {isa = PBXFileReference; lastKnownFileType = sourcecode.cpp.cpp; path = Mpg123Decoder.cpp; sourceTree = "<group>"; };
		202650DE4F267CD3082A1B30 /* wrap_Font.h */ = {isa = PBXFileReference; lastKnownFileType = sourcecode.c.h; path = wrap_Font.h; sourceTree = "<group>"; };
		208275724C9421035EA145A4 /* MouseJoint.h */ = {isa = PBXFileReference; lastKnownFileType = sourcecode.c.h; path = MouseJoint.h; sourceTree = "<group>"; };
		21124F915912499179A42115 /* b2CircleContact.h */ = {isa = PBXFileReference; lastKnownFileType = sourcecode.c.h; path = b2CircleContact.h; sourceTree = "<group>"; };
		219636CF6780074F7871463D /* Filesystem.h */ = {isa = PBXFileReference; lastKnownFileType = sourcecode.c.h; path = Filesystem.h; sourceTree = "<group>"; };
		21B25A7E333315172B754D4F /* buffer.c */ = {isa = PBXFileReference; lastKnownFileType = sourcecode.c.c; path = buffer.c; sourceTree = "<group>"; };
		21E975B81E8D701F2147658C /* wrap_Contact.h */ = {isa = PBXFileReference; lastKnownFileType = sourcecode.c.h; path = wrap_Contact.h; sourceTree = "<group>"; };
		22256CC12B7C7D0D1B430D46 /* tcp.c */ = {isa = PBXFileReference; lastKnownFileType = sourcecode.c.c; path = tcp.c; sourceTree = "<group>"; };
		22EF17981EBD442773FE41B6 /* wrap_Mouse.cpp */ = {isa = PBXFileReference; lastKnownFileType = sourcecode.cpp.cpp; path = wrap_Mouse.cpp; sourceTree = "<group>"; };
		232D67C67BEE54B776420682 /* wrap_Font.cpp */ = {isa = PBXFileReference; lastKnownFileType = sourcecode.cpp.cpp; path = wrap_Font.cpp; sourceTree = "<group>"; };
		23573F2F4F7D56312E663E24 /* Canvas.h */ = {isa = PBXFileReference; lastKnownFileType = sourcecode.c.h; path = Canvas.h; sourceTree = "<group>"; };
		239054AE7475433E39747DA9 /* b2Timer.cpp */ = {isa = PBXFileReference; lastKnownFileType = sourcecode.cpp.cpp; path = b2Timer.cpp; sourceTree = "<group>"; };
		23985AB32E7B463A2CB87E2C /* Sound.h */ = {isa = PBXFileReference; lastKnownFileType = sourcecode.c.h; path = Sound.h; sourceTree = "<group>"; };
		23A266CD4FC729355E23606E /* b2WheelJoint.h */ = {isa = PBXFileReference; lastKnownFileType = sourcecode.c.h; path = b2WheelJoint.h; sourceTree = "<group>"; };
		24265680279E30A40DF81946 /* Event.cpp */ = {isa = PBXFileReference; lastKnownFileType = sourcecode.cpp.cpp; path = Event.cpp; sourceTree = "<group>"; };
		243E18977E2A37CC6FDD55A5 /* b2EdgeAndPolygonContact.cpp */ = {isa = PBXFileReference; lastKnownFileType = sourcecode.cpp.cpp; path = b2EdgeAndPolygonContact.cpp; sourceTree = "<group>"; };
		249015D170563D85709D7B6D /* options.h */ = {isa = PBXFileReference; lastKnownFileType = sourcecode.c.h; path = options.h; sourceTree = "<group>"; };
		24D758D262EA18DC15187A12 /* delay.h */ = {isa = PBXFileReference; lastKnownFileType = sourcecode.c.h; path = delay.h; sourceTree = "<group>"; };
		24EE059E03D8155F4BFF64D6 /* Audio.h */ = {isa = PBXFileReference; lastKnownFileType = sourcecode.c.h; path = Audio.h; sourceTree = "<group>"; };
		25C325DC2128769F6C6A54C3 /* Image.h */ = {isa = PBXFileReference; lastKnownFileType = sourcecode.c.h; path = Image.h; sourceTree = "<group>"; };
		25CE236F66F70EB3444A7CC8 /* GearJoint.h */ = {isa = PBXFileReference; lastKnownFileType = sourcecode.c.h; path = GearJoint.h; sourceTree = "<group>"; };
		276C3474657D0A246F64221C /* wrap_EdgeShape.h */ = {isa = PBXFileReference; lastKnownFileType = sourcecode.c.h; path = wrap_EdgeShape.h; sourceTree = "<group>"; };
		27F777AB188D674F30BC1829 /* wrap_World.h */ = {isa = PBXFileReference; lastKnownFileType = sourcecode.c.h; path = wrap_World.h; sourceTree = "<group>"; };
		28016C9B51FE1A893DC35B66 /* Variant.h */ = {isa = PBXFileReference; lastKnownFileType = sourcecode.c.h; path = Variant.h; sourceTree = "<group>"; };
		28024635525B077E08A73D9B /* Source.cpp */ = {isa = PBXFileReference; lastKnownFileType = sourcecode.cpp.cpp; path = Source.cpp; sourceTree = "<group>"; };
		286660042F9654F61AB90D7A /* Body.h */ = {isa = PBXFileReference; lastKnownFileType = sourcecode.c.h; path = Body.h; sourceTree = "<group>"; };
		2912092853050AF9785F39BE /* wrap_RevoluteJoint.h */ = {isa = PBXFileReference; lastKnownFileType = sourcecode.c.h; path = wrap_RevoluteJoint.h; sourceTree = "<group>"; };
		295C665B1E0B6B2D03CC4937 /* wrap_Event.h */ = {isa = PBXFileReference; lastKnownFileType = sourcecode.c.h; path = wrap_Event.h; sourceTree = "<group>"; };
		2A5F7DCB40652F9B7D61073A /* Sound.cpp */ = {isa = PBXFileReference; lastKnownFileType = sourcecode.cpp.cpp; path = Sound.cpp; sourceTree = "<group>"; };
		2A6150F7479D21346EC54B68 /* b2ContactManager.cpp */ = {isa = PBXFileReference; lastKnownFileType = sourcecode.cpp.cpp; path = b2ContactManager.cpp; sourceTree = "<group>"; };
		2B8C245A21A515E86636725A /* wrap_PrismaticJoint.h */ = {isa = PBXFileReference; lastKnownFileType = sourcecode.c.h; path = wrap_PrismaticJoint.h; sourceTree = "<group>"; };
		2BE75A693BE206B22DAE1B2E /* wrap_SpriteBatch.h */ = {isa = PBXFileReference; lastKnownFileType = sourcecode.c.h; path = wrap_SpriteBatch.h; sourceTree = "<group>"; };
		2C78323D7D5C628A53EC6931 /* b2Math.cpp */ = {isa = PBXFileReference; lastKnownFileType = sourcecode.cpp.cpp; path = b2Math.cpp; sourceTree = "<group>"; };
		2C87695707B046B536F347D8 /* OpenGL.h */ = {isa = PBXFileReference; lastKnownFileType = sourcecode.c.h; path = OpenGL.h; sourceTree = "<group>"; };
		2C970EA7229F20934C72581D /* b2RopeJoint.h */ = {isa = PBXFileReference; lastKnownFileType = sourcecode.c.h; path = b2RopeJoint.h; sourceTree = "<group>"; };
		2CAE75B079B828FE6892684A /* udp.h */ = {isa = PBXFileReference; lastKnownFileType = sourcecode.c.h; path = udp.h; sourceTree = "<group>"; };
		2CEC5ED5211174C7583849AD /* Reference.h */ = {isa = PBXFileReference; lastKnownFileType = sourcecode.c.h; path = Reference.h; sourceTree = "<group>"; };
		2D290E902C451D6849051FEF /* b2WeldJoint.h */ = {isa = PBXFileReference; lastKnownFileType = sourcecode.c.h; path = b2WeldJoint.h; sourceTree = "<group>"; };
		2D7B7DEC4FC87878332E41B3 /* wrap_JoystickModule.h */ = {isa = PBXFileReference; lastKnownFileType = sourcecode.c.h; path = wrap_JoystickModule.h; sourceTree = "<group>"; };
		2D8E6FAE2A100B5866E96BFF /* runtime.h */ = {isa = PBXFileReference; lastKnownFileType = sourcecode.c.h; path = runtime.h; sourceTree = "<group>"; };
		2D9475890CDA3D3776435622 /* Timer.h */ = {isa = PBXFileReference; lastKnownFileType = sourcecode.c.h; path = Timer.h; sourceTree = "<group>"; };
		2DC90F3C6160198256795C75 /* luasocket.cpp */ = {isa = PBXFileReference; lastKnownFileType = sourcecode.cpp.cpp; path = luasocket.cpp; sourceTree = "<group>"; };
		2DCE45C868A0091B762C7377 /* Body.cpp */ = {isa = PBXFileReference; lastKnownFileType = sourcecode.cpp.cpp; path = Body.cpp; sourceTree = "<group>"; };
		2E2675AF3DAA24CE0728042C /* udp.c */ = {isa = PBXFileReference; lastKnownFileType = sourcecode.c.c; path = udp.c; sourceTree = "<group>"; };
		2E406F8328543EC63EB922C6 /* OpenGL.cpp */ = {isa = PBXFileReference; lastKnownFileType = sourcecode.cpp.cpp; path = OpenGL.cpp; sourceTree = "<group>"; };
		2E5C2A2F05417B294ED655E8 /* Audio.h */ = {isa = PBXFileReference; lastKnownFileType = sourcecode.c.h; path = Audio.h; sourceTree = "<group>"; };
		2E9B5D9926034F9172215D5E /* Font.h */ = {isa = PBXFileReference; lastKnownFileType = sourcecode.c.h; path = Font.h; sourceTree = "<group>"; };
		2FB732687B1669402408356D /* Source.cpp */ = {isa = PBXFileReference; lastKnownFileType = sourcecode.cpp.cpp; path = Source.cpp; sourceTree = "<group>"; };
		2FD366F113387BC95125133D /* b2Shape.h */ = {isa = PBXFileReference; lastKnownFileType = sourcecode.c.h; path = b2Shape.h; sourceTree = "<group>"; };
		2FF26CC52C28773750B812D9 /* PolygonShape.h */ = {isa = PBXFileReference; lastKnownFileType = sourcecode.c.h; path = PolygonShape.h; sourceTree = "<group>"; };
		30E466F441EE727658716873 /* Module.cpp */ = {isa = PBXFileReference; lastKnownFileType = sourcecode.cpp.cpp; path = Module.cpp; sourceTree = "<group>"; };
		30ED4BB03C5F11254AF12E98 /* Sound.cpp */ = {isa = PBXFileReference; lastKnownFileType = sourcecode.cpp.cpp; path = Sound.cpp; sourceTree = "<group>"; };
		31871B8B7E1A697A73576040 /* b2PolygonAndCircleContact.cpp */ = {isa = PBXFileReference; lastKnownFileType = sourcecode.cpp.cpp; path = b2PolygonAndCircleContact.cpp; sourceTree = "<group>"; };
		31A444CF0B4E6DA450120730 /* File.h */ = {isa = PBXFileReference; lastKnownFileType = sourcecode.c.h; path = File.h; sourceTree = "<group>"; };
		31B85B507F466FE158A3718E /* wrap_ImageData.h */ = {isa = PBXFileReference; lastKnownFileType = sourcecode.c.h; path = wrap_ImageData.h; sourceTree = "<group>"; };
		31C84D0129AE5F6044A94AC2 /* ModPlugDecoder.h */ = {isa = PBXFileReference; lastKnownFileType = sourcecode.c.h; path = ModPlugDecoder.h; sourceTree = "<group>"; };
		31E0110E5797041465FF5F95 /* Mouse.cpp */ = {isa = PBXFileReference; lastKnownFileType = sourcecode.cpp.cpp; path = Mouse.cpp; sourceTree = "<group>"; };
		325E60A57F2624766A524423 /* b2World.h */ = {isa = PBXFileReference; lastKnownFileType = sourcecode.c.h; path = b2World.h; sourceTree = "<group>"; };
		329915E84B0B6D025DDC34A9 /* luasocket.h */ = {isa = PBXFileReference; lastKnownFileType = sourcecode.c.h; path = luasocket.h; sourceTree = "<group>"; };
		32CC11481CD9164455455D72 /* b2Collision.cpp */ = {isa = PBXFileReference; lastKnownFileType = sourcecode.cpp.cpp; path = b2Collision.cpp; sourceTree = "<group>"; };
		32FD3FEE52FD1911405B3C59 /* b2BroadPhase.h */ = {isa = PBXFileReference; lastKnownFileType = sourcecode.c.h; path = b2BroadPhase.h; sourceTree = "<group>"; };
		330F59B11A5B5D1B44DC07BF /* wrap_Source.h */ = {isa = PBXFileReference; lastKnownFileType = sourcecode.c.h; path = wrap_Source.h; sourceTree = "<group>"; };
		33627AE97E66147E76804EF9 /* b2DistanceJoint.cpp */ = {isa = PBXFileReference; lastKnownFileType = sourcecode.cpp.cpp; path = b2DistanceJoint.cpp; sourceTree = "<group>"; };
		33FD508B0754314530A35EF3 /* StringMap.h */ = {isa = PBXFileReference; lastKnownFileType = sourcecode.c.h; path = StringMap.h; sourceTree = "<group>"; };
		340345481F165F8945C716AE /* wrap_FrictionJoint.cpp */ = {isa = PBXFileReference; lastKnownFileType = sourcecode.cpp.cpp; path = wrap_FrictionJoint.cpp; sourceTree = "<group>"; };
		343E66751EBA75264C3400FA /* b2Draw.h */ = {isa = PBXFileReference; lastKnownFileType = sourcecode.c.h; path = b2Draw.h; sourceTree = "<group>"; };
		34A36BB617BC5CCA5B870EA6 /* DistanceJoint.cpp */ = {isa = PBXFileReference; lastKnownFileType = sourcecode.cpp.cpp; path = DistanceJoint.cpp; sourceTree = "<group>"; };
		350C47C774835EA552130431 /* Object.h */ = {isa = PBXFileReference; lastKnownFileType = sourcecode.c.h; path = Object.h; sourceTree = "<group>"; };
		3512460642B046876D687B22 /* wrap_FileData.h */ = {isa = PBXFileReference; lastKnownFileType = sourcecode.c.h; path = wrap_FileData.h; sourceTree = "<group>"; };
		351B09E51FDC338622F44624 /* Window.cpp */ = {isa = PBXFileReference; lastKnownFileType = sourcecode.cpp.cpp; path = Window.cpp; sourceTree = "<group>"; };
		3547706F2E7D43212CB40D04 /* wrap_GlyphData.h */ = {isa = PBXFileReference; lastKnownFileType = sourcecode.c.h; path = wrap_GlyphData.h; sourceTree = "<group>"; };
		35B31EBC4DDB6F994BCA46B6 /* Reference.cpp */ = {isa = PBXFileReference; lastKnownFileType = sourcecode.cpp.cpp; path = Reference.cpp; sourceTree = "<group>"; };
		36324E12371E518E6E9C61B5 /* wrap_World.cpp */ = {isa = PBXFileReference; lastKnownFileType = sourcecode.cpp.cpp; path = wrap_World.cpp; sourceTree = "<group>"; };
		36437CE95936736320710513 /* delay.cpp */ = {isa = PBXFileReference; lastKnownFileType = sourcecode.cpp.cpp; path = delay.cpp; sourceTree = "<group>"; };
		36465ABA28FB06F4333C3F07 /* ImageRasterizer.h */ = {isa = PBXFileReference; lastKnownFileType = sourcecode.c.h; path = ImageRasterizer.h; sourceTree = "<group>"; };
		36DD053F754B2D29719B1F80 /* RevoluteJoint.cpp */ = {isa = PBXFileReference; lastKnownFileType = sourcecode.cpp.cpp; path = RevoluteJoint.cpp; sourceTree = "<group>"; };
		370D76DC224F2EB300CB4E2F /* Physics.cpp */ = {isa = PBXFileReference; lastKnownFileType = sourcecode.cpp.cpp; path = Physics.cpp; sourceTree = "<group>"; };
		37224F6B30CA5D800B1F41F1 /* wrap_Rasterizer.h */ = {isa = PBXFileReference; lastKnownFileType = sourcecode.c.h; path = wrap_Rasterizer.h; sourceTree = "<group>"; };
		3746164716797CF80D6B0CEE /* Exception.cpp */ = {isa = PBXFileReference; lastKnownFileType = sourcecode.cpp.cpp; path = Exception.cpp; sourceTree = "<group>"; };
		385902BD584E7D73154E4EBB /* wrap_Sound.cpp */ = {isa = PBXFileReference; lastKnownFileType = sourcecode.cpp.cpp; path = wrap_Sound.cpp; sourceTree = "<group>"; };
		386430B43A081E2A617B05F1 /* EnumMap.h */ = {isa = PBXFileReference; lastKnownFileType = sourcecode.c.h; path = EnumMap.h; sourceTree = "<group>"; };
		389E3CEC356050A27784290E /* Graphics.h */ = {isa = PBXFileReference; lastKnownFileType = sourcecode.c.h; path = Graphics.h; sourceTree = "<group>"; };
		38AF72D4790619BB022E2AEF /* b2RopeJoint.cpp */ = {isa = PBXFileReference; lastKnownFileType = sourcecode.cpp.cpp; path = b2RopeJoint.cpp; sourceTree = "<group>"; };
		3960064616E26C0213E323E2 /* wrap_Sound.h */ = {isa = PBXFileReference; lastKnownFileType = sourcecode.c.h; path = wrap_Sound.h; sourceTree = "<group>"; };
		3A430C846C642DBC14975C7C /* utf8.h */ = {isa = PBXFileReference; lastKnownFileType = sourcecode.c.h; path = utf8.h; sourceTree = "<group>"; };
		3AC7627D7E1458AA0D8E0522 /* b2GrowableStack.h */ = {isa = PBXFileReference; lastKnownFileType = sourcecode.c.h; path = b2GrowableStack.h; sourceTree = "<group>"; };
		3AD03C7A77C546ED07BE4C06 /* wrap_PolygonShape.cpp */ = {isa = PBXFileReference; lastKnownFileType = sourcecode.cpp.cpp; path = wrap_PolygonShape.cpp; sourceTree = "<group>"; };
		3AFB3A18384A2D22352262B1 /* wrap_Canvas.h */ = {isa = PBXFileReference; lastKnownFileType = sourcecode.c.h; path = wrap_Canvas.h; sourceTree = "<group>"; };
		3BA712260D725FEB72EB3CDE /* Event.cpp */ = {isa = PBXFileReference; lastKnownFileType = sourcecode.cpp.cpp; path = Event.cpp; sourceTree = "<group>"; };
		3BB22A142670197B0DBD0BED /* wrap_Contact.cpp */ = {isa = PBXFileReference; lastKnownFileType = sourcecode.cpp.cpp; path = wrap_Contact.cpp; sourceTree = "<group>"; };
		3C0B06AF6B5326C840477B18 /* MouseJoint.cpp */ = {isa = PBXFileReference; lastKnownFileType = sourcecode.cpp.cpp; path = MouseJoint.cpp; sourceTree = "<group>"; };
		3C4D70E82FC12A9A15EC39BA /* checked.h */ = {isa = PBXFileReference; lastKnownFileType = sourcecode.c.h; path = checked.h; sourceTree = "<group>"; };
		3C56375F752B7A9779DD37EC /* Variant.cpp */ = {isa = PBXFileReference; lastKnownFileType = sourcecode.cpp.cpp; path = Variant.cpp; sourceTree = "<group>"; };
		3C9253C8152355E1274814B7 /* FLACDecoder.h */ = {isa = PBXFileReference; lastKnownFileType = sourcecode.c.h; path = FLACDecoder.h; sourceTree = "<group>"; };
		3C965422252F672D3FF6598C /* CircleShape.h */ = {isa = PBXFileReference; lastKnownFileType = sourcecode.c.h; path = CircleShape.h; sourceTree = "<group>"; };
		3CDA3E9B364F17A902384AAC /* wrap_Font.h */ = {isa = PBXFileReference; lastKnownFileType = sourcecode.c.h; path = wrap_Font.h; sourceTree = "<group>"; };
		3CFE5C4A12D5675E7C9C7BF9 /* Image.h */ = {isa = PBXFileReference; lastKnownFileType = sourcecode.c.h; path = Image.h; sourceTree = "<group>"; };
		3D8460B2486A372825213933 /* Vector.h */ = {isa = PBXFileReference; lastKnownFileType = sourcecode.c.h; path = Vector.h; sourceTree = "<group>"; };
		3DFF31EE26405E554C610C8F /* wrap_WeldJoint.cpp */ = {isa = PBXFileReference; lastKnownFileType = sourcecode.cpp.cpp; path = wrap_WeldJoint.cpp; sourceTree = "<group>"; };
		3EA80A4E0CE0014052076037 /* Joint.cpp */ = {isa = PBXFileReference; lastKnownFileType = sourcecode.cpp.cpp; path = Joint.cpp; sourceTree = "<group>"; };
		407422E8589417B6683D1042 /* ModPlugDecoder.cpp */ = {isa = PBXFileReference; lastKnownFileType = sourcecode.cpp.cpp; path = ModPlugDecoder.cpp; sourceTree = "<group>"; };
		40A0593B616A223A4CEF07C9 /* Memoizer.cpp */ = {isa = PBXFileReference; lastKnownFileType = sourcecode.cpp.cpp; path = Memoizer.cpp; sourceTree = "<group>"; };
		40BC14C607396F8B1B084012 /* int.h */ = {isa = PBXFileReference; lastKnownFileType = sourcecode.c.h; path = int.h; sourceTree = "<group>"; };
		40F412FF29F65F5A3D511B98 /* wrap_EdgeShape.cpp */ = {isa = PBXFileReference; lastKnownFileType = sourcecode.cpp.cpp; path = wrap_EdgeShape.cpp; sourceTree = "<group>"; };
		411B061C49172C971C622125 /* Object.cpp */ = {isa = PBXFileReference; lastKnownFileType = sourcecode.cpp.cpp; path = Object.cpp; sourceTree = "<group>"; };
		415E1438178736BE0EA908D5 /* select.c */ = {isa = PBXFileReference; lastKnownFileType = sourcecode.c.c; path = select.c; sourceTree = "<group>"; };
		426B1C4475DC54505B824B7F /* VertexBuffer.cpp */ = {isa = PBXFileReference; lastKnownFileType = sourcecode.cpp.cpp; path = VertexBuffer.cpp; sourceTree = "<group>"; };
		427B4B2517C0516844370E3D /* b2CollidePolygon.cpp */ = {isa = PBXFileReference; lastKnownFileType = sourcecode.cpp.cpp; path = b2CollidePolygon.cpp; sourceTree = "<group>"; };
		439E46D768A266780E894800 /* JoystickModule.h */ = {isa = PBXFileReference; lastKnownFileType = sourcecode.c.h; path = JoystickModule.h; sourceTree = "<group>"; };
		43A258C229C75C15238E520C /* Decoder.h */ = {isa = PBXFileReference; lastKnownFileType = sourcecode.c.h; path = Decoder.h; sourceTree = "<group>"; };
		43BC2B1C505E5EFF650C31E3 /* Keyboard.cpp */ = {isa = PBXFileReference; lastKnownFileType = sourcecode.cpp.cpp; path = Keyboard.cpp; sourceTree = "<group>"; };
		448C492C7AEB7840504F1C9D /* b2EdgeShape.h */ = {isa = PBXFileReference; lastKnownFileType = sourcecode.c.h; path = b2EdgeShape.h; sourceTree = "<group>"; };
		44DE79C879CC0074510A2403 /* WheelJoint.cpp */ = {isa = PBXFileReference; lastKnownFileType = sourcecode.cpp.cpp; path = WheelJoint.cpp; sourceTree = "<group>"; };
		44E85D982F01082F5E1346B6 /* b2ChainAndPolygonContact.h */ = {isa = PBXFileReference; lastKnownFileType = sourcecode.c.h; path = b2ChainAndPolygonContact.h; sourceTree = "<group>"; };
		457674E43FF71E974D990C00 /* DistanceJoint.h */ = {isa = PBXFileReference; lastKnownFileType = sourcecode.c.h; path = DistanceJoint.h; sourceTree = "<group>"; };
		459946CA7F4406B026E80501 /* inet.h */ = {isa = PBXFileReference; lastKnownFileType = sourcecode.c.h; path = inet.h; sourceTree = "<group>"; };
		45DC20A760FC42341E5762F7 /* FrictionJoint.h */ = {isa = PBXFileReference; lastKnownFileType = sourcecode.c.h; path = FrictionJoint.h; sourceTree = "<group>"; };
		45E761A0072E0EF92BD66EA9 /* runtime.cpp */ = {isa = PBXFileReference; lastKnownFileType = sourcecode.cpp.cpp; path = runtime.cpp; sourceTree = "<group>"; };
		465D0438379342C4589E2B1C /* WeldJoint.h */ = {isa = PBXFileReference; lastKnownFileType = sourcecode.c.h; path = WeldJoint.h; sourceTree = "<group>"; };
		468F7A0A484820DE79CE76D2 /* b2ChainAndCircleContact.cpp */ = {isa = PBXFileReference; lastKnownFileType = sourcecode.cpp.cpp; path = b2ChainAndCircleContact.cpp; sourceTree = "<group>"; };
		46CA2B6B17C32BBE55772268 /* Source.h */ = {isa = PBXFileReference; lastKnownFileType = sourcecode.c.h; path = Source.h; sourceTree = "<group>"; };
		473D2247745F4901155A75DB /* config.h */ = {isa = PBXFileReference; lastKnownFileType = sourcecode.c.h; path = config.h; sourceTree = "<group>"; };
		47C77F6032FA77E046AA6810 /* Fixture.cpp */ = {isa = PBXFileReference; lastKnownFileType = sourcecode.cpp.cpp; path = Fixture.cpp; sourceTree = "<group>"; };
		47D46915001F342A3CD23E86 /* File.h */ = {isa = PBXFileReference; lastKnownFileType = sourcecode.c.h; path = File.h; sourceTree = "<group>"; };
		4832527C02C105776536438A /* b2Rope.cpp */ = {isa = PBXFileReference; lastKnownFileType = sourcecode.cpp.cpp; path = b2Rope.cpp; sourceTree = "<group>"; };
		485645C663D372A96DFD33F7 /* mime.h */ = {isa = PBXFileReference; lastKnownFileType = sourcecode.c.h; path = mime.h; sourceTree = "<group>"; };
		48A206C9004150640C432100 /* ParticleSystem.cpp */ = {isa = PBXFileReference; lastKnownFileType = sourcecode.cpp.cpp; path = ParticleSystem.cpp; sourceTree = "<group>"; };
		4941079838020ECA049B5C21 /* Color.h */ = {isa = PBXFileReference; lastKnownFileType = sourcecode.c.h; path = Color.h; sourceTree = "<group>"; };
		49496EAF3305281B19223C22 /* except.c */ = {isa = PBXFileReference; lastKnownFileType = sourcecode.c.c; path = except.c; sourceTree = "<group>"; };
		4A1D6DAE45E627BD12903B52 /* b2PolygonAndCircleContact.h */ = {isa = PBXFileReference; lastKnownFileType = sourcecode.c.h; path = b2PolygonAndCircleContact.h; sourceTree = "<group>"; };
		4A47384208BE218F688C4EFA /* b2MouseJoint.cpp */ = {isa = PBXFileReference; lastKnownFileType = sourcecode.cpp.cpp; path = b2MouseJoint.cpp; sourceTree = "<group>"; };
		4A774BC26B7235E410D40C8E /* FLACDecoder.cpp */ = {isa = PBXFileReference; lastKnownFileType = sourcecode.cpp.cpp; path = FLACDecoder.cpp; sourceTree = "<group>"; };
		4A80315175C5625804AA4A56 /* VorbisDecoder.h */ = {isa = PBXFileReference; lastKnownFileType = sourcecode.c.h; path = VorbisDecoder.h; sourceTree = "<group>"; };
		4ABD4A7B5CB6678E39490982 /* io.h */ = {isa = PBXFileReference; lastKnownFileType = sourcecode.c.h; path = io.h; sourceTree = "<group>"; };
		4AD52074367950B735707CE1 /* Canvas.cpp */ = {isa = PBXFileReference; lastKnownFileType = sourcecode.cpp.cpp; lineEnding = 0; path = Canvas.cpp; sourceTree = "<group>"; xcLanguageSpecificationIdentifier = xcode.lang.cpp; };
		4B002CBD52493ED9347C6EBA /* url.lua.h */ = {isa = PBXFileReference; lastKnownFileType = sourcecode.c.h; path = url.lua.h; sourceTree = "<group>"; };
		4B41232F7AF7793540F46C58 /* timeout.c */ = {isa = PBXFileReference; lastKnownFileType = sourcecode.c.c; path = timeout.c; sourceTree = "<group>"; };
		4B5F4DF8110020A96B5D3EAB /* b2BroadPhase.cpp */ = {isa = PBXFileReference; lastKnownFileType = sourcecode.cpp.cpp; path = b2BroadPhase.cpp; sourceTree = "<group>"; };
		4B731754147B27AF73AC5358 /* Volatile.cpp */ = {isa = PBXFileReference; lastKnownFileType = sourcecode.cpp.cpp; path = Volatile.cpp; sourceTree = "<group>"; };
		4C606AEC342457600C3F0741 /* JoystickModule.h */ = {isa = PBXFileReference; lastKnownFileType = sourcecode.c.h; path = JoystickModule.h; sourceTree = "<group>"; };
		4D700D182EAA46273D1E2CC4 /* SpriteBatch.cpp */ = {isa = PBXFileReference; lastKnownFileType = sourcecode.cpp.cpp; path = SpriteBatch.cpp; sourceTree = "<group>"; };
		4D81102E7ABD1C282BE42CE3 /* wrap_MouseJoint.cpp */ = {isa = PBXFileReference; lastKnownFileType = sourcecode.cpp.cpp; path = wrap_MouseJoint.cpp; sourceTree = "<group>"; };
		4DAB28A9235E2CBE75F56848 /* CircleShape.cpp */ = {isa = PBXFileReference; lastKnownFileType = sourcecode.cpp.cpp; path = CircleShape.cpp; sourceTree = "<group>"; };
		4DC3617831763D2760335D87 /* wrap_SoundData.cpp */ = {isa = PBXFileReference; lastKnownFileType = sourcecode.cpp.cpp; path = wrap_SoundData.cpp; sourceTree = "<group>"; };
		4E0F565B03D05C3722496F27 /* File.cpp */ = {isa = PBXFileReference; lastKnownFileType = sourcecode.cpp.cpp; path = File.cpp; sourceTree = "<group>"; };
		4E15567759041CC379292BE6 /* Decoder.cpp */ = {isa = PBXFileReference; lastKnownFileType = sourcecode.cpp.cpp; path = Decoder.cpp; sourceTree = "<group>"; };
		4E3251027026699A1D4D310D /* wrap_Canvas.cpp */ = {isa = PBXFileReference; lastKnownFileType = sourcecode.cpp.cpp; path = wrap_Canvas.cpp; sourceTree = "<group>"; };
		4E6705C154C34FBD143F465E /* b2ChainShape.cpp */ = {isa = PBXFileReference; lastKnownFileType = sourcecode.cpp.cpp; path = b2ChainShape.cpp; sourceTree = "<group>"; };
		4E972C114A6C25A63B5B6EF2 /* wrap_Mouse.h */ = {isa = PBXFileReference; lastKnownFileType = sourcecode.c.h; path = wrap_Mouse.h; sourceTree = "<group>"; };
		4F1862D324C9429157A27A2E /* Event.h */ = {isa = PBXFileReference; lastKnownFileType = sourcecode.c.h; path = Event.h; sourceTree = "<group>"; };
		4F34010A575C02E66D400CE2 /* RopeJoint.h */ = {isa = PBXFileReference; lastKnownFileType = sourcecode.c.h; path = RopeJoint.h; sourceTree = "<group>"; };
		4F3E12BD4A646D0366792FC9 /* b2WorldCallbacks.h */ = {isa = PBXFileReference; lastKnownFileType = sourcecode.c.h; path = b2WorldCallbacks.h; sourceTree = "<group>"; };
		503971A86B7167A91B670FBA /* boot.lua.h */ = {isa = PBXFileReference; lastKnownFileType = sourcecode.c.h; path = boot.lua.h; sourceTree = "<group>"; };
		505F23A73BFE250833D650E4 /* Image.cpp */ = {isa = PBXFileReference; lastKnownFileType = sourcecode.cpp.cpp; path = Image.cpp; sourceTree = "<group>"; };
		50B67F2D0CC511706810302E /* wrap_GearJoint.cpp */ = {isa = PBXFileReference; lastKnownFileType = sourcecode.cpp.cpp; path = wrap_GearJoint.cpp; sourceTree = "<group>"; };
		50EC67CE3ED71F5D13304FD4 /* b2Contact.h */ = {isa = PBXFileReference; lastKnownFileType = sourcecode.c.h; path = b2Contact.h; sourceTree = "<group>"; };
		50F0575E16561864699E41F5 /* b2Fixture.h */ = {isa = PBXFileReference; lastKnownFileType = sourcecode.c.h; path = b2Fixture.h; sourceTree = "<group>"; };
		5100177E5D8A14366C5B0BC5 /* b2Island.h */ = {isa = PBXFileReference; lastKnownFileType = sourcecode.c.h; path = b2Island.h; sourceTree = "<group>"; };
		524741891BB93848039F4174 /* Keyboard.cpp */ = {isa = PBXFileReference; lastKnownFileType = sourcecode.cpp.cpp; path = Keyboard.cpp; sourceTree = "<group>"; };
		525A4D633D9B0D8B225936D4 /* b2Timer.h */ = {isa = PBXFileReference; lastKnownFileType = sourcecode.c.h; path = b2Timer.h; sourceTree = "<group>"; };
		52D130DF3DC82D9D4C867B61 /* math.h */ = {isa = PBXFileReference; lastKnownFileType = sourcecode.c.h; path = math.h; sourceTree = "<group>"; };
		52E15B702C40593D3BF431DF /* wrap_File.h */ = {isa = PBXFileReference; lastKnownFileType = sourcecode.c.h; path = wrap_File.h; sourceTree = "<group>"; };
		53C4064801456193163E4631 /* RopeJoint.cpp */ = {isa = PBXFileReference; lastKnownFileType = sourcecode.cpp.cpp; path = RopeJoint.cpp; sourceTree = "<group>"; };
		53C6151E07FB1E3471590CB9 /* ltn12.lua.h */ = {isa = PBXFileReference; lastKnownFileType = sourcecode.c.h; path = ltn12.lua.h; sourceTree = "<group>"; };
		53EE57FF4DBD52BB22701160 /* ParticleSystem.h */ = {isa = PBXFileReference; lastKnownFileType = sourcecode.c.h; path = ParticleSystem.h; sourceTree = "<group>"; };
		54A13C2209F945671BC27974 /* FileData.h */ = {isa = PBXFileReference; lastKnownFileType = sourcecode.c.h; path = FileData.h; sourceTree = "<group>"; };
		54E653E84E8873D467C750FC /* mime.lua.h */ = {isa = PBXFileReference; lastKnownFileType = sourcecode.c.h; path = mime.lua.h; sourceTree = "<group>"; };
		54E85987318206E93DC8189F /* PolygonShape.cpp */ = {isa = PBXFileReference; lastKnownFileType = sourcecode.cpp.cpp; path = PolygonShape.cpp; sourceTree = "<group>"; };
		55A759CE711E157339930E58 /* b2BlockAllocator.cpp */ = {isa = PBXFileReference; lastKnownFileType = sourcecode.cpp.cpp; path = b2BlockAllocator.cpp; sourceTree = "<group>"; };
		55AE226405CC1A55462E1D89 /* threads.h */ = {isa = PBXFileReference; lastKnownFileType = sourcecode.c.h; path = threads.h; sourceTree = "<group>"; };
		55B425307C0C1C4B3EFC3A5F /* JoystickModule.cpp */ = {isa = PBXFileReference; lastKnownFileType = sourcecode.cpp.cpp; path = JoystickModule.cpp; sourceTree = "<group>"; };
		561D4A4722E36BAA16D17CC8 /* EdgeShape.h */ = {isa = PBXFileReference; lastKnownFileType = sourcecode.c.h; path = EdgeShape.h; sourceTree = "<group>"; };
		567C0A0C58931DE54733011B /* b2StackAllocator.h */ = {isa = PBXFileReference; lastKnownFileType = sourcecode.c.h; path = b2StackAllocator.h; sourceTree = "<group>"; };
		56D6030A0B8F7397715062B9 /* Image.cpp */ = {isa = PBXFileReference; lastKnownFileType = sourcecode.cpp.cpp; path = Image.cpp; sourceTree = "<group>"; };
		577B66502A5360AE60733B10 /* VertexBuffer.h */ = {isa = PBXFileReference; lastKnownFileType = sourcecode.c.h; path = VertexBuffer.h; sourceTree = "<group>"; };
		57E6429235C547BE26B73C6C /* version.h */ = {isa = PBXFileReference; lastKnownFileType = sourcecode.c.h; path = version.h; sourceTree = "<group>"; };
		583037E9238A6EF00DD20B1A /* Font.cpp */ = {isa = PBXFileReference; lastKnownFileType = sourcecode.cpp.cpp; path = Font.cpp; sourceTree = "<group>"; };
		584E16AE09E12536206C46FE /* Mouse.cpp */ = {isa = PBXFileReference; lastKnownFileType = sourcecode.cpp.cpp; path = Mouse.cpp; sourceTree = "<group>"; };
		58792BC1126C2917432D706B /* b2CircleContact.cpp */ = {isa = PBXFileReference; lastKnownFileType = sourcecode.cpp.cpp; path = b2CircleContact.cpp; sourceTree = "<group>"; };
		58CC50E70A375FDF53EF01B6 /* Texture.cpp */ = {isa = PBXFileReference; lastKnownFileType = sourcecode.cpp.cpp; path = Texture.cpp; sourceTree = "<group>"; };
		58CD093F254501E37CA47CA8 /* types.h */ = {isa = PBXFileReference; lastKnownFileType = sourcecode.c.h; path = types.h; sourceTree = "<group>"; };
		597478A255B82B56488B4717 /* wrap_FileData.cpp */ = {isa = PBXFileReference; lastKnownFileType = sourcecode.cpp.cpp; path = wrap_FileData.cpp; sourceTree = "<group>"; };
		59BE634A2ACE722F14B86F89 /* b2Island.cpp */ = {isa = PBXFileReference; lastKnownFileType = sourcecode.cpp.cpp; path = b2Island.cpp; sourceTree = "<group>"; };
		59D27EA33E8E62E15C185948 /* b2DynamicTree.cpp */ = {isa = PBXFileReference; lastKnownFileType = sourcecode.cpp.cpp; path = b2DynamicTree.cpp; sourceTree = "<group>"; };
		5A1C77401B1B32CE326332A1 /* b2ContactSolver.h */ = {isa = PBXFileReference; lastKnownFileType = sourcecode.c.h; path = b2ContactSolver.h; sourceTree = "<group>"; };
		5B3306B5587A708557EE4D4F /* Source.h */ = {isa = PBXFileReference; lastKnownFileType = sourcecode.c.h; path = Source.h; sourceTree = "<group>"; };
		5B5A0BEC36BE007E6E491396 /* wrap_SoundData.h */ = {isa = PBXFileReference; lastKnownFileType = sourcecode.c.h; path = wrap_SoundData.h; sourceTree = "<group>"; };
		5BCC49F529F726385CD41FA6 /* b2WeldJoint.cpp */ = {isa = PBXFileReference; lastKnownFileType = sourcecode.cpp.cpp; path = b2WeldJoint.cpp; sourceTree = "<group>"; };
		5CB720BA493D7D995E0E20DD /* PulleyJoint.cpp */ = {isa = PBXFileReference; lastKnownFileType = sourcecode.cpp.cpp; path = PulleyJoint.cpp; sourceTree = "<group>"; };
		5CE0167703887B376F2368FD /* RevoluteJoint.h */ = {isa = PBXFileReference; lastKnownFileType = sourcecode.c.h; path = RevoluteJoint.h; sourceTree = "<group>"; };
		5CE370672B1234B10F9532FA /* Physics.h */ = {isa = PBXFileReference; lastKnownFileType = sourcecode.c.h; path = Physics.h; sourceTree = "<group>"; };
		5CF629B94C7802D446D61C45 /* wrap_Decoder.cpp */ = {isa = PBXFileReference; lastKnownFileType = sourcecode.cpp.cpp; path = wrap_Decoder.cpp; sourceTree = "<group>"; };
		5D016F4C27EF506C13FE3058 /* ImageRasterizer.cpp */ = {isa = PBXFileReference; lastKnownFileType = sourcecode.cpp.cpp; path = ImageRasterizer.cpp; sourceTree = "<group>"; };
		5D383DA1468545C30E7B5805 /* b64.cpp */ = {isa = PBXFileReference; lastKnownFileType = sourcecode.cpp.cpp; path = b64.cpp; sourceTree = "<group>"; };
		5D590ACE5E237B7D5B556AD0 /* Contact.h */ = {isa = PBXFileReference; lastKnownFileType = sourcecode.c.h; path = Contact.h; sourceTree = "<group>"; };
		5D93601669875EE06721689E /* Drawable.h */ = {isa = PBXFileReference; lastKnownFileType = sourcecode.c.h; path = Drawable.h; sourceTree = "<group>"; };
		5DA322AC59AD7E43183577CB /* b2EdgeAndPolygonContact.h */ = {isa = PBXFileReference; lastKnownFileType = sourcecode.c.h; path = b2EdgeAndPolygonContact.h; sourceTree = "<group>"; };
		5DC271240F0119AE16FA1B8E /* wrap_Filesystem.h */ = {isa = PBXFileReference; lastKnownFileType = sourcecode.c.h; path = wrap_Filesystem.h; sourceTree = "<group>"; };
		5ED732200E1B2E5F79831DDA /* wrap_Data.cpp */ = {isa = PBXFileReference; lastKnownFileType = sourcecode.cpp.cpp; path = wrap_Data.cpp; sourceTree = "<group>"; };
		5F1F169C7FC633EF292E26DF /* wrap_Fixture.h */ = {isa = PBXFileReference; lastKnownFileType = sourcecode.c.h; path = wrap_Fixture.h; sourceTree = "<group>"; };
		5F42052D7C8271A1105541DE /* wrap_ParticleSystem.cpp */ = {isa = PBXFileReference; lastKnownFileType = sourcecode.cpp.cpp; path = wrap_ParticleSystem.cpp; sourceTree = "<group>"; };
		5F846B49240D52C10F6F76E5 /* options.c */ = {isa = PBXFileReference; lastKnownFileType = sourcecode.c.c; path = options.c; sourceTree = "<group>"; };
		5FAE2A9679C97F2C2792182D /* luasocket.c */ = {isa = PBXFileReference; lastKnownFileType = sourcecode.c.c; path = luasocket.c; sourceTree = "<group>"; };
		5FF97D522B8872947DED611C /* wrap_Audio.h */ = {isa = PBXFileReference; lastKnownFileType = sourcecode.c.h; path = wrap_Audio.h; sourceTree = "<group>"; };
		601E6A56345412E87E1D396B /* Pool.cpp */ = {isa = PBXFileReference; lastKnownFileType = sourcecode.cpp.cpp; path = Pool.cpp; sourceTree = "<group>"; };
		60840050412A459D5D21518F /* Fixture.h */ = {isa = PBXFileReference; lastKnownFileType = sourcecode.c.h; path = Fixture.h; sourceTree = "<group>"; };
		60C95C7F507A381D0A483B3F /* b2ChainAndPolygonContact.cpp */ = {isa = PBXFileReference; lastKnownFileType = sourcecode.cpp.cpp; path = b2ChainAndPolygonContact.cpp; sourceTree = "<group>"; };
		610B475400DE0F7213352BC3 /* inet.c */ = {isa = PBXFileReference; lastKnownFileType = sourcecode.c.c; path = inet.c; sourceTree = "<group>"; };
		615E0F450F2B7BA25EE679A6 /* Font.h */ = {isa = PBXFileReference; lastKnownFileType = sourcecode.c.h; path = Font.h; sourceTree = "<group>"; };
		61E64F07028039774F502D69 /* Shape.cpp */ = {isa = PBXFileReference; lastKnownFileType = sourcecode.cpp.cpp; path = Shape.cpp; sourceTree = "<group>"; };
		62370A494F9D6E2D570065EB /* FileData.cpp */ = {isa = PBXFileReference; lastKnownFileType = sourcecode.cpp.cpp; path = FileData.cpp; sourceTree = "<group>"; };
		62E121F35BEB622029324F25 /* Pool.h */ = {isa = PBXFileReference; lastKnownFileType = sourcecode.c.h; path = Pool.h; sourceTree = "<group>"; };
		63024AF52EE3658260BE116B /* Module.h */ = {isa = PBXFileReference; lastKnownFileType = sourcecode.c.h; path = Module.h; sourceTree = "<group>"; };
		633E37194CB535AE41A00092 /* b2EdgeShape.cpp */ = {isa = PBXFileReference; lastKnownFileType = sourcecode.cpp.cpp; path = b2EdgeShape.cpp; sourceTree = "<group>"; };
		63936FF81D4E14F6534A43BB /* usocket.h */ = {isa = PBXFileReference; lastKnownFileType = sourcecode.c.h; path = usocket.h; sourceTree = "<group>"; };
		63A63DFB339266AC401B545A /* Mouse.h */ = {isa = PBXFileReference; lastKnownFileType = sourcecode.c.h; path = Mouse.h; sourceTree = "<group>"; };
		64491E98483728D601110EF0 /* b2PrismaticJoint.h */ = {isa = PBXFileReference; lastKnownFileType = sourcecode.c.h; path = b2PrismaticJoint.h; sourceTree = "<group>"; };
		644D0C953C3439FC57C03FC6 /* World.cpp */ = {isa = PBXFileReference; lastKnownFileType = sourcecode.cpp.cpp; path = World.cpp; sourceTree = "<group>"; };
		64694F91593478085859666F /* wrap_Body.cpp */ = {isa = PBXFileReference; lastKnownFileType = sourcecode.cpp.cpp; path = wrap_Body.cpp; sourceTree = "<group>"; };
		64AC15B600F2473651823D40 /* GmeDecoder.h */ = {isa = PBXFileReference; lastKnownFileType = sourcecode.c.h; path = GmeDecoder.h; sourceTree = "<group>"; };
		64BA1CE328FF17144B475111 /* wrap_MouseJoint.h */ = {isa = PBXFileReference; lastKnownFileType = sourcecode.c.h; path = wrap_MouseJoint.h; sourceTree = "<group>"; };
		6590063A6E4B3AEF4550443C /* b2GearJoint.h */ = {isa = PBXFileReference; lastKnownFileType = sourcecode.c.h; path = b2GearJoint.h; sourceTree = "<group>"; };
		66EC3C0463A703A97445193B /* b2PulleyJoint.cpp */ = {isa = PBXFileReference; lastKnownFileType = sourcecode.cpp.cpp; path = b2PulleyJoint.cpp; sourceTree = "<group>"; };
		66F8479E6D2D587A592F2024 /* socket.lua.h */ = {isa = PBXFileReference; lastKnownFileType = sourcecode.c.h; path = socket.lua.h; sourceTree = "<group>"; };
		678E42771C9B415628A3234D /* wrap_ParticleSystem.h */ = {isa = PBXFileReference; lastKnownFileType = sourcecode.c.h; path = wrap_ParticleSystem.h; sourceTree = "<group>"; };
		68616BD516DB124312B47EB3 /* Image.h */ = {isa = PBXFileReference; lastKnownFileType = sourcecode.c.h; path = Image.h; sourceTree = "<group>"; };
		691C5C5828550E2F60754EF2 /* wrap_Event.cpp */ = {isa = PBXFileReference; lastKnownFileType = sourcecode.cpp.cpp; path = wrap_Event.cpp; sourceTree = "<group>"; };
		695E4ED13AA0689E64280573 /* wrap_Timer.cpp */ = {isa = PBXFileReference; lastKnownFileType = sourcecode.cpp.cpp; path = wrap_Timer.cpp; sourceTree = "<group>"; };
		69967D2323404E1F0ED21F11 /* wrap_DistanceJoint.cpp */ = {isa = PBXFileReference; lastKnownFileType = sourcecode.cpp.cpp; path = wrap_DistanceJoint.cpp; sourceTree = "<group>"; };
		69A01D71103275D451F965B2 /* b2GearJoint.cpp */ = {isa = PBXFileReference; lastKnownFileType = sourcecode.cpp.cpp; path = b2GearJoint.cpp; sourceTree = "<group>"; };
		69DB4423147C7E3362941E75 /* Joint.cpp */ = {isa = PBXFileReference; lastKnownFileType = sourcecode.cpp.cpp; path = Joint.cpp; sourceTree = "<group>"; };
		6AA03CE31B942DC660045FE9 /* WheelJoint.h */ = {isa = PBXFileReference; lastKnownFileType = sourcecode.c.h; path = WheelJoint.h; sourceTree = "<group>"; };
		6B255FFC4A2C404E50512CB5 /* Mpg123Decoder.h */ = {isa = PBXFileReference; lastKnownFileType = sourcecode.c.h; path = Mpg123Decoder.h; sourceTree = "<group>"; };
		6B2E52E6185E6980660F1374 /* luasocket.h */ = {isa = PBXFileReference; lastKnownFileType = sourcecode.c.h; path = luasocket.h; sourceTree = "<group>"; };
		6B3565203A1778431F8A5409 /* threads.cpp */ = {isa = PBXFileReference; lastKnownFileType = sourcecode.cpp.cpp; path = threads.cpp; sourceTree = "<group>"; };
		6BEE6511475F641A70A0591E /* Timer.h */ = {isa = PBXFileReference; lastKnownFileType = sourcecode.c.h; path = Timer.h; sourceTree = "<group>"; };
		6C367AE309C453C412D91363 /* wrap_File.cpp */ = {isa = PBXFileReference; lastKnownFileType = sourcecode.cpp.cpp; path = wrap_File.cpp; sourceTree = "<group>"; };
		6C7E6C3F1CCA1CF6164123F6 /* b2ChainShape.h */ = {isa = PBXFileReference; lastKnownFileType = sourcecode.c.h; path = b2ChainShape.h; sourceTree = "<group>"; };
		6C981DA13E3D42DA06891046 /* Keyboard.h */ = {isa = PBXFileReference; lastKnownFileType = sourcecode.c.h; path = Keyboard.h; sourceTree = "<group>"; };
		6CB1193233FA78EE646A17A1 /* Audio.cpp */ = {isa = PBXFileReference; lastKnownFileType = sourcecode.cpp.cpp; path = Audio.cpp; sourceTree = "<group>"; };
		6CDD4F3320303D222C180CD0 /* Window.cpp */ = {isa = PBXFileReference; lastKnownFileType = sourcecode.cpp.cpp; path = Window.cpp; sourceTree = "<group>"; };
		6CEB48E969FC42C53F9432B1 /* wrap_Physics.cpp */ = {isa = PBXFileReference; lastKnownFileType = sourcecode.cpp.cpp; path = wrap_Physics.cpp; sourceTree = "<group>"; };
		6D822D830EF049417D184372 /* b2TimeStep.h */ = {isa = PBXFileReference; lastKnownFileType = sourcecode.c.h; path = b2TimeStep.h; sourceTree = "<group>"; };
		6DE3129F3A0B2D9C178118F3 /* Filesystem.cpp */ = {isa = PBXFileReference; lastKnownFileType = sourcecode.cpp.cpp; path = Filesystem.cpp; sourceTree = "<group>"; };
		6E682862758051BF7C0A10AA /* tp.lua.h */ = {isa = PBXFileReference; lastKnownFileType = sourcecode.c.h; path = tp.lua.h; sourceTree = "<group>"; };
		6E6D5AB27B71488D405526C3 /* Body.h */ = {isa = PBXFileReference; lastKnownFileType = sourcecode.c.h; path = Body.h; sourceTree = "<group>"; };
		6EF321185C2B1F1E1AF54F64 /* wrap_CircleShape.cpp */ = {isa = PBXFileReference; lastKnownFileType = sourcecode.cpp.cpp; path = wrap_CircleShape.cpp; sourceTree = "<group>"; };
		6F1B61350B6B36AF216C57D7 /* b2Joint.cpp */ = {isa = PBXFileReference; lastKnownFileType = sourcecode.cpp.cpp; path = b2Joint.cpp; sourceTree = "<group>"; };
		6F4D478A52A0408765095920 /* GearJoint.cpp */ = {isa = PBXFileReference; lastKnownFileType = sourcecode.cpp.cpp; path = GearJoint.cpp; sourceTree = "<group>"; };
		6FF15DF4423F6426224024C9 /* b2Settings.cpp */ = {isa = PBXFileReference; lastKnownFileType = sourcecode.cpp.cpp; path = b2Settings.cpp; sourceTree = "<group>"; };
		70564CC32DEC209F2A615F44 /* wrap_ChainShape.h */ = {isa = PBXFileReference; lastKnownFileType = sourcecode.c.h; path = wrap_ChainShape.h; sourceTree = "<group>"; };
		70F425B5336E1CD652827FD0 /* Shape.cpp */ = {isa = PBXFileReference; lastKnownFileType = sourcecode.cpp.cpp; path = Shape.cpp; sourceTree = "<group>"; };
		714251EE742346DC17103357 /* Font.cpp */ = {isa = PBXFileReference; lastKnownFileType = sourcecode.cpp.cpp; path = Font.cpp; sourceTree = "<group>"; };
		71810207414B52F8340D7797 /* wrap_Joint.cpp */ = {isa = PBXFileReference; lastKnownFileType = sourcecode.cpp.cpp; path = wrap_Joint.cpp; sourceTree = "<group>"; };
		71C579A557640A3E2A696518 /* wrap_Physics.h */ = {isa = PBXFileReference; lastKnownFileType = sourcecode.c.h; path = wrap_Physics.h; sourceTree = "<group>"; };
		71F878E2440A021B68D93ABC /* b2Contact.cpp */ = {isa = PBXFileReference; lastKnownFileType = sourcecode.cpp.cpp; path = b2Contact.cpp; sourceTree = "<group>"; };
		727648E06CD863A2582F798F /* VorbisDecoder.cpp */ = {isa = PBXFileReference; lastKnownFileType = sourcecode.cpp.cpp; path = VorbisDecoder.cpp; sourceTree = "<group>"; };
		727D23FA1CC755B902471A45 /* SpriteBatch.h */ = {isa = PBXFileReference; lastKnownFileType = sourcecode.c.h; path = SpriteBatch.h; sourceTree = "<group>"; };
		733758E8028B20BB799A7BE6 /* Decoder.h */ = {isa = PBXFileReference; lastKnownFileType = sourcecode.c.h; path = Decoder.h; sourceTree = "<group>"; };
		73473B3C698B538002540A5D /* wrap_WheelJoint.cpp */ = {isa = PBXFileReference; lastKnownFileType = sourcecode.cpp.cpp; path = wrap_WheelJoint.cpp; sourceTree = "<group>"; };
		734947AA28AF36E436D242FD /* unix.c */ = {isa = PBXFileReference; lastKnownFileType = sourcecode.c.c; path = unix.c; sourceTree = "<group>"; };
		74003CB27FA762A021183AD5 /* GlyphData.cpp */ = {isa = PBXFileReference; lastKnownFileType = sourcecode.cpp.cpp; path = GlyphData.cpp; sourceTree = "<group>"; };
		74215662418726B35C581E55 /* Thread.h */ = {isa = PBXFileReference; lastKnownFileType = sourcecode.c.h; path = Thread.h; sourceTree = "<group>"; };
		7423362764CF57574BB16CDA /* Window.h */ = {isa = PBXFileReference; lastKnownFileType = sourcecode.c.h; path = Window.h; sourceTree = "<group>"; };
		74EE403977734BA53DDF16F0 /* core.h */ = {isa = PBXFileReference; lastKnownFileType = sourcecode.c.h; path = core.h; sourceTree = "<group>"; };
		753F0B42534106D6545926C8 /* Memoizer.h */ = {isa = PBXFileReference; lastKnownFileType = sourcecode.c.h; path = Memoizer.h; sourceTree = "<group>"; };
		755C2B980C106EA7423E7E5E /* EdgeShape.cpp */ = {isa = PBXFileReference; lastKnownFileType = sourcecode.cpp.cpp; path = EdgeShape.cpp; sourceTree = "<group>"; };
		75C0197971FE16926CDA624A /* wrap_RopeJoint.h */ = {isa = PBXFileReference; lastKnownFileType = sourcecode.c.h; path = wrap_RopeJoint.h; sourceTree = "<group>"; };
		762E57DE65A626FA1F6D4305 /* wrap_PulleyJoint.h */ = {isa = PBXFileReference; lastKnownFileType = sourcecode.c.h; path = wrap_PulleyJoint.h; sourceTree = "<group>"; };
		77234CEE2EFE633537975850 /* Sound.h */ = {isa = PBXFileReference; lastKnownFileType = sourcecode.c.h; path = Sound.h; sourceTree = "<group>"; };
		774434E1581A23EC1B0F1E6F /* b2RevoluteJoint.h */ = {isa = PBXFileReference; lastKnownFileType = sourcecode.c.h; path = b2RevoluteJoint.h; sourceTree = "<group>"; };
		777352284E262F48543E6E7F /* Graphics.h */ = {isa = PBXFileReference; lastKnownFileType = sourcecode.c.h; path = Graphics.h; sourceTree = "<group>"; };
		78073FEB0F54031B1A3A56FD /* wrap_PolygonShape.h */ = {isa = PBXFileReference; lastKnownFileType = sourcecode.c.h; path = wrap_PolygonShape.h; sourceTree = "<group>"; };
		780D5B6358096BEB1F1336EE /* b2StackAllocator.cpp */ = {isa = PBXFileReference; lastKnownFileType = sourcecode.cpp.cpp; path = b2StackAllocator.cpp; sourceTree = "<group>"; };
		78115E763B723C0C40AD47CF /* ImageData.cpp */ = {isa = PBXFileReference; lastKnownFileType = sourcecode.cpp.cpp; path = ImageData.cpp; sourceTree = "<group>"; };
		782A153A1E6314CB583250E0 /* wrap_Decoder.h */ = {isa = PBXFileReference; lastKnownFileType = sourcecode.c.h; path = wrap_Decoder.h; sourceTree = "<group>"; };
		785D31764A1D6CDE21BC6404 /* SoundData.h */ = {isa = PBXFileReference; lastKnownFileType = sourcecode.c.h; path = SoundData.h; sourceTree = "<group>"; };
		78A2127828793F7A778D7932 /* wrap_Image.h */ = {isa = PBXFileReference; lastKnownFileType = sourcecode.c.h; path = wrap_Image.h; sourceTree = "<group>"; };
		78C0420E2548523B241E3D61 /* b2FrictionJoint.h */ = {isa = PBXFileReference; lastKnownFileType = sourcecode.c.h; path = b2FrictionJoint.h; sourceTree = "<group>"; };
		78E50525407567F863476E27 /* WeldJoint.cpp */ = {isa = PBXFileReference; lastKnownFileType = sourcecode.cpp.cpp; path = WeldJoint.cpp; sourceTree = "<group>"; };
		79A9038A15A324B450010E8B /* unix.h */ = {isa = PBXFileReference; lastKnownFileType = sourcecode.c.h; path = unix.h; sourceTree = "<group>"; };
		7A0A2BB707F44CAD12694679 /* buffer.h */ = {isa = PBXFileReference; lastKnownFileType = sourcecode.c.h; path = buffer.h; sourceTree = "<group>"; };
		7A3B52AF1FBE73FC36AD50C8 /* wrap_Font.cpp */ = {isa = PBXFileReference; lastKnownFileType = sourcecode.cpp.cpp; path = wrap_Font.cpp; sourceTree = "<group>"; };
		7A5C32955F016AB85EB55519 /* Exception.h */ = {isa = PBXFileReference; lastKnownFileType = sourcecode.c.h; path = Exception.h; sourceTree = "<group>"; };
		7A707F7A60B47A091107144B /* World.h */ = {isa = PBXFileReference; lastKnownFileType = sourcecode.c.h; path = World.h; sourceTree = "<group>"; };
		7A840CB020803B7C6C097CD1 /* b2PulleyJoint.h */ = {isa = PBXFileReference; lastKnownFileType = sourcecode.c.h; path = b2PulleyJoint.h; sourceTree = "<group>"; };
		7B7A47F267D77A570D995658 /* Box2D.h */ = {isa = PBXFileReference; lastKnownFileType = sourcecode.c.h; path = Box2D.h; sourceTree = "<group>"; };
		7BAB25936D207169591A666A /* wrap_GearJoint.h */ = {isa = PBXFileReference; lastKnownFileType = sourcecode.c.h; path = wrap_GearJoint.h; sourceTree = "<group>"; };
		7CA02BF51EBA65C263E15250 /* unchecked.h */ = {isa = PBXFileReference; lastKnownFileType = sourcecode.c.h; path = unchecked.h; sourceTree = "<group>"; };
		7CC5707C79175FA6427B3D62 /* Audio.cpp */ = {isa = PBXFileReference; lastKnownFileType = sourcecode.cpp.cpp; path = Audio.cpp; sourceTree = "<group>"; };
		7D48236B78EA06D346A86E3F /* smtp.lua.h */ = {isa = PBXFileReference; lastKnownFileType = sourcecode.c.h; path = smtp.lua.h; sourceTree = "<group>"; };
		7D9B03C2438B748D0DE93DD5 /* utf8.cpp */ = {isa = PBXFileReference; lastKnownFileType = sourcecode.cpp.cpp; path = utf8.cpp; sourceTree = "<group>"; };
		7E4B280637927B532B456D5E /* Event.h */ = {isa = PBXFileReference; lastKnownFileType = sourcecode.c.h; path = Event.h; sourceTree = "<group>"; };
		7E7A068041FD553876712F05 /* b2CollideCircle.cpp */ = {isa = PBXFileReference; lastKnownFileType = sourcecode.cpp.cpp; path = b2CollideCircle.cpp; sourceTree = "<group>"; };
		7EC570BC74C369747ED0183A /* Window.h */ = {isa = PBXFileReference; lastKnownFileType = sourcecode.c.h; path = Window.h; sourceTree = "<group>"; };
		7EFA04373ADC5CC24DCB5824 /* Font.h */ = {isa = PBXFileReference; lastKnownFileType = sourcecode.c.h; path = Font.h; sourceTree = "<group>"; };
		7F4B2A3860273D89294A44F4 /* b2ContactManager.h */ = {isa = PBXFileReference; lastKnownFileType = sourcecode.c.h; path = b2ContactManager.h; sourceTree = "<group>"; };
		7F575BE9573C654B5ED44CC1 /* wrap_Timer.h */ = {isa = PBXFileReference; lastKnownFileType = sourcecode.c.h; path = wrap_Timer.h; sourceTree = "<group>"; };
		7F796B7A3362196075C62E61 /* wrap_Fixture.cpp */ = {isa = PBXFileReference; lastKnownFileType = sourcecode.cpp.cpp; path = wrap_Fixture.cpp; sourceTree = "<group>"; };
		7F911CF2107B22F44C5B2542 /* b2Collision.h */ = {isa = PBXFileReference; lastKnownFileType = sourcecode.c.h; path = b2Collision.h; sourceTree = "<group>"; };
		FA01BE1C1878E35B00640047 /* wrap_Texture.cpp */ = {isa = PBXFileReference; fileEncoding = 4; lastKnownFileType = sourcecode.cpp.cpp; path = wrap_Texture.cpp; sourceTree = "<group>"; };
		FA01BE1D1878E35B00640047 /* wrap_Texture.h */ = {isa = PBXFileReference; fileEncoding = 4; lastKnownFileType = sourcecode.c.h; path = wrap_Texture.h; sourceTree = "<group>"; };
		FA03546A1731F3A700284828 /* simplexnoise1234.cpp */ = {isa = PBXFileReference; fileEncoding = 4; lastKnownFileType = sourcecode.cpp.cpp; path = simplexnoise1234.cpp; sourceTree = "<group>"; };
		FA03546B1731F3A700284828 /* simplexnoise1234.h */ = {isa = PBXFileReference; fileEncoding = 4; lastKnownFileType = sourcecode.c.h; path = simplexnoise1234.h; sourceTree = "<group>"; };
		FA08F5AE16C7525600F007B5 /* Info-Framework.plist */ = {isa = PBXFileReference; fileEncoding = 4; lastKnownFileType = text.plist.xml; path = "Info-Framework.plist"; sourceTree = "<group>"; };
		FA0A4BEE182E0C2800E1E4D2 /* b2MotorJoint.cpp */ = {isa = PBXFileReference; fileEncoding = 4; lastKnownFileType = sourcecode.cpp.cpp; path = b2MotorJoint.cpp; sourceTree = "<group>"; };
		FA0A4BEF182E0C2800E1E4D2 /* b2MotorJoint.h */ = {isa = PBXFileReference; fileEncoding = 4; lastKnownFileType = sourcecode.c.h; path = b2MotorJoint.h; sourceTree = "<group>"; };
		FA0A4BF2182E1AD600E1E4D2 /* MotorJoint.cpp */ = {isa = PBXFileReference; fileEncoding = 4; lastKnownFileType = sourcecode.cpp.cpp; path = MotorJoint.cpp; sourceTree = "<group>"; };
		FA0A4BF3182E1AD600E1E4D2 /* MotorJoint.h */ = {isa = PBXFileReference; fileEncoding = 4; lastKnownFileType = sourcecode.c.h; path = MotorJoint.h; sourceTree = "<group>"; };
		FA0A4BF6182E260200E1E4D2 /* wrap_MotorJoint.cpp */ = {isa = PBXFileReference; fileEncoding = 4; lastKnownFileType = sourcecode.cpp.cpp; path = wrap_MotorJoint.cpp; sourceTree = "<group>"; };
		FA0A4BF7182E260200E1E4D2 /* wrap_MotorJoint.h */ = {isa = PBXFileReference; fileEncoding = 4; lastKnownFileType = sourcecode.c.h; path = wrap_MotorJoint.h; sourceTree = "<group>"; };
		FA0CDE3B1710F9A50056E8D7 /* FormatHandler.h */ = {isa = PBXFileReference; fileEncoding = 4; lastKnownFileType = sourcecode.c.h; path = FormatHandler.h; sourceTree = "<group>"; };
		FA0F0D5719A2CFEB0010A75B /* glad.cpp */ = {isa = PBXFileReference; fileEncoding = 4; lastKnownFileType = sourcecode.cpp.cpp; path = glad.cpp; sourceTree = "<group>"; };
		FA0F0D5819A2CFEB0010A75B /* glad.hpp */ = {isa = PBXFileReference; fileEncoding = 4; lastKnownFileType = sourcecode.cpp.h; path = glad.hpp; sourceTree = "<group>"; };
		FA0F0D5919A2CFEB0010A75B /* gladfuncs.hpp */ = {isa = PBXFileReference; fileEncoding = 4; lastKnownFileType = sourcecode.cpp.h; path = gladfuncs.hpp; sourceTree = "<group>"; };
		FA317EB918F28B6D00B0BCD7 /* libz.dylib */ = {isa = PBXFileReference; lastKnownFileType = "compiled.mach-o.dylib"; name = libz.dylib; path = usr/lib/libz.dylib; sourceTree = SDKROOT; };
		FA34E7CB174B513F00E04D3F /* System.cpp */ = {isa = PBXFileReference; fileEncoding = 4; lastKnownFileType = sourcecode.cpp.cpp; path = System.cpp; sourceTree = "<group>"; };
		FA34E7CC174B513F00E04D3F /* System.h */ = {isa = PBXFileReference; fileEncoding = 4; lastKnownFileType = sourcecode.c.h; path = System.h; sourceTree = "<group>"; };
		FA34E7D0174B515D00E04D3F /* System.cpp */ = {isa = PBXFileReference; fileEncoding = 4; lastKnownFileType = sourcecode.cpp.cpp; path = System.cpp; sourceTree = "<group>"; };
		FA34E7D1174B515D00E04D3F /* System.h */ = {isa = PBXFileReference; fileEncoding = 4; lastKnownFileType = sourcecode.c.h; path = System.h; sourceTree = "<group>"; };
		FA34E7D4174B55AF00E04D3F /* wrap_System.cpp */ = {isa = PBXFileReference; fileEncoding = 4; lastKnownFileType = sourcecode.cpp.cpp; path = wrap_System.cpp; sourceTree = "<group>"; };
		FA34E7D5174B55AF00E04D3F /* wrap_System.h */ = {isa = PBXFileReference; fileEncoding = 4; lastKnownFileType = sourcecode.c.h; path = wrap_System.h; sourceTree = "<group>"; };
		FA3D9E0B16E68DE600CA6630 /* Cursor.cpp */ = {isa = PBXFileReference; fileEncoding = 4; lastKnownFileType = sourcecode.cpp.cpp; path = Cursor.cpp; sourceTree = "<group>"; };
		FA3D9E0C16E68DE600CA6630 /* Cursor.h */ = {isa = PBXFileReference; fileEncoding = 4; lastKnownFileType = sourcecode.c.h; path = Cursor.h; sourceTree = "<group>"; };
		FA3D9E0F16E68EAE00CA6630 /* Cursor.cpp */ = {isa = PBXFileReference; fileEncoding = 4; lastKnownFileType = sourcecode.cpp.cpp; path = Cursor.cpp; sourceTree = "<group>"; };
		FA3D9E1016E68EAE00CA6630 /* Cursor.h */ = {isa = PBXFileReference; fileEncoding = 4; lastKnownFileType = sourcecode.c.h; path = Cursor.h; sourceTree = "<group>"; };
		FA3D9E1316E6D41000CA6630 /* wrap_Cursor.cpp */ = {isa = PBXFileReference; fileEncoding = 4; lastKnownFileType = sourcecode.cpp.cpp; path = wrap_Cursor.cpp; sourceTree = "<group>"; };
		FA3D9E1416E6D41000CA6630 /* wrap_Cursor.h */ = {isa = PBXFileReference; fileEncoding = 4; lastKnownFileType = sourcecode.c.h; path = wrap_Cursor.h; sourceTree = "<group>"; };
		FA435EA117B36E9C004C3F22 /* Polyline.cpp */ = {isa = PBXFileReference; fileEncoding = 4; lastKnownFileType = sourcecode.cpp.cpp; path = Polyline.cpp; sourceTree = "<group>"; };
		FA435EA217B36E9C004C3F22 /* Polyline.h */ = {isa = PBXFileReference; fileEncoding = 4; lastKnownFileType = sourcecode.c.h; path = Polyline.h; sourceTree = "<group>"; };
		FA48E43418F10D00007CF0BD /* JPEGHandler.cpp */ = {isa = PBXFileReference; fileEncoding = 4; lastKnownFileType = sourcecode.cpp.cpp; path = JPEGHandler.cpp; sourceTree = "<group>"; };
		FA48E43518F10D00007CF0BD /* JPEGHandler.h */ = {isa = PBXFileReference; fileEncoding = 4; lastKnownFileType = sourcecode.c.h; path = JPEGHandler.h; sourceTree = "<group>"; };
		FA48E43818F10D6C007CF0BD /* jpeg-turbo.framework */ = {isa = PBXFileReference; lastKnownFileType = wrapper.framework; name = "jpeg-turbo.framework"; path = "/Library/Frameworks/jpeg-turbo.framework"; sourceTree = "<absolute>"; };
		FA4B5B781936B688006C6D93 /* stb_image.h */ = {isa = PBXFileReference; fileEncoding = 4; lastKnownFileType = sourcecode.c.h; path = stb_image.h; sourceTree = "<group>"; };
		FA4BBCDC18A5DC5D0027707D /* lodepng.cpp */ = {isa = PBXFileReference; fileEncoding = 4; lastKnownFileType = sourcecode.cpp.cpp; path = lodepng.cpp; sourceTree = "<group>"; };
		FA4BBCDD18A5DC5D0027707D /* lodepng.h */ = {isa = PBXFileReference; fileEncoding = 4; lastKnownFileType = sourcecode.c.h; path = lodepng.h; sourceTree = "<group>"; };
		FA4BBCE018A5DD7E0027707D /* PNGHandler.cpp */ = {isa = PBXFileReference; fileEncoding = 4; lastKnownFileType = sourcecode.cpp.cpp; path = PNGHandler.cpp; sourceTree = "<group>"; };
		FA4BBCE118A5DD7E0027707D /* PNGHandler.h */ = {isa = PBXFileReference; fileEncoding = 4; lastKnownFileType = sourcecode.c.h; path = PNGHandler.h; sourceTree = "<group>"; };
		FA5454C016F1310000D30303 /* MathModule.cpp */ = {isa = PBXFileReference; fileEncoding = 4; lastKnownFileType = sourcecode.cpp.cpp; path = MathModule.cpp; sourceTree = "<group>"; };
		FA5454C116F1310000D30303 /* MathModule.h */ = {isa = PBXFileReference; fileEncoding = 4; lastKnownFileType = sourcecode.c.h; path = MathModule.h; sourceTree = "<group>"; };
		FA577A6716C719D900860150 /* FreeType.framework */ = {isa = PBXFileReference; lastKnownFileType = wrapper.framework; name = FreeType.framework; path = /Library/Frameworks/FreeType.framework; sourceTree = "<absolute>"; };
		FA577A6D16C719EA00860150 /* Lua.framework */ = {isa = PBXFileReference; lastKnownFileType = wrapper.framework; name = Lua.framework; path = /Library/Frameworks/Lua.framework; sourceTree = "<absolute>"; };
		FA577A6F16C719F000860150 /* mpg123.framework */ = {isa = PBXFileReference; lastKnownFileType = wrapper.framework; name = mpg123.framework; path = /Library/Frameworks/mpg123.framework; sourceTree = "<absolute>"; };
		FA577A7116C719F400860150 /* Ogg.framework */ = {isa = PBXFileReference; lastKnownFileType = wrapper.framework; name = Ogg.framework; path = /Library/Frameworks/Ogg.framework; sourceTree = "<absolute>"; };
		FA577A7316C719F900860150 /* physfs.framework */ = {isa = PBXFileReference; lastKnownFileType = wrapper.framework; name = physfs.framework; path = /Library/Frameworks/physfs.framework; sourceTree = "<absolute>"; };
		FA577A7716C71A0800860150 /* Vorbis.framework */ = {isa = PBXFileReference; lastKnownFileType = wrapper.framework; name = Vorbis.framework; path = /Library/Frameworks/Vorbis.framework; sourceTree = "<absolute>"; };
		FA577A7916C71A1700860150 /* Cocoa.framework */ = {isa = PBXFileReference; lastKnownFileType = wrapper.framework; name = Cocoa.framework; path = /System/Library/Frameworks/Cocoa.framework; sourceTree = "<absolute>"; };
		FA577A7C16C71A2600860150 /* OpenGL.framework */ = {isa = PBXFileReference; lastKnownFileType = wrapper.framework; name = OpenGL.framework; path = /System/Library/Frameworks/OpenGL.framework; sourceTree = "<absolute>"; };
		FA577A8216C71A5300860150 /* libmodplug.framework */ = {isa = PBXFileReference; lastKnownFileType = wrapper.framework; name = libmodplug.framework; path = /Library/Frameworks/libmodplug.framework; sourceTree = "<absolute>"; };
		FA577A8516C71CF000860150 /* Shader.cpp */ = {isa = PBXFileReference; fileEncoding = 4; lastKnownFileType = sourcecode.cpp.cpp; path = Shader.cpp; sourceTree = "<group>"; };
		FA577A8616C71CF000860150 /* Shader.h */ = {isa = PBXFileReference; fileEncoding = 4; lastKnownFileType = sourcecode.c.h; path = Shader.h; sourceTree = "<group>"; };
		FA577A8716C71CF000860150 /* wrap_Shader.cpp */ = {isa = PBXFileReference; fileEncoding = 4; lastKnownFileType = sourcecode.cpp.cpp; path = wrap_Shader.cpp; sourceTree = "<group>"; };
		FA577A8816C71CF000860150 /* wrap_Shader.h */ = {isa = PBXFileReference; fileEncoding = 4; lastKnownFileType = sourcecode.c.h; path = wrap_Shader.h; sourceTree = "<group>"; };
		FA577A8C16C71D3600860150 /* auto.lua */ = {isa = PBXFileReference; fileEncoding = 4; lastKnownFileType = text; path = auto.lua; sourceTree = "<group>"; };
		FA577A8D16C71D3600860150 /* boot.lua */ = {isa = PBXFileReference; fileEncoding = 4; lastKnownFileType = text; path = boot.lua; sourceTree = "<group>"; };
		FA577A8E16C71D3600860150 /* graphics.lua */ = {isa = PBXFileReference; fileEncoding = 4; lastKnownFileType = text; path = graphics.lua; sourceTree = "<group>"; };
		FA577AAF16C7507900860150 /* love.framework */ = {isa = PBXFileReference; explicitFileType = wrapper.framework; includeInIndex = 0; path = love.framework; sourceTree = BUILT_PRODUCTS_DIR; };
		FA5FDC5F1788D548002F0ED2 /* enet.cpp */ = {isa = PBXFileReference; fileEncoding = 4; lastKnownFileType = sourcecode.cpp.cpp; path = enet.cpp; sourceTree = "<group>"; };
		FA5FDC611788D548002F0ED2 /* callbacks.c */ = {isa = PBXFileReference; fileEncoding = 4; lastKnownFileType = sourcecode.c.c; path = callbacks.c; sourceTree = "<group>"; };
		FA5FDC631788D548002F0ED2 /* compress.c */ = {isa = PBXFileReference; fileEncoding = 4; lastKnownFileType = sourcecode.c.c; path = compress.c; sourceTree = "<group>"; };
		FA5FDC641788D548002F0ED2 /* host.c */ = {isa = PBXFileReference; fileEncoding = 4; lastKnownFileType = sourcecode.c.c; path = host.c; sourceTree = "<group>"; };
		FA5FDC671788D548002F0ED2 /* callbacks.h */ = {isa = PBXFileReference; fileEncoding = 4; lastKnownFileType = sourcecode.c.h; path = callbacks.h; sourceTree = "<group>"; };
		FA5FDC681788D548002F0ED2 /* enet.h */ = {isa = PBXFileReference; fileEncoding = 4; lastKnownFileType = sourcecode.c.h; path = enet.h; sourceTree = "<group>"; };
		FA5FDC691788D548002F0ED2 /* list.h */ = {isa = PBXFileReference; fileEncoding = 4; lastKnownFileType = sourcecode.c.h; path = list.h; sourceTree = "<group>"; };
		FA5FDC6A1788D548002F0ED2 /* protocol.h */ = {isa = PBXFileReference; fileEncoding = 4; lastKnownFileType = sourcecode.c.h; path = protocol.h; sourceTree = "<group>"; };
		FA5FDC6B1788D548002F0ED2 /* time.h */ = {isa = PBXFileReference; fileEncoding = 4; lastKnownFileType = sourcecode.c.h; path = time.h; sourceTree = "<group>"; };
		FA5FDC6C1788D548002F0ED2 /* types.h */ = {isa = PBXFileReference; fileEncoding = 4; lastKnownFileType = sourcecode.c.h; path = types.h; sourceTree = "<group>"; };
		FA5FDC6D1788D548002F0ED2 /* unix.h */ = {isa = PBXFileReference; fileEncoding = 4; lastKnownFileType = sourcecode.c.h; path = unix.h; sourceTree = "<group>"; };
		FA5FDC6E1788D548002F0ED2 /* utility.h */ = {isa = PBXFileReference; fileEncoding = 4; lastKnownFileType = sourcecode.c.h; path = utility.h; sourceTree = "<group>"; };
		FA5FDC6F1788D548002F0ED2 /* win32.h */ = {isa = PBXFileReference; fileEncoding = 4; lastKnownFileType = sourcecode.c.h; path = win32.h; sourceTree = "<group>"; };
		FA5FDC711788D548002F0ED2 /* list.c */ = {isa = PBXFileReference; fileEncoding = 4; lastKnownFileType = sourcecode.c.c; path = list.c; sourceTree = "<group>"; };
		FA5FDC721788D548002F0ED2 /* packet.c */ = {isa = PBXFileReference; fileEncoding = 4; lastKnownFileType = sourcecode.c.c; path = packet.c; sourceTree = "<group>"; };
		FA5FDC731788D548002F0ED2 /* peer.c */ = {isa = PBXFileReference; fileEncoding = 4; lastKnownFileType = sourcecode.c.c; path = peer.c; sourceTree = "<group>"; };
		FA5FDC741788D548002F0ED2 /* protocol.c */ = {isa = PBXFileReference; fileEncoding = 4; lastKnownFileType = sourcecode.c.c; path = protocol.c; sourceTree = "<group>"; };
		FA5FDC761788D548002F0ED2 /* unix.c */ = {isa = PBXFileReference; fileEncoding = 4; lastKnownFileType = sourcecode.c.c; path = unix.c; sourceTree = "<group>"; };
		FA5FDC771788D548002F0ED2 /* win32.c */ = {isa = PBXFileReference; fileEncoding = 4; lastKnownFileType = sourcecode.c.c; path = win32.c; sourceTree = "<group>"; };
		FA5FDC781788D548002F0ED2 /* lua-enet.h */ = {isa = PBXFileReference; fileEncoding = 4; lastKnownFileType = sourcecode.c.h; path = "lua-enet.h"; sourceTree = "<group>"; };
		FA636D88171B70920065623F /* RandomGenerator.cpp */ = {isa = PBXFileReference; fileEncoding = 4; lastKnownFileType = sourcecode.cpp.cpp; path = RandomGenerator.cpp; sourceTree = "<group>"; };
		FA636D89171B70920065623F /* RandomGenerator.h */ = {isa = PBXFileReference; fileEncoding = 4; lastKnownFileType = sourcecode.c.h; path = RandomGenerator.h; sourceTree = "<group>"; };
		FA636D8C171B72A70065623F /* wrap_RandomGenerator.cpp */ = {isa = PBXFileReference; fileEncoding = 4; lastKnownFileType = sourcecode.cpp.cpp; path = wrap_RandomGenerator.cpp; sourceTree = "<group>"; };
		FA636D8D171B72A70065623F /* wrap_RandomGenerator.h */ = {isa = PBXFileReference; fileEncoding = 4; lastKnownFileType = sourcecode.c.h; path = wrap_RandomGenerator.h; sourceTree = "<group>"; };
		FA6F55701A6E261800062204 /* KTXHandler.cpp */ = {isa = PBXFileReference; fileEncoding = 4; lastKnownFileType = sourcecode.cpp.cpp; path = KTXHandler.cpp; sourceTree = "<group>"; };
		FA6F55711A6E261800062204 /* KTXHandler.h */ = {isa = PBXFileReference; fileEncoding = 4; lastKnownFileType = sourcecode.c.h; path = KTXHandler.h; sourceTree = "<group>"; };
		FA6F55721A6E261800062204 /* PKMHandler.cpp */ = {isa = PBXFileReference; fileEncoding = 4; lastKnownFileType = sourcecode.cpp.cpp; path = PKMHandler.cpp; sourceTree = "<group>"; };
		FA6F55731A6E261800062204 /* PKMHandler.h */ = {isa = PBXFileReference; fileEncoding = 4; lastKnownFileType = sourcecode.c.h; path = PKMHandler.h; sourceTree = "<group>"; };
		FA6F55741A6E261800062204 /* PVRHandler.cpp */ = {isa = PBXFileReference; fileEncoding = 4; lastKnownFileType = sourcecode.cpp.cpp; path = PVRHandler.cpp; sourceTree = "<group>"; };
		FA6F55751A6E261800062204 /* PVRHandler.h */ = {isa = PBXFileReference; fileEncoding = 4; lastKnownFileType = sourcecode.c.h; path = PVRHandler.h; sourceTree = "<group>"; };
		FA6F557C1A6E28A200062204 /* CompressedFormatHandler.h */ = {isa = PBXFileReference; fileEncoding = 4; lastKnownFileType = sourcecode.c.h; path = CompressedFormatHandler.h; sourceTree = "<group>"; };
		FA70573A194A3FC600670B30 /* DroppedFile.cpp */ = {isa = PBXFileReference; fileEncoding = 4; lastKnownFileType = sourcecode.cpp.cpp; path = DroppedFile.cpp; sourceTree = "<group>"; };
		FA70573B194A3FC600670B30 /* DroppedFile.h */ = {isa = PBXFileReference; fileEncoding = 4; lastKnownFileType = sourcecode.c.h; path = DroppedFile.h; sourceTree = "<group>"; };
		FA70573E194A55CB00670B30 /* wrap_DroppedFile.cpp */ = {isa = PBXFileReference; fileEncoding = 4; lastKnownFileType = sourcecode.cpp.cpp; path = wrap_DroppedFile.cpp; sourceTree = "<group>"; };
		FA70573F194A55CB00670B30 /* wrap_DroppedFile.h */ = {isa = PBXFileReference; fileEncoding = 4; lastKnownFileType = sourcecode.c.h; path = wrap_DroppedFile.h; sourceTree = "<group>"; };
		FA7175A9178E8418001FE7FE /* lua.h */ = {isa = PBXFileReference; fileEncoding = 4; lastKnownFileType = sourcecode.c.h; path = lua.h; sourceTree = "<group>"; };
		FA782CFF19F2F945006A3E93 /* Filesystem.cpp */ = {isa = PBXFileReference; fileEncoding = 4; lastKnownFileType = sourcecode.cpp.cpp; path = Filesystem.cpp; sourceTree = "<group>"; };
		FA782D0019F2F945006A3E93 /* Filesystem.h */ = {isa = PBXFileReference; fileEncoding = 4; lastKnownFileType = sourcecode.c.h; path = Filesystem.h; sourceTree = "<group>"; };
		FA7AA59017F6AC1F00704BE2 /* wrap_Mesh.cpp */ = {isa = PBXFileReference; fileEncoding = 4; lastKnownFileType = sourcecode.cpp.cpp; path = wrap_Mesh.cpp; sourceTree = "<group>"; };
		FA7AA59117F6AC1F00704BE2 /* wrap_Mesh.h */ = {isa = PBXFileReference; fileEncoding = 4; lastKnownFileType = sourcecode.c.h; path = wrap_Mesh.h; sourceTree = "<group>"; };
		FA7C937516DCC6C2006F2BEE /* wrap_Math.cpp */ = {isa = PBXFileReference; fileEncoding = 4; lastKnownFileType = sourcecode.cpp.cpp; path = wrap_Math.cpp; sourceTree = "<group>"; };
		FA7C937616DCC6C2006F2BEE /* wrap_Math.h */ = {isa = PBXFileReference; fileEncoding = 4; lastKnownFileType = sourcecode.c.h; path = wrap_Math.h; sourceTree = "<group>"; };
		FA9556C919D3741A00F29A4C /* BMFontRasterizer.cpp */ = {isa = PBXFileReference; fileEncoding = 4; lastKnownFileType = sourcecode.cpp.cpp; path = BMFontRasterizer.cpp; sourceTree = "<group>"; };
		FA9556CA19D3741A00F29A4C /* BMFontRasterizer.h */ = {isa = PBXFileReference; fileEncoding = 4; lastKnownFileType = sourcecode.c.h; path = BMFontRasterizer.h; sourceTree = "<group>"; };
		FA9B49281875EFB900201DA9 /* Texture.h */ = {isa = PBXFileReference; fileEncoding = 4; lastKnownFileType = sourcecode.c.h; path = Texture.h; sourceTree = "<group>"; };
		FA9B4A0716E1578300074F42 /* SDL2.framework */ = {isa = PBXFileReference; lastKnownFileType = wrapper.framework; name = SDL2.framework; path = /Library/Frameworks/SDL2.framework; sourceTree = "<absolute>"; };
		FA9FC0AE173D6E3E005027FF /* wrap_Window.cpp */ = {isa = PBXFileReference; fileEncoding = 4; lastKnownFileType = sourcecode.cpp.cpp; path = wrap_Window.cpp; sourceTree = "<group>"; };
		FA9FC0AF173D6E3E005027FF /* wrap_Window.h */ = {isa = PBXFileReference; fileEncoding = 4; lastKnownFileType = sourcecode.c.h; path = wrap_Window.h; sourceTree = "<group>"; };
		FAA0A45C1A704016009487CB /* lprefix.h */ = {isa = PBXFileReference; fileEncoding = 4; lastKnownFileType = sourcecode.c.h; path = lprefix.h; sourceTree = "<group>"; };
		FAA0A45D1A704016009487CB /* lutf8lib.c */ = {isa = PBXFileReference; fileEncoding = 4; lastKnownFileType = sourcecode.c.c; path = lutf8lib.c; sourceTree = "<group>"; };
		FAA0A4601A70431A009487CB /* lutf8lib.h */ = {isa = PBXFileReference; fileEncoding = 4; lastKnownFileType = sourcecode.c.h; path = lutf8lib.h; sourceTree = "<group>"; };
		FAA627CD18E7E1560080752D /* CoreServices.framework */ = {isa = PBXFileReference; lastKnownFileType = wrapper.framework; name = CoreServices.framework; path = System/Library/Frameworks/CoreServices.framework; sourceTree = SDKROOT; };
		FAAC6B00170A373A008A61C5 /* CompressedData.cpp */ = {isa = PBXFileReference; fileEncoding = 4; lastKnownFileType = sourcecode.cpp.cpp; path = CompressedData.cpp; sourceTree = "<group>"; };
		FAAC6B01170A373A008A61C5 /* CompressedData.h */ = {isa = PBXFileReference; fileEncoding = 4; lastKnownFileType = sourcecode.c.h; path = CompressedData.h; sourceTree = "<group>"; };
		FAAFF04316CB11C700CCDE45 /* OpenAL-Soft.framework */ = {isa = PBXFileReference; lastKnownFileType = wrapper.framework; name = "OpenAL-Soft.framework"; path = "/Library/Frameworks/OpenAL-Soft.framework"; sourceTree = "<absolute>"; };
		FAB0078D1740C12D00A9664D /* Joystick.cpp */ = {isa = PBXFileReference; fileEncoding = 4; lastKnownFileType = sourcecode.cpp.cpp; path = Joystick.cpp; sourceTree = "<group>"; };
		FAB0078E1740C12D00A9664D /* Joystick.h */ = {isa = PBXFileReference; fileEncoding = 4; lastKnownFileType = sourcecode.c.h; path = Joystick.h; sourceTree = "<group>"; };
		FAB007911740C28900A9664D /* Joystick.cpp */ = {isa = PBXFileReference; fileEncoding = 4; lastKnownFileType = sourcecode.cpp.cpp; path = Joystick.cpp; sourceTree = "<group>"; };
		FAB007921740C28900A9664D /* Joystick.h */ = {isa = PBXFileReference; fileEncoding = 4; lastKnownFileType = sourcecode.c.h; path = Joystick.h; sourceTree = "<group>"; };
		FAB007951740C87D00A9664D /* wrap_Joystick.cpp */ = {isa = PBXFileReference; fileEncoding = 4; lastKnownFileType = sourcecode.cpp.cpp; path = wrap_Joystick.cpp; sourceTree = "<group>"; };
		FAB007961740C87D00A9664D /* wrap_Joystick.h */ = {isa = PBXFileReference; fileEncoding = 4; lastKnownFileType = sourcecode.c.h; path = wrap_Joystick.h; sourceTree = "<group>"; };
		FAC570FC17402D1100D147E4 /* BezierCurve.cpp */ = {isa = PBXFileReference; fileEncoding = 4; lastKnownFileType = sourcecode.cpp.cpp; path = BezierCurve.cpp; sourceTree = "<group>"; };
		FAC570FD17402D1100D147E4 /* BezierCurve.h */ = {isa = PBXFileReference; fileEncoding = 4; lastKnownFileType = sourcecode.c.h; path = BezierCurve.h; sourceTree = "<group>"; };
		FAC570FE17402D1100D147E4 /* wrap_BezierCurve.cpp */ = {isa = PBXFileReference; fileEncoding = 4; lastKnownFileType = sourcecode.cpp.cpp; path = wrap_BezierCurve.cpp; sourceTree = "<group>"; };
		FAC570FF17402D1100D147E4 /* wrap_BezierCurve.h */ = {isa = PBXFileReference; fileEncoding = 4; lastKnownFileType = sourcecode.c.h; path = wrap_BezierCurve.h; sourceTree = "<group>"; };
		FAC86E611724552C00EED715 /* wrap_Quad.cpp */ = {isa = PBXFileReference; fileEncoding = 4; lastKnownFileType = sourcecode.cpp.cpp; path = wrap_Quad.cpp; sourceTree = "<group>"; };
		FAC86E621724552C00EED715 /* wrap_Quad.h */ = {isa = PBXFileReference; fileEncoding = 4; lastKnownFileType = sourcecode.c.h; path = wrap_Quad.h; sourceTree = "<group>"; };
		FAC86E671724555D00EED715 /* Quad.cpp */ = {isa = PBXFileReference; fileEncoding = 4; lastKnownFileType = sourcecode.cpp.cpp; path = Quad.cpp; sourceTree = "<group>"; };
		FAC86E681724555D00EED715 /* Quad.h */ = {isa = PBXFileReference; fileEncoding = 4; lastKnownFileType = sourcecode.c.h; path = Quad.h; sourceTree = "<group>"; };
<<<<<<< HEAD
		FAD400A5196C5EBC004208B9 /* Text.cpp */ = {isa = PBXFileReference; fileEncoding = 4; lastKnownFileType = sourcecode.cpp.cpp; path = Text.cpp; sourceTree = "<group>"; };
		FAD400A7196C5ECC004208B9 /* Text.h */ = {isa = PBXFileReference; lastKnownFileType = sourcecode.c.h; path = Text.h; sourceTree = "<group>"; };
		FAD5970B196E174000E8EA36 /* wrap_Text.cpp */ = {isa = PBXFileReference; fileEncoding = 4; lastKnownFileType = sourcecode.cpp.cpp; path = wrap_Text.cpp; sourceTree = "<group>"; };
		FAD5970D196E17C100E8EA36 /* wrap_Text.h */ = {isa = PBXFileReference; lastKnownFileType = sourcecode.c.h; path = wrap_Text.h; sourceTree = "<group>"; };
=======
		FAD8E84E1A7C949B0084E24D /* Vera.ttf.h */ = {isa = PBXFileReference; fileEncoding = 4; lastKnownFileType = sourcecode.c.h; path = Vera.ttf.h; sourceTree = "<group>"; };
>>>>>>> a314b185
		FADD58DC18C30367005FC3BF /* FormatHandler.cpp */ = {isa = PBXFileReference; fileEncoding = 4; lastKnownFileType = sourcecode.cpp.cpp; path = FormatHandler.cpp; sourceTree = "<group>"; };
		FADE620719368D5C00C25B97 /* STBHandler.cpp */ = {isa = PBXFileReference; fileEncoding = 4; lastKnownFileType = sourcecode.cpp.cpp; path = STBHandler.cpp; sourceTree = "<group>"; };
		FADE620819368D5C00C25B97 /* STBHandler.h */ = {isa = PBXFileReference; fileEncoding = 4; lastKnownFileType = sourcecode.c.h; path = STBHandler.h; sourceTree = "<group>"; };
		FAE010D8170DDE99006F29D0 /* ddsinfo.h */ = {isa = PBXFileReference; fileEncoding = 4; lastKnownFileType = sourcecode.c.h; path = ddsinfo.h; sourceTree = "<group>"; };
		FAE010D9170DDE99006F29D0 /* ddsparse.cpp */ = {isa = PBXFileReference; fileEncoding = 4; lastKnownFileType = sourcecode.cpp.cpp; path = ddsparse.cpp; sourceTree = "<group>"; };
		FAE010DA170DDE99006F29D0 /* ddsparse.h */ = {isa = PBXFileReference; fileEncoding = 4; lastKnownFileType = sourcecode.c.h; path = ddsparse.h; sourceTree = "<group>"; };
		FAE010DE170DE25E006F29D0 /* ddsHandler.cpp */ = {isa = PBXFileReference; fileEncoding = 4; lastKnownFileType = sourcecode.cpp.cpp; path = ddsHandler.cpp; sourceTree = "<group>"; };
		FAE010DF170DE25E006F29D0 /* ddsHandler.h */ = {isa = PBXFileReference; fileEncoding = 4; lastKnownFileType = sourcecode.c.h; path = ddsHandler.h; sourceTree = "<group>"; };
		FAE010E2170DF75B006F29D0 /* wrap_CompressedData.cpp */ = {isa = PBXFileReference; fileEncoding = 4; lastKnownFileType = sourcecode.cpp.cpp; path = wrap_CompressedData.cpp; sourceTree = "<group>"; };
		FAE010E3170DF75C006F29D0 /* wrap_CompressedData.h */ = {isa = PBXFileReference; fileEncoding = 4; lastKnownFileType = sourcecode.c.h; path = wrap_CompressedData.h; sourceTree = "<group>"; };
		FAEC80881710FEA60057279A /* ImageData.cpp */ = {isa = PBXFileReference; fileEncoding = 4; lastKnownFileType = sourcecode.cpp.cpp; path = ImageData.cpp; sourceTree = "<group>"; };
		FAEC80891710FEA60057279A /* ImageData.h */ = {isa = PBXFileReference; fileEncoding = 4; lastKnownFileType = sourcecode.c.h; path = ImageData.h; sourceTree = "<group>"; };
		FAEC808C1711E76C0057279A /* CompressedData.cpp */ = {isa = PBXFileReference; fileEncoding = 4; lastKnownFileType = sourcecode.cpp.cpp; path = CompressedData.cpp; sourceTree = "<group>"; };
		FAEC808D1711E76C0057279A /* CompressedData.h */ = {isa = PBXFileReference; fileEncoding = 4; lastKnownFileType = sourcecode.c.h; path = CompressedData.h; sourceTree = "<group>"; };
		FAF2729816E3D44400CC193A /* Channel.cpp */ = {isa = PBXFileReference; fileEncoding = 4; lastKnownFileType = sourcecode.cpp.cpp; path = Channel.cpp; sourceTree = "<group>"; };
		FAF2729916E3D44400CC193A /* Channel.h */ = {isa = PBXFileReference; fileEncoding = 4; lastKnownFileType = sourcecode.c.h; path = Channel.h; sourceTree = "<group>"; };
		FAF2729A16E3D44400CC193A /* LuaThread.cpp */ = {isa = PBXFileReference; fileEncoding = 4; lastKnownFileType = sourcecode.cpp.cpp; path = LuaThread.cpp; sourceTree = "<group>"; };
		FAF2729B16E3D44400CC193A /* LuaThread.h */ = {isa = PBXFileReference; fileEncoding = 4; lastKnownFileType = sourcecode.c.h; path = LuaThread.h; sourceTree = "<group>"; };
		FAF2729C16E3D44400CC193A /* ThreadModule.cpp */ = {isa = PBXFileReference; fileEncoding = 4; lastKnownFileType = sourcecode.cpp.cpp; path = ThreadModule.cpp; sourceTree = "<group>"; };
		FAF2729D16E3D44400CC193A /* ThreadModule.h */ = {isa = PBXFileReference; fileEncoding = 4; lastKnownFileType = sourcecode.c.h; path = ThreadModule.h; sourceTree = "<group>"; };
		FAF2729E16E3D44400CC193A /* wrap_Channel.cpp */ = {isa = PBXFileReference; fileEncoding = 4; lastKnownFileType = sourcecode.cpp.cpp; path = wrap_Channel.cpp; sourceTree = "<group>"; };
		FAF2729F16E3D44400CC193A /* wrap_Channel.h */ = {isa = PBXFileReference; fileEncoding = 4; lastKnownFileType = sourcecode.c.h; path = wrap_Channel.h; sourceTree = "<group>"; };
		FAF272A016E3D44400CC193A /* wrap_LuaThread.cpp */ = {isa = PBXFileReference; fileEncoding = 4; lastKnownFileType = sourcecode.cpp.cpp; path = wrap_LuaThread.cpp; sourceTree = "<group>"; };
		FAF272A116E3D44400CC193A /* wrap_LuaThread.h */ = {isa = PBXFileReference; fileEncoding = 4; lastKnownFileType = sourcecode.c.h; path = wrap_LuaThread.h; sourceTree = "<group>"; };
		FAF272A216E3D44400CC193A /* wrap_ThreadModule.cpp */ = {isa = PBXFileReference; fileEncoding = 4; lastKnownFileType = sourcecode.cpp.cpp; path = wrap_ThreadModule.cpp; sourceTree = "<group>"; };
		FAF272A316E3D44400CC193A /* wrap_ThreadModule.h */ = {isa = PBXFileReference; fileEncoding = 4; lastKnownFileType = sourcecode.c.h; path = wrap_ThreadModule.h; sourceTree = "<group>"; };
		FAF272B116E3D46400CC193A /* Thread.cpp */ = {isa = PBXFileReference; fileEncoding = 4; lastKnownFileType = sourcecode.cpp.cpp; path = Thread.cpp; sourceTree = "<group>"; };
		FAF272B216E3D46400CC193A /* Thread.h */ = {isa = PBXFileReference; fileEncoding = 4; lastKnownFileType = sourcecode.c.h; path = Thread.h; sourceTree = "<group>"; };
		FAF272B316E3D46400CC193A /* threads.cpp */ = {isa = PBXFileReference; fileEncoding = 4; lastKnownFileType = sourcecode.cpp.cpp; path = threads.cpp; sourceTree = "<group>"; };
		FAF272B416E3D46400CC193A /* threads.h */ = {isa = PBXFileReference; fileEncoding = 4; lastKnownFileType = sourcecode.c.h; path = threads.h; sourceTree = "<group>"; };
		FAF4376D17F4AC530074F9E2 /* Mesh.cpp */ = {isa = PBXFileReference; fileEncoding = 4; lastKnownFileType = sourcecode.cpp.cpp; path = Mesh.cpp; sourceTree = "<group>"; };
		FAF4376E17F4AC530074F9E2 /* Mesh.h */ = {isa = PBXFileReference; fileEncoding = 4; lastKnownFileType = sourcecode.c.h; path = Mesh.h; sourceTree = "<group>"; };
		FAF6704418184FF800DBDEEA /* wuff.c */ = {isa = PBXFileReference; fileEncoding = 4; lastKnownFileType = sourcecode.c.c; path = wuff.c; sourceTree = "<group>"; };
		FAF6704518184FF800DBDEEA /* wuff.h */ = {isa = PBXFileReference; fileEncoding = 4; lastKnownFileType = sourcecode.c.h; path = wuff.h; sourceTree = "<group>"; };
		FAF6704618184FF800DBDEEA /* wuff_config.h */ = {isa = PBXFileReference; fileEncoding = 4; lastKnownFileType = sourcecode.c.h; path = wuff_config.h; sourceTree = "<group>"; };
		FAF6704718184FF800DBDEEA /* wuff_convert.c */ = {isa = PBXFileReference; fileEncoding = 4; lastKnownFileType = sourcecode.c.c; path = wuff_convert.c; sourceTree = "<group>"; };
		FAF6704818184FF800DBDEEA /* wuff_convert.h */ = {isa = PBXFileReference; fileEncoding = 4; lastKnownFileType = sourcecode.c.h; path = wuff_convert.h; sourceTree = "<group>"; };
		FAF6704918184FF800DBDEEA /* wuff_internal.c */ = {isa = PBXFileReference; fileEncoding = 4; lastKnownFileType = sourcecode.c.c; path = wuff_internal.c; sourceTree = "<group>"; };
		FAF6704A18184FF800DBDEEA /* wuff_internal.h */ = {isa = PBXFileReference; fileEncoding = 4; lastKnownFileType = sourcecode.c.h; path = wuff_internal.h; sourceTree = "<group>"; };
		FAF6704B18184FF800DBDEEA /* wuff_memory.c */ = {isa = PBXFileReference; fileEncoding = 4; lastKnownFileType = sourcecode.c.c; path = wuff_memory.c; sourceTree = "<group>"; };
		FAF670541818501300DBDEEA /* WaveDecoder.cpp */ = {isa = PBXFileReference; fileEncoding = 4; lastKnownFileType = sourcecode.cpp.cpp; path = WaveDecoder.cpp; sourceTree = "<group>"; };
		FAF670551818501300DBDEEA /* WaveDecoder.h */ = {isa = PBXFileReference; fileEncoding = 4; lastKnownFileType = sourcecode.c.h; path = WaveDecoder.h; sourceTree = "<group>"; };
/* End PBXFileReference section */

/* Begin PBXFrameworksBuildPhase section */
		FA577AAB16C7507900860150 /* Frameworks */ = {
			isa = PBXFrameworksBuildPhase;
			buildActionMask = 2147483647;
			files = (
				FA317EBA18F28B6D00B0BCD7 /* libz.dylib in Frameworks */,
				FA48E43918F10D6C007CF0BD /* jpeg-turbo.framework in Frameworks */,
				FAA627CE18E7E1560080752D /* CoreServices.framework in Frameworks */,
				FA9B4A0816E1578300074F42 /* SDL2.framework in Frameworks */,
				FAAFF04416CB11C700CCDE45 /* OpenAL-Soft.framework in Frameworks */,
				FA577AB016C7507900860150 /* Cocoa.framework in Frameworks */,
				FA577AC216C7512D00860150 /* FreeType.framework in Frameworks */,
				FA577AC516C7513400860150 /* libmodplug.framework in Frameworks */,
				FA577AC716C7513A00860150 /* mpg123.framework in Frameworks */,
				FA577AC816C7513C00860150 /* Ogg.framework in Frameworks */,
				FA577ACA16C7514100860150 /* OpenGL.framework in Frameworks */,
				FA577ACB16C7514400860150 /* physfs.framework in Frameworks */,
				FA577ACD16C7514C00860150 /* Vorbis.framework in Frameworks */,
			);
			runOnlyForDeploymentPostprocessing = 0;
		};
/* End PBXFrameworksBuildPhase section */

/* Begin PBXGroup section */
		003F4BA82B6046BC133B3F0F /* image */ = {
			isa = PBXGroup;
			children = (
				FAAC6B00170A373A008A61C5 /* CompressedData.cpp */,
				FAAC6B01170A373A008A61C5 /* CompressedData.h */,
				25C325DC2128769F6C6A54C3 /* Image.h */,
				78115E763B723C0C40AD47CF /* ImageData.cpp */,
				07B301984BE42246402F7D27 /* ImageData.h */,
				13730AB030E309FF6E2961F1 /* magpie */,
				FAE010E2170DF75B006F29D0 /* wrap_CompressedData.cpp */,
				FAE010E3170DF75C006F29D0 /* wrap_CompressedData.h */,
				0B0728FA73B107B37A956A09 /* wrap_Image.cpp */,
				006B015320155B4D42B43B61 /* wrap_Image.h */,
				076840774B0B6E721D0C18D0 /* wrap_ImageData.cpp */,
				31B85B507F466FE158A3718E /* wrap_ImageData.h */,
			);
			path = image;
			sourceTree = "<group>";
		};
		02E0744773D13AD65E7C49DC /* thread */ = {
			isa = PBXGroup;
			children = (
				FAF2729816E3D44400CC193A /* Channel.cpp */,
				FAF2729916E3D44400CC193A /* Channel.h */,
				FAF2729A16E3D44400CC193A /* LuaThread.cpp */,
				FAF2729B16E3D44400CC193A /* LuaThread.h */,
				FAF272B016E3D46400CC193A /* sdl */,
				74215662418726B35C581E55 /* Thread.h */,
				FAF2729C16E3D44400CC193A /* ThreadModule.cpp */,
				FAF2729D16E3D44400CC193A /* ThreadModule.h */,
				6B3565203A1778431F8A5409 /* threads.cpp */,
				55AE226405CC1A55462E1D89 /* threads.h */,
				FAF2729E16E3D44400CC193A /* wrap_Channel.cpp */,
				FAF2729F16E3D44400CC193A /* wrap_Channel.h */,
				FAF272A016E3D44400CC193A /* wrap_LuaThread.cpp */,
				FAF272A116E3D44400CC193A /* wrap_LuaThread.h */,
				FAF272A216E3D44400CC193A /* wrap_ThreadModule.cpp */,
				FAF272A316E3D44400CC193A /* wrap_ThreadModule.h */,
			);
			path = thread;
			sourceTree = "<group>";
		};
		07571BBD29A9184E2F465E28 /* common */ = {
			isa = PBXGroup;
			children = (
				5D383DA1468545C30E7B5805 /* b64.cpp */,
				0BEB72033ACA25550ADA76C4 /* b64.h */,
				473D2247745F4901155A75DB /* config.h */,
				182A781C7A2D3D2B6B8904A8 /* Data.h */,
				36437CE95936736320710513 /* delay.cpp */,
				24D758D262EA18DC15187A12 /* delay.h */,
				386430B43A081E2A617B05F1 /* EnumMap.h */,
				3746164716797CF80D6B0CEE /* Exception.cpp */,
				7A5C32955F016AB85EB55519 /* Exception.h */,
				40BC14C607396F8B1B084012 /* int.h */,
				52D130DF3DC82D9D4C867B61 /* math.h */,
				0CB6025618505B055A4E75DD /* Matrix.cpp */,
				085B376E3FBB254F0FD37958 /* Matrix.h */,
				40A0593B616A223A4CEF07C9 /* Memoizer.cpp */,
				753F0B42534106D6545926C8 /* Memoizer.h */,
				30E466F441EE727658716873 /* Module.cpp */,
				63024AF52EE3658260BE116B /* Module.h */,
				411B061C49172C971C622125 /* Object.cpp */,
				350C47C774835EA552130431 /* Object.h */,
				35B31EBC4DDB6F994BCA46B6 /* Reference.cpp */,
				2CEC5ED5211174C7583849AD /* Reference.h */,
				45E761A0072E0EF92BD66EA9 /* runtime.cpp */,
				2D8E6FAE2A100B5866E96BFF /* runtime.h */,
				33FD508B0754314530A35EF3 /* StringMap.h */,
				58CD093F254501E37CA47CA8 /* types.h */,
				7D9B03C2438B748D0DE93DD5 /* utf8.cpp */,
				3A430C846C642DBC14975C7C /* utf8.h */,
				3C56375F752B7A9779DD37EC /* Variant.cpp */,
				28016C9B51FE1A893DC35B66 /* Variant.h */,
				1A2A61843B753E3F5B330703 /* Vector.cpp */,
				3D8460B2486A372825213933 /* Vector.h */,
				57E6429235C547BE26B73C6C /* version.h */,
				5ED732200E1B2E5F79831DDA /* wrap_Data.cpp */,
				001F02BC119E349012652C17 /* wrap_Data.h */,
			);
			name = common;
			path = ../../src/common;
			sourceTree = "<group>";
		};
		09000F404D44660029EF38F0 /* sdl */ = {
			isa = PBXGroup;
			children = (
				3BA712260D725FEB72EB3CDE /* Event.cpp */,
				7E4B280637927B532B456D5E /* Event.h */,
				691C5C5828550E2F60754EF2 /* wrap_Event.cpp */,
				295C665B1E0B6B2D03CC4937 /* wrap_Event.h */,
			);
			path = sdl;
			sourceTree = "<group>";
		};
		12BB56F127170B3709670896 /* freetype */ = {
			isa = PBXGroup;
			children = (
				714251EE742346DC17103357 /* Font.cpp */,
				615E0F450F2B7BA25EE679A6 /* Font.h */,
				0C30420F7FD3038C721223A5 /* TrueTypeRasterizer.cpp */,
				0B727D416262392743091BC3 /* TrueTypeRasterizer.h */,
			);
			path = freetype;
			sourceTree = "<group>";
		};
		130737AF4BD12D0356A65C87 /* mouse */ = {
			isa = PBXGroup;
			children = (
				FA3D9E0B16E68DE600CA6630 /* Cursor.cpp */,
				FA3D9E0C16E68DE600CA6630 /* Cursor.h */,
				31E0110E5797041465FF5F95 /* Mouse.cpp */,
				63A63DFB339266AC401B545A /* Mouse.h */,
				1E017A8673D531394B5A3B16 /* sdl */,
				FA3D9E1316E6D41000CA6630 /* wrap_Cursor.cpp */,
				FA3D9E1416E6D41000CA6630 /* wrap_Cursor.h */,
				22EF17981EBD442773FE41B6 /* wrap_Mouse.cpp */,
				4E972C114A6C25A63B5B6EF2 /* wrap_Mouse.h */,
			);
			path = mouse;
			sourceTree = "<group>";
		};
		1350109F709C227D4AFD423C /* libluasocket */ = {
			isa = PBXGroup;
			children = (
				FA7175A9178E8418001FE7FE /* lua.h */,
				1CD02D1975803957282F28AB /* auxiliar.c */,
				1F6F652A57F8098E5CCA6F9A /* auxiliar.h */,
				21B25A7E333315172B754D4F /* buffer.c */,
				7A0A2BB707F44CAD12694679 /* buffer.h */,
				49496EAF3305281B19223C22 /* except.c */,
				17C730CB1DA01B8F0A11217C /* except.h */,
				048C39D14DA05F5843FE08CA /* ftp.lua.h */,
				16C36B3C59A10CDC7ACE0DD4 /* http.lua.h */,
				610B475400DE0F7213352BC3 /* inet.c */,
				459946CA7F4406B026E80501 /* inet.h */,
				135801A6483528800C676492 /* io.c */,
				4ABD4A7B5CB6678E39490982 /* io.h */,
				53C6151E07FB1E3471590CB9 /* ltn12.lua.h */,
				5FAE2A9679C97F2C2792182D /* luasocket.c */,
				329915E84B0B6D025DDC34A9 /* luasocket.h */,
				00393E4930202C2B6E381F68 /* mime.c */,
				485645C663D372A96DFD33F7 /* mime.h */,
				54E653E84E8873D467C750FC /* mime.lua.h */,
				5F846B49240D52C10F6F76E5 /* options.c */,
				249015D170563D85709D7B6D /* options.h */,
				415E1438178736BE0EA908D5 /* select.c */,
				17E9544103AE376210ED5BAA /* select.h */,
				7D48236B78EA06D346A86E3F /* smtp.lua.h */,
				09C71F9D7DC45F5765B2462B /* socket.h */,
				66F8479E6D2D587A592F2024 /* socket.lua.h */,
				22256CC12B7C7D0D1B430D46 /* tcp.c */,
				00D329851B1E7F6A3AF9614E /* tcp.h */,
				4B41232F7AF7793540F46C58 /* timeout.c */,
				1CE84F1F19BC2AA412C638B1 /* timeout.h */,
				6E682862758051BF7C0A10AA /* tp.lua.h */,
				2E2675AF3DAA24CE0728042C /* udp.c */,
				2CAE75B079B828FE6892684A /* udp.h */,
				734947AA28AF36E436D242FD /* unix.c */,
				79A9038A15A324B450010E8B /* unix.h */,
				4B002CBD52493ED9347C6EBA /* url.lua.h */,
				041672ED2CF51FC62F532FDB /* usocket.c */,
				63936FF81D4E14F6534A43BB /* usocket.h */,
			);
			path = libluasocket;
			sourceTree = "<group>";
		};
		13730AB030E309FF6E2961F1 /* magpie */ = {
			isa = PBXGroup;
			children = (
				FAEC808C1711E76C0057279A /* CompressedData.cpp */,
				FAEC808D1711E76C0057279A /* CompressedData.h */,
				FA6F557C1A6E28A200062204 /* CompressedFormatHandler.h */,
				FAE010DE170DE25E006F29D0 /* ddsHandler.cpp */,
				FAE010DF170DE25E006F29D0 /* ddsHandler.h */,
				FADD58DC18C30367005FC3BF /* FormatHandler.cpp */,
				FA0CDE3B1710F9A50056E8D7 /* FormatHandler.h */,
				505F23A73BFE250833D650E4 /* Image.cpp */,
				68616BD516DB124312B47EB3 /* Image.h */,
				FAEC80881710FEA60057279A /* ImageData.cpp */,
				FAEC80891710FEA60057279A /* ImageData.h */,
				FA48E43418F10D00007CF0BD /* JPEGHandler.cpp */,
				FA48E43518F10D00007CF0BD /* JPEGHandler.h */,
				FA6F55701A6E261800062204 /* KTXHandler.cpp */,
				FA6F55711A6E261800062204 /* KTXHandler.h */,
				FA6F55721A6E261800062204 /* PKMHandler.cpp */,
				FA6F55731A6E261800062204 /* PKMHandler.h */,
				FA4BBCE018A5DD7E0027707D /* PNGHandler.cpp */,
				FA4BBCE118A5DD7E0027707D /* PNGHandler.h */,
				FA6F55741A6E261800062204 /* PVRHandler.cpp */,
				FA6F55751A6E261800062204 /* PVRHandler.h */,
				FADE620719368D5C00C25B97 /* STBHandler.cpp */,
				FADE620819368D5C00C25B97 /* STBHandler.h */,
			);
			path = magpie;
			sourceTree = "<group>";
		};
		153D76205F7A4ACD12FB4C0E /* window */ = {
			isa = PBXGroup;
			children = (
				63082CBA23A6046C60DA1C6F /* sdl */,
				351B09E51FDC338622F44624 /* Window.cpp */,
				7423362764CF57574BB16CDA /* Window.h */,
				FA9FC0AE173D6E3E005027FF /* wrap_Window.cpp */,
				FA9FC0AF173D6E3E005027FF /* wrap_Window.h */,
			);
			path = window;
			sourceTree = "<group>";
		};
		18AF317B298302545C386404 /* Dynamics */ = {
			isa = PBXGroup;
			children = (
				7DE032B3334E559969264529 /* Contacts */,
				68027AB25AAF234679615C14 /* Joints */,
				120B391518206E964493126C /* b2Body.cpp */,
				079504CB332E415D4B27797B /* b2Body.h */,
				2A6150F7479D21346EC54B68 /* b2ContactManager.cpp */,
				7F4B2A3860273D89294A44F4 /* b2ContactManager.h */,
				059C04C13F3A7C05570F2987 /* b2Fixture.cpp */,
				50F0575E16561864699E41F5 /* b2Fixture.h */,
				59BE634A2ACE722F14B86F89 /* b2Island.cpp */,
				5100177E5D8A14366C5B0BC5 /* b2Island.h */,
				6D822D830EF049417D184372 /* b2TimeStep.h */,
				0D6F00D95C4407BB26E71E02 /* b2World.cpp */,
				325E60A57F2624766A524423 /* b2World.h */,
				0F8D03F1544476B57CA97B01 /* b2WorldCallbacks.cpp */,
				4F3E12BD4A646D0366792FC9 /* b2WorldCallbacks.h */,
			);
			path = Dynamics;
			sourceTree = "<group>";
		};
		196B6B2E1BC81F47771E6467 /* font */ = {
			isa = PBXGroup;
			children = (
				FA9556C919D3741A00F29A4C /* BMFontRasterizer.cpp */,
				FA9556CA19D3741A00F29A4C /* BMFontRasterizer.h */,
				2E9B5D9926034F9172215D5E /* Font.h */,
				12BB56F127170B3709670896 /* freetype */,
				74003CB27FA762A021183AD5 /* GlyphData.cpp */,
				112814480BBF2ED06EED15BF /* GlyphData.h */,
				5D016F4C27EF506C13FE3058 /* ImageRasterizer.cpp */,
				36465ABA28FB06F4333C3F07 /* ImageRasterizer.h */,
				1B1C4E4D288A1D2F29E57B1B /* Rasterizer.cpp */,
				08D24B70441A2496160C0849 /* Rasterizer.h */,
<<<<<<< HEAD
				232D67C67BEE54B776420682 /* wrap_Font.cpp */,
				202650DE4F267CD3082A1B30 /* wrap_Font.h */,
=======
				FAD8E84E1A7C949B0084E24D /* Vera.ttf.h */,
>>>>>>> a314b185
				1B4E22F1388E2B2E76E3377B /* wrap_GlyphData.cpp */,
				3547706F2E7D43212CB40D04 /* wrap_GlyphData.h */,
				11745DE315E859F71E881D76 /* wrap_Rasterizer.cpp */,
				37224F6B30CA5D800B1F41F1 /* wrap_Rasterizer.h */,
			);
			path = font;
			sourceTree = "<group>";
		};
		1E017A8673D531394B5A3B16 /* sdl */ = {
			isa = PBXGroup;
			children = (
				FA3D9E0F16E68EAE00CA6630 /* Cursor.cpp */,
				FA3D9E1016E68EAE00CA6630 /* Cursor.h */,
				584E16AE09E12536206C46FE /* Mouse.cpp */,
				198A44BD71BB61EE517C2A39 /* Mouse.h */,
			);
			path = sdl;
			sourceTree = "<group>";
		};
		20A8288624E9654322DC388D /* sdl */ = {
			isa = PBXGroup;
			children = (
				43BC2B1C505E5EFF650C31E3 /* Keyboard.cpp */,
				057A3770539D25AE6C8F20D3 /* Keyboard.h */,
			);
			path = sdl;
			sourceTree = "<group>";
		};
		264B1FF46F2C68D26B7B158D /* openal */ = {
			isa = PBXGroup;
			children = (
				6CB1193233FA78EE646A17A1 /* Audio.cpp */,
				1916112F57AF56A173727464 /* Audio.h */,
				601E6A56345412E87E1D396B /* Pool.cpp */,
				62E121F35BEB622029324F25 /* Pool.h */,
				28024635525B077E08A73D9B /* Source.cpp */,
				5B3306B5587A708557EE4D4F /* Source.h */,
			);
			path = openal;
			sourceTree = "<group>";
		};
		2F654C0235EB60C744A22507 /* Products */ = {
			isa = PBXGroup;
			children = (
				FA577AAF16C7507900860150 /* love.framework */,
			);
			name = Products;
			sourceTree = "<group>";
		};
		34067FA94AEA4D7C3E103A64 /* box2d */ = {
			isa = PBXGroup;
			children = (
				089B1AC1248B21D336594457 /* Body.cpp */,
				6E6D5AB27B71488D405526C3 /* Body.h */,
				0959542C4B54320B1DDD5911 /* ChainShape.cpp */,
				1AA213FC158815FA77C40330 /* ChainShape.h */,
				4DAB28A9235E2CBE75F56848 /* CircleShape.cpp */,
				3C965422252F672D3FF6598C /* CircleShape.h */,
				02CD63315FF902E336AB4657 /* Contact.cpp */,
				5D590ACE5E237B7D5B556AD0 /* Contact.h */,
				34A36BB617BC5CCA5B870EA6 /* DistanceJoint.cpp */,
				457674E43FF71E974D990C00 /* DistanceJoint.h */,
				755C2B980C106EA7423E7E5E /* EdgeShape.cpp */,
				561D4A4722E36BAA16D17CC8 /* EdgeShape.h */,
				47C77F6032FA77E046AA6810 /* Fixture.cpp */,
				60840050412A459D5D21518F /* Fixture.h */,
				1E22646A710E5EFC27FE3932 /* FrictionJoint.cpp */,
				45DC20A760FC42341E5762F7 /* FrictionJoint.h */,
				6F4D478A52A0408765095920 /* GearJoint.cpp */,
				25CE236F66F70EB3444A7CC8 /* GearJoint.h */,
				3EA80A4E0CE0014052076037 /* Joint.cpp */,
				138913BE5126483748FA43D0 /* Joint.h */,
				FA0A4BF2182E1AD600E1E4D2 /* MotorJoint.cpp */,
				FA0A4BF3182E1AD600E1E4D2 /* MotorJoint.h */,
				3C0B06AF6B5326C840477B18 /* MouseJoint.cpp */,
				208275724C9421035EA145A4 /* MouseJoint.h */,
				370D76DC224F2EB300CB4E2F /* Physics.cpp */,
				5CE370672B1234B10F9532FA /* Physics.h */,
				54E85987318206E93DC8189F /* PolygonShape.cpp */,
				2FF26CC52C28773750B812D9 /* PolygonShape.h */,
				0AE5755936E84C247FB56C65 /* PrismaticJoint.cpp */,
				104D5534669B772556942891 /* PrismaticJoint.h */,
				5CB720BA493D7D995E0E20DD /* PulleyJoint.cpp */,
				0A936C83344E2CF84E703059 /* PulleyJoint.h */,
				36DD053F754B2D29719B1F80 /* RevoluteJoint.cpp */,
				5CE0167703887B376F2368FD /* RevoluteJoint.h */,
				53C4064801456193163E4631 /* RopeJoint.cpp */,
				4F34010A575C02E66D400CE2 /* RopeJoint.h */,
				61E64F07028039774F502D69 /* Shape.cpp */,
				0EB870A1180261FD424A41B3 /* Shape.h */,
				78E50525407567F863476E27 /* WeldJoint.cpp */,
				465D0438379342C4589E2B1C /* WeldJoint.h */,
				44DE79C879CC0074510A2403 /* WheelJoint.cpp */,
				6AA03CE31B942DC660045FE9 /* WheelJoint.h */,
				644D0C953C3439FC57C03FC6 /* World.cpp */,
				7A707F7A60B47A091107144B /* World.h */,
				64694F91593478085859666F /* wrap_Body.cpp */,
				1A311FC16B9C0F8D7A41580E /* wrap_Body.h */,
				1CAA69E00D0808BA2108238B /* wrap_ChainShape.cpp */,
				70564CC32DEC209F2A615F44 /* wrap_ChainShape.h */,
				6EF321185C2B1F1E1AF54F64 /* wrap_CircleShape.cpp */,
				15093E1B1A14176374C81299 /* wrap_CircleShape.h */,
				3BB22A142670197B0DBD0BED /* wrap_Contact.cpp */,
				21E975B81E8D701F2147658C /* wrap_Contact.h */,
				69967D2323404E1F0ED21F11 /* wrap_DistanceJoint.cpp */,
				18E0492204644DE929B96486 /* wrap_DistanceJoint.h */,
				40F412FF29F65F5A3D511B98 /* wrap_EdgeShape.cpp */,
				276C3474657D0A246F64221C /* wrap_EdgeShape.h */,
				7F796B7A3362196075C62E61 /* wrap_Fixture.cpp */,
				5F1F169C7FC633EF292E26DF /* wrap_Fixture.h */,
				340345481F165F8945C716AE /* wrap_FrictionJoint.cpp */,
				0EA87794395D3B287C5949AA /* wrap_FrictionJoint.h */,
				50B67F2D0CC511706810302E /* wrap_GearJoint.cpp */,
				7BAB25936D207169591A666A /* wrap_GearJoint.h */,
				71810207414B52F8340D7797 /* wrap_Joint.cpp */,
				047815B73C1C5373551442A6 /* wrap_Joint.h */,
				FA0A4BF6182E260200E1E4D2 /* wrap_MotorJoint.cpp */,
				FA0A4BF7182E260200E1E4D2 /* wrap_MotorJoint.h */,
				4D81102E7ABD1C282BE42CE3 /* wrap_MouseJoint.cpp */,
				64BA1CE328FF17144B475111 /* wrap_MouseJoint.h */,
				6CEB48E969FC42C53F9432B1 /* wrap_Physics.cpp */,
				71C579A557640A3E2A696518 /* wrap_Physics.h */,
				3AD03C7A77C546ED07BE4C06 /* wrap_PolygonShape.cpp */,
				78073FEB0F54031B1A3A56FD /* wrap_PolygonShape.h */,
				0B4020CD058D70F569DF6129 /* wrap_PrismaticJoint.cpp */,
				2B8C245A21A515E86636725A /* wrap_PrismaticJoint.h */,
				1E840AF84AB61C6410E26634 /* wrap_PulleyJoint.cpp */,
				762E57DE65A626FA1F6D4305 /* wrap_PulleyJoint.h */,
				1F3A277A44141DBF7BCF146A /* wrap_RevoluteJoint.cpp */,
				2912092853050AF9785F39BE /* wrap_RevoluteJoint.h */,
				0E3E13BC3E3A7C0C7DBE7DF8 /* wrap_RopeJoint.cpp */,
				75C0197971FE16926CDA624A /* wrap_RopeJoint.h */,
				124E716E0BCA055534A60AD2 /* wrap_Shape.cpp */,
				02F064F5202E34F5718352B8 /* wrap_Shape.h */,
				3DFF31EE26405E554C610C8F /* wrap_WeldJoint.cpp */,
				131F69C3368C4B8A55EE0DAD /* wrap_WeldJoint.h */,
				73473B3C698B538002540A5D /* wrap_WheelJoint.cpp */,
				0AFB7DA45B2D6913110A5AAB /* wrap_WheelJoint.h */,
				36324E12371E518E6E9C61B5 /* wrap_World.cpp */,
				27F777AB188D674F30BC1829 /* wrap_World.h */,
			);
			path = box2d;
			sourceTree = "<group>";
		};
		352E6C5F6F8A681766EB5299 /* scripts */ = {
			isa = PBXGroup;
			children = (
				FA577A8C16C71D3600860150 /* auto.lua */,
				FA577A8D16C71D3600860150 /* boot.lua */,
				503971A86B7167A91B670FBA /* boot.lua.h */,
				FA577A8E16C71D3600860150 /* graphics.lua */,
				104144AB73A974BC04A03131 /* graphics.lua.h */,
			);
			name = scripts;
			path = ../../src/scripts;
			sourceTree = "<group>";
		};
		36C14C81334735EC54E33637 /* utf8 */ = {
			isa = PBXGroup;
			children = (
				5CB1063C6DF04E2E409F2DB0 /* utf8 */,
				1BCD6EE50EB8791E5A870135 /* utf8.h */,
			);
			path = utf8;
			sourceTree = "<group>";
		};
		36DA23075AF92B22676D34C9 /* audio */ = {
			isa = PBXGroup;
			children = (
				1839744763625B5D64EC70AC /* Audio.cpp */,
				24EE059E03D8155F4BFF64D6 /* Audio.h */,
				7DB6750C1F01062849171B8B /* null */,
				264B1FF46F2C68D26B7B158D /* openal */,
				2FB732687B1669402408356D /* Source.cpp */,
				46CA2B6B17C32BBE55772268 /* Source.h */,
				02CA1BE908D91B104EB9590F /* wrap_Audio.cpp */,
				5FF97D522B8872947DED611C /* wrap_Audio.h */,
				02662CBC29B954295A634A39 /* wrap_Source.cpp */,
				330F59B11A5B5D1B44DC07BF /* wrap_Source.h */,
			);
			path = audio;
			sourceTree = "<group>";
		};
		3AED1DE005A53DDB07902760 /* luasocket */ = {
			isa = PBXGroup;
			children = (
				1350109F709C227D4AFD423C /* libluasocket */,
				2DC90F3C6160198256795C75 /* luasocket.cpp */,
				6B2E52E6185E6980660F1374 /* luasocket.h */,
			);
			path = luasocket;
			sourceTree = "<group>";
		};
		3D490B3A36B935BD14B05986 /* Collision */ = {
			isa = PBXGroup;
			children = (
				7BC957592F43649453A57B23 /* Shapes */,
				4B5F4DF8110020A96B5D3EAB /* b2BroadPhase.cpp */,
				32FD3FEE52FD1911405B3C59 /* b2BroadPhase.h */,
				7E7A068041FD553876712F05 /* b2CollideCircle.cpp */,
				1B036C7C5A8832AE53BB1C06 /* b2CollideEdge.cpp */,
				427B4B2517C0516844370E3D /* b2CollidePolygon.cpp */,
				32CC11481CD9164455455D72 /* b2Collision.cpp */,
				7F911CF2107B22F44C5B2542 /* b2Collision.h */,
				175A1B8D733B2D4803F64AC1 /* b2Distance.cpp */,
				034144EE6C33421377674516 /* b2Distance.h */,
				59D27EA33E8E62E15C185948 /* b2DynamicTree.cpp */,
				11CF30E73CEA2D8D0A1B17D3 /* b2DynamicTree.h */,
				1F0D375C38A245E403E53DB5 /* b2TimeOfImpact.cpp */,
				1C5B57F87B315E39005B119F /* b2TimeOfImpact.h */,
			);
			path = Collision;
			sourceTree = "<group>";
		};
		47217E6729AC72E74FF651E3 /* lullaby */ = {
			isa = PBXGroup;
			children = (
				4E15567759041CC379292BE6 /* Decoder.cpp */,
				733758E8028B20BB799A7BE6 /* Decoder.h */,
				4A774BC26B7235E410D40C8E /* FLACDecoder.cpp */,
				3C9253C8152355E1274814B7 /* FLACDecoder.h */,
				02F0197227150E1B28D9425B /* GmeDecoder.cpp */,
				64AC15B600F2473651823D40 /* GmeDecoder.h */,
				407422E8589417B6683D1042 /* ModPlugDecoder.cpp */,
				31C84D0129AE5F6044A94AC2 /* ModPlugDecoder.h */,
				1F875B224C4E1B9E35854766 /* Mpg123Decoder.cpp */,
				6B255FFC4A2C404E50512CB5 /* Mpg123Decoder.h */,
				2A5F7DCB40652F9B7D61073A /* Sound.cpp */,
				77234CEE2EFE633537975850 /* Sound.h */,
				727648E06CD863A2582F798F /* VorbisDecoder.cpp */,
				4A80315175C5625804AA4A56 /* VorbisDecoder.h */,
				FAF670541818501300DBDEEA /* WaveDecoder.cpp */,
				FAF670551818501300DBDEEA /* WaveDecoder.h */,
			);
			path = lullaby;
			sourceTree = "<group>";
		};
		48DE0A5A52042D0361883E40 /* libraries */ = {
			isa = PBXGroup;
			children = (
				63287ED84D0F2EEB65D249A3 /* Box2D */,
				FAE010D7170DDE99006F29D0 /* ddsparse */,
				FA5FDC5E1788D548002F0ED2 /* enet */,
				FA0F0D5619A2CFEB0010A75B /* glad */,
				FA4BBCDB18A5DC5D0027707D /* lodepng */,
				3AED1DE005A53DDB07902760 /* luasocket */,
				FAA0A45B1A704016009487CB /* luautf8 */,
				FA0354691731F3A700284828 /* noise1234 */,
				FA4B5B7219369009006C6D93 /* stb */,
				36C14C81334735EC54E33637 /* utf8 */,
				FAF6704318184FF800DBDEEA /* Wuff */,
			);
			name = libraries;
			path = ../../src/libraries;
			sourceTree = "<group>";
		};
		4BAB08EE4A6B4A1A01DA50A4 /* sound */ = {
			isa = PBXGroup;
			children = (
				43A258C229C75C15238E520C /* Decoder.h */,
				47217E6729AC72E74FF651E3 /* lullaby */,
				30ED4BB03C5F11254AF12E98 /* Sound.cpp */,
				23985AB32E7B463A2CB87E2C /* Sound.h */,
				0C5C6C6E47851D1308411DE6 /* SoundData.cpp */,
				785D31764A1D6CDE21BC6404 /* SoundData.h */,
				5CF629B94C7802D446D61C45 /* wrap_Decoder.cpp */,
				782A153A1E6314CB583250E0 /* wrap_Decoder.h */,
				385902BD584E7D73154E4EBB /* wrap_Sound.cpp */,
				3960064616E26C0213E323E2 /* wrap_Sound.h */,
				4DC3617831763D2760335D87 /* wrap_SoundData.cpp */,
				5B5A0BEC36BE007E6E491396 /* wrap_SoundData.h */,
			);
			path = sound;
			sourceTree = "<group>";
		};
		4E2517690E6C64EB07D164F7 /* event */ = {
			isa = PBXGroup;
			children = (
				24265680279E30A40DF81946 /* Event.cpp */,
				4F1862D324C9429157A27A2E /* Event.h */,
				09000F404D44660029EF38F0 /* sdl */,
			);
			path = event;
			sourceTree = "<group>";
		};
		501126AD67DC2A4B527654EA /* joystick */ = {
			isa = PBXGroup;
			children = (
				FAB0078D1740C12D00A9664D /* Joystick.cpp */,
				FAB0078E1740C12D00A9664D /* Joystick.h */,
				4C606AEC342457600C3F0741 /* JoystickModule.h */,
				687216AD6FA406C838284B91 /* sdl */,
				FAB007951740C87D00A9664D /* wrap_Joystick.cpp */,
				FAB007961740C87D00A9664D /* wrap_Joystick.h */,
				139411436818381E493F00F5 /* wrap_JoystickModule.cpp */,
				2D7B7DEC4FC87878332E41B3 /* wrap_JoystickModule.h */,
			);
			path = joystick;
			sourceTree = "<group>";
		};
		54067CFB7D564E5764FA17DC /* love */ = {
			isa = PBXGroup;
			children = (
				07571BBD29A9184E2F465E28 /* common */,
				48DE0A5A52042D0361883E40 /* libraries */,
				548A533617C45319431D3ECF /* modules */,
				352E6C5F6F8A681766EB5299 /* scripts */,
				FA577A6616C7199700860150 /* Frameworks */,
				FA08F5AC16C751BA00F007B5 /* Resources */,
				2F654C0235EB60C744A22507 /* Products */,
			);
			name = love;
			sourceTree = "<group>";
			usesTabs = 1;
		};
		548A533617C45319431D3ECF /* modules */ = {
			isa = PBXGroup;
			children = (
				36DA23075AF92B22676D34C9 /* audio */,
				4E2517690E6C64EB07D164F7 /* event */,
				7B0734182055607468261A5E /* filesystem */,
				196B6B2E1BC81F47771E6467 /* font */,
				586900D11BD011D949F45D7D /* graphics */,
				003F4BA82B6046BC133B3F0F /* image */,
				501126AD67DC2A4B527654EA /* joystick */,
				752A4B4672B6166A2CA30E85 /* keyboard */,
				70C250C41ADF59C0697925C2 /* love */,
				FA7C937116DCC6C2006F2BEE /* math */,
				130737AF4BD12D0356A65C87 /* mouse */,
				67F10C1D58A96C1C53563B5C /* physics */,
				4BAB08EE4A6B4A1A01DA50A4 /* sound */,
				FA34E7CA174B512200E04D3F /* system */,
				02E0744773D13AD65E7C49DC /* thread */,
				6D590DDD41E72A60262E4A4F /* timer */,
				153D76205F7A4ACD12FB4C0E /* window */,
			);
			name = modules;
			path = ../../src/modules;
			sourceTree = "<group>";
		};
		586900D11BD011D949F45D7D /* graphics */ = {
			isa = PBXGroup;
			children = (
				4941079838020ECA049B5C21 /* Color.h */,
				5D93601669875EE06721689E /* Drawable.h */,
				03F17FF546D637744E263961 /* Graphics.cpp */,
				777352284E262F48543E6E7F /* Graphics.h */,
				75093EE94918576801F50993 /* opengl */,
				FAC86E671724555D00EED715 /* Quad.cpp */,
				FAC86E681724555D00EED715 /* Quad.h */,
				58CC50E70A375FDF53EF01B6 /* Texture.cpp */,
				1DA41DFF0869489411A71AFC /* Texture.h */,
				4B731754147B27AF73AC5358 /* Volatile.cpp */,
				0CFF64090F0F4F481BB80CF0 /* Volatile.h */,
			);
			path = graphics;
			sourceTree = "<group>";
		};
		59207AEF0DE97A632CE30FE6 /* Rope */ = {
			isa = PBXGroup;
			children = (
				4832527C02C105776536438A /* b2Rope.cpp */,
				1A95437F513E662113AC154A /* b2Rope.h */,
			);
			path = Rope;
			sourceTree = "<group>";
		};
		5CB1063C6DF04E2E409F2DB0 /* utf8 */ = {
			isa = PBXGroup;
			children = (
				3C4D70E82FC12A9A15EC39BA /* checked.h */,
				74EE403977734BA53DDF16F0 /* core.h */,
				7CA02BF51EBA65C263E15250 /* unchecked.h */,
			);
			path = utf8;
			sourceTree = "<group>";
		};
		5CFF12567FFB5C5166631693 /* sdl */ = {
			isa = PBXGroup;
			children = (
				113269E55FCF208D2D6754BC /* Timer.cpp */,
				6BEE6511475F641A70A0591E /* Timer.h */,
			);
			path = sdl;
			sourceTree = "<group>";
		};
		63082CBA23A6046C60DA1C6F /* sdl */ = {
			isa = PBXGroup;
			children = (
				6CDD4F3320303D222C180CD0 /* Window.cpp */,
				7EC570BC74C369747ED0183A /* Window.h */,
			);
			path = sdl;
			sourceTree = "<group>";
		};
		63287ED84D0F2EEB65D249A3 /* Box2D */ = {
			isa = PBXGroup;
			children = (
				7B7A47F267D77A570D995658 /* Box2D.h */,
				3D490B3A36B935BD14B05986 /* Collision */,
				71F67B4A51CC637C6D113715 /* Common */,
				18AF317B298302545C386404 /* Dynamics */,
				59207AEF0DE97A632CE30FE6 /* Rope */,
			);
			path = Box2D;
			sourceTree = "<group>";
		};
		64DD03B45BF6265723662DAF /* physfs */ = {
			isa = PBXGroup;
			children = (
				4E0F565B03D05C3722496F27 /* File.cpp */,
				47D46915001F342A3CD23E86 /* File.h */,
				6DE3129F3A0B2D9C178118F3 /* Filesystem.cpp */,
				219636CF6780074F7871463D /* Filesystem.h */,
			);
			path = physfs;
			sourceTree = "<group>";
		};
		67F10C1D58A96C1C53563B5C /* physics */ = {
			isa = PBXGroup;
			children = (
				2DCE45C868A0091B762C7377 /* Body.cpp */,
				286660042F9654F61AB90D7A /* Body.h */,
				69DB4423147C7E3362941E75 /* Joint.cpp */,
				065364DB7A29396C777213D0 /* Joint.h */,
				70F425B5336E1CD652827FD0 /* Shape.cpp */,
				00744BD73BFE3F591537728F /* Shape.h */,
				34067FA94AEA4D7C3E103A64 /* box2d */,
			);
			path = physics;
			sourceTree = "<group>";
		};
		68027AB25AAF234679615C14 /* Joints */ = {
			isa = PBXGroup;
			children = (
				33627AE97E66147E76804EF9 /* b2DistanceJoint.cpp */,
				086B4A4E025B4B5F606747A2 /* b2DistanceJoint.h */,
				13093ADC78426C5009DF3B13 /* b2FrictionJoint.cpp */,
				78C0420E2548523B241E3D61 /* b2FrictionJoint.h */,
				69A01D71103275D451F965B2 /* b2GearJoint.cpp */,
				6590063A6E4B3AEF4550443C /* b2GearJoint.h */,
				6F1B61350B6B36AF216C57D7 /* b2Joint.cpp */,
				10F83B5848B77A937C250FEB /* b2Joint.h */,
				FA0A4BEE182E0C2800E1E4D2 /* b2MotorJoint.cpp */,
				FA0A4BEF182E0C2800E1E4D2 /* b2MotorJoint.h */,
				4A47384208BE218F688C4EFA /* b2MouseJoint.cpp */,
				0AA1539E66B2641B66130709 /* b2MouseJoint.h */,
				1E27263847302FCA1F843B47 /* b2PrismaticJoint.cpp */,
				64491E98483728D601110EF0 /* b2PrismaticJoint.h */,
				66EC3C0463A703A97445193B /* b2PulleyJoint.cpp */,
				7A840CB020803B7C6C097CD1 /* b2PulleyJoint.h */,
				11D62E873092729B497B447F /* b2RevoluteJoint.cpp */,
				774434E1581A23EC1B0F1E6F /* b2RevoluteJoint.h */,
				38AF72D4790619BB022E2AEF /* b2RopeJoint.cpp */,
				2C970EA7229F20934C72581D /* b2RopeJoint.h */,
				5BCC49F529F726385CD41FA6 /* b2WeldJoint.cpp */,
				2D290E902C451D6849051FEF /* b2WeldJoint.h */,
				0602250B7E4664E43CA113DC /* b2WheelJoint.cpp */,
				23A266CD4FC729355E23606E /* b2WheelJoint.h */,
			);
			path = Joints;
			sourceTree = "<group>";
		};
		687216AD6FA406C838284B91 /* sdl */ = {
			isa = PBXGroup;
			children = (
				FAB007911740C28900A9664D /* Joystick.cpp */,
				FAB007921740C28900A9664D /* Joystick.h */,
				55B425307C0C1C4B3EFC3A5F /* JoystickModule.cpp */,
				439E46D768A266780E894800 /* JoystickModule.h */,
			);
			path = sdl;
			sourceTree = "<group>";
		};
		6D590DDD41E72A60262E4A4F /* timer */ = {
			isa = PBXGroup;
			children = (
				5CFF12567FFB5C5166631693 /* sdl */,
				2D9475890CDA3D3776435622 /* Timer.h */,
				695E4ED13AA0689E64280573 /* wrap_Timer.cpp */,
				7F575BE9573C654B5ED44CC1 /* wrap_Timer.h */,
			);
			path = timer;
			sourceTree = "<group>";
		};
		70C250C41ADF59C0697925C2 /* love */ = {
			isa = PBXGroup;
			children = (
				19ED419874B46EC16F927524 /* love.cpp */,
				10A608C96F067F972C962EFB /* love.h */,
			);
			path = love;
			sourceTree = "<group>";
		};
		71F67B4A51CC637C6D113715 /* Common */ = {
			isa = PBXGroup;
			children = (
				55A759CE711E157339930E58 /* b2BlockAllocator.cpp */,
				0F0E666B7C790BB870477994 /* b2BlockAllocator.h */,
				12390CBC115B00D06EF951DD /* b2Draw.cpp */,
				343E66751EBA75264C3400FA /* b2Draw.h */,
				3AC7627D7E1458AA0D8E0522 /* b2GrowableStack.h */,
				2C78323D7D5C628A53EC6931 /* b2Math.cpp */,
				0A0A2DA4094130187F655E52 /* b2Math.h */,
				6FF15DF4423F6426224024C9 /* b2Settings.cpp */,
				090F537B70DA06EA0B29593F /* b2Settings.h */,
				780D5B6358096BEB1F1336EE /* b2StackAllocator.cpp */,
				567C0A0C58931DE54733011B /* b2StackAllocator.h */,
				239054AE7475433E39747DA9 /* b2Timer.cpp */,
				525A4D633D9B0D8B225936D4 /* b2Timer.h */,
			);
			path = Common;
			sourceTree = "<group>";
		};
		75093EE94918576801F50993 /* opengl */ = {
			isa = PBXGroup;
			children = (
				4AD52074367950B735707CE1 /* Canvas.cpp */,
				23573F2F4F7D56312E663E24 /* Canvas.h */,
				583037E9238A6EF00DD20B1A /* Font.cpp */,
				7EFA04373ADC5CC24DCB5824 /* Font.h */,
				11773415762F3A38421C6DB3 /* Graphics.cpp */,
				389E3CEC356050A27784290E /* Graphics.h */,
				56D6030A0B8F7397715062B9 /* Image.cpp */,
				3CFE5C4A12D5675E7C9C7BF9 /* Image.h */,
				FAF4376D17F4AC530074F9E2 /* Mesh.cpp */,
				FAF4376E17F4AC530074F9E2 /* Mesh.h */,
				2E406F8328543EC63EB922C6 /* OpenGL.cpp */,
				2C87695707B046B536F347D8 /* OpenGL.h */,
				48A206C9004150640C432100 /* ParticleSystem.cpp */,
				53EE57FF4DBD52BB22701160 /* ParticleSystem.h */,
				FA435EA117B36E9C004C3F22 /* Polyline.cpp */,
				FA435EA217B36E9C004C3F22 /* Polyline.h */,
				FA577A8516C71CF000860150 /* Shader.cpp */,
				FA577A8616C71CF000860150 /* Shader.h */,
				4D700D182EAA46273D1E2CC4 /* SpriteBatch.cpp */,
				727D23FA1CC755B902471A45 /* SpriteBatch.h */,
				FAD400A5196C5EBC004208B9 /* Text.cpp */,
				FAD400A7196C5ECC004208B9 /* Text.h */,
				FA9B49281875EFB900201DA9 /* Texture.h */,
				426B1C4475DC54505B824B7F /* VertexBuffer.cpp */,
				577B66502A5360AE60733B10 /* VertexBuffer.h */,
				4E3251027026699A1D4D310D /* wrap_Canvas.cpp */,
				3AFB3A18384A2D22352262B1 /* wrap_Canvas.h */,
				7A3B52AF1FBE73FC36AD50C8 /* wrap_Font.cpp */,
				3CDA3E9B364F17A902384AAC /* wrap_Font.h */,
				1A9810F758AC1D1E4B6431FD /* wrap_Graphics.cpp */,
				05DF237B657042515F3B4E52 /* wrap_Graphics.h */,
				14AE68E14C2C74526A612FA0 /* wrap_Image.cpp */,
				78A2127828793F7A778D7932 /* wrap_Image.h */,
				FA7AA59017F6AC1F00704BE2 /* wrap_Mesh.cpp */,
				FA7AA59117F6AC1F00704BE2 /* wrap_Mesh.h */,
				5F42052D7C8271A1105541DE /* wrap_ParticleSystem.cpp */,
				678E42771C9B415628A3234D /* wrap_ParticleSystem.h */,
				FAC86E611724552C00EED715 /* wrap_Quad.cpp */,
				FAC86E621724552C00EED715 /* wrap_Quad.h */,
				FA577A8716C71CF000860150 /* wrap_Shader.cpp */,
				FA577A8816C71CF000860150 /* wrap_Shader.h */,
				02C16FDB537A702F4D42534E /* wrap_SpriteBatch.cpp */,
				2BE75A693BE206B22DAE1B2E /* wrap_SpriteBatch.h */,
				FAD5970B196E174000E8EA36 /* wrap_Text.cpp */,
				FAD5970D196E17C100E8EA36 /* wrap_Text.h */,
				FA01BE1C1878E35B00640047 /* wrap_Texture.cpp */,
				FA01BE1D1878E35B00640047 /* wrap_Texture.h */,
			);
			path = opengl;
			sourceTree = "<group>";
		};
		752A4B4672B6166A2CA30E85 /* keyboard */ = {
			isa = PBXGroup;
			children = (
				524741891BB93848039F4174 /* Keyboard.cpp */,
				6C981DA13E3D42DA06891046 /* Keyboard.h */,
				20A8288624E9654322DC388D /* sdl */,
				19F40DF6507028212FEB1D77 /* wrap_Keyboard.cpp */,
				003142374F3D40A518716024 /* wrap_Keyboard.h */,
			);
			path = keyboard;
			sourceTree = "<group>";
		};
		7B0734182055607468261A5E /* filesystem */ = {
			isa = PBXGroup;
			children = (
				FA70573A194A3FC600670B30 /* DroppedFile.cpp */,
				FA70573B194A3FC600670B30 /* DroppedFile.h */,
				11D141087979064B441B787D /* File.cpp */,
				31A444CF0B4E6DA450120730 /* File.h */,
				62370A494F9D6E2D570065EB /* FileData.cpp */,
				54A13C2209F945671BC27974 /* FileData.h */,
				FA782CFF19F2F945006A3E93 /* Filesystem.cpp */,
				FA782D0019F2F945006A3E93 /* Filesystem.h */,
				64DD03B45BF6265723662DAF /* physfs */,
				FA70573E194A55CB00670B30 /* wrap_DroppedFile.cpp */,
				FA70573F194A55CB00670B30 /* wrap_DroppedFile.h */,
				6C367AE309C453C412D91363 /* wrap_File.cpp */,
				52E15B702C40593D3BF431DF /* wrap_File.h */,
				597478A255B82B56488B4717 /* wrap_FileData.cpp */,
				3512460642B046876D687B22 /* wrap_FileData.h */,
				1E827AE8548C52493ED95629 /* wrap_Filesystem.cpp */,
				5DC271240F0119AE16FA1B8E /* wrap_Filesystem.h */,
			);
			path = filesystem;
			sourceTree = "<group>";
		};
		7BC957592F43649453A57B23 /* Shapes */ = {
			isa = PBXGroup;
			children = (
				4E6705C154C34FBD143F465E /* b2ChainShape.cpp */,
				6C7E6C3F1CCA1CF6164123F6 /* b2ChainShape.h */,
				08AA5965073A1C520A7A6833 /* b2CircleShape.cpp */,
				153957EB332E1269671E7F4A /* b2CircleShape.h */,
				633E37194CB535AE41A00092 /* b2EdgeShape.cpp */,
				448C492C7AEB7840504F1C9D /* b2EdgeShape.h */,
				08983C025D0655270DF81A5B /* b2PolygonShape.cpp */,
				0E755DCF691828CE11444877 /* b2PolygonShape.h */,
				2FD366F113387BC95125133D /* b2Shape.h */,
			);
			path = Shapes;
			sourceTree = "<group>";
		};
		7DB6750C1F01062849171B8B /* null */ = {
			isa = PBXGroup;
			children = (
				7CC5707C79175FA6427B3D62 /* Audio.cpp */,
				2E5C2A2F05417B294ED655E8 /* Audio.h */,
				1A304E384AF2119905C01504 /* Source.cpp */,
				104D567660003ADE696D341A /* Source.h */,
			);
			path = null;
			sourceTree = "<group>";
		};
		7DE032B3334E559969264529 /* Contacts */ = {
			isa = PBXGroup;
			children = (
				468F7A0A484820DE79CE76D2 /* b2ChainAndCircleContact.cpp */,
				174D472C1AFE594D77A0322B /* b2ChainAndCircleContact.h */,
				60C95C7F507A381D0A483B3F /* b2ChainAndPolygonContact.cpp */,
				44E85D982F01082F5E1346B6 /* b2ChainAndPolygonContact.h */,
				58792BC1126C2917432D706B /* b2CircleContact.cpp */,
				21124F915912499179A42115 /* b2CircleContact.h */,
				71F878E2440A021B68D93ABC /* b2Contact.cpp */,
				50EC67CE3ED71F5D13304FD4 /* b2Contact.h */,
				1E9E4F657DEC2772493B79CC /* b2ContactSolver.cpp */,
				5A1C77401B1B32CE326332A1 /* b2ContactSolver.h */,
				1108594E361A22D90D6022E8 /* b2EdgeAndCircleContact.cpp */,
				0A420541704C1C2D718A4D20 /* b2EdgeAndCircleContact.h */,
				243E18977E2A37CC6FDD55A5 /* b2EdgeAndPolygonContact.cpp */,
				5DA322AC59AD7E43183577CB /* b2EdgeAndPolygonContact.h */,
				31871B8B7E1A697A73576040 /* b2PolygonAndCircleContact.cpp */,
				4A1D6DAE45E627BD12903B52 /* b2PolygonAndCircleContact.h */,
				1F4E747212DE41716BC245C9 /* b2PolygonContact.cpp */,
				0A063D006D52330E67FF4B3A /* b2PolygonContact.h */,
			);
			path = Contacts;
			sourceTree = "<group>";
		};
		FA0354691731F3A700284828 /* noise1234 */ = {
			isa = PBXGroup;
			children = (
				FA03546A1731F3A700284828 /* simplexnoise1234.cpp */,
				FA03546B1731F3A700284828 /* simplexnoise1234.h */,
			);
			path = noise1234;
			sourceTree = "<group>";
		};
		FA08F5AC16C751BA00F007B5 /* Resources */ = {
			isa = PBXGroup;
			children = (
				FA08F5AE16C7525600F007B5 /* Info-Framework.plist */,
			);
			name = Resources;
			sourceTree = "<group>";
		};
		FA0F0D5619A2CFEB0010A75B /* glad */ = {
			isa = PBXGroup;
			children = (
				FA0F0D5719A2CFEB0010A75B /* glad.cpp */,
				FA0F0D5819A2CFEB0010A75B /* glad.hpp */,
				FA0F0D5919A2CFEB0010A75B /* gladfuncs.hpp */,
			);
			path = glad;
			sourceTree = "<group>";
		};
		FA34E7CA174B512200E04D3F /* system */ = {
			isa = PBXGroup;
			children = (
				FA34E7CF174B514F00E04D3F /* sdl */,
				FA34E7CB174B513F00E04D3F /* System.cpp */,
				FA34E7CC174B513F00E04D3F /* System.h */,
				FA34E7D4174B55AF00E04D3F /* wrap_System.cpp */,
				FA34E7D5174B55AF00E04D3F /* wrap_System.h */,
			);
			path = system;
			sourceTree = "<group>";
		};
		FA34E7CF174B514F00E04D3F /* sdl */ = {
			isa = PBXGroup;
			children = (
				FA34E7D0174B515D00E04D3F /* System.cpp */,
				FA34E7D1174B515D00E04D3F /* System.h */,
			);
			path = sdl;
			sourceTree = "<group>";
		};
		FA4B5B7219369009006C6D93 /* stb */ = {
			isa = PBXGroup;
			children = (
				FA4B5B781936B688006C6D93 /* stb_image.h */,
			);
			path = stb;
			sourceTree = "<group>";
		};
		FA4BBCDB18A5DC5D0027707D /* lodepng */ = {
			isa = PBXGroup;
			children = (
				FA4BBCDC18A5DC5D0027707D /* lodepng.cpp */,
				FA4BBCDD18A5DC5D0027707D /* lodepng.h */,
			);
			path = lodepng;
			sourceTree = "<group>";
		};
		FA577A6616C7199700860150 /* Frameworks */ = {
			isa = PBXGroup;
			children = (
				FA317EB918F28B6D00B0BCD7 /* libz.dylib */,
				FA577A7916C71A1700860150 /* Cocoa.framework */,
				FAA627CD18E7E1560080752D /* CoreServices.framework */,
				FA577A6716C719D900860150 /* FreeType.framework */,
				FA48E43818F10D6C007CF0BD /* jpeg-turbo.framework */,
				FA577A8216C71A5300860150 /* libmodplug.framework */,
				FA577A6D16C719EA00860150 /* Lua.framework */,
				FA577A6F16C719F000860150 /* mpg123.framework */,
				FA577A7116C719F400860150 /* Ogg.framework */,
				FAAFF04316CB11C700CCDE45 /* OpenAL-Soft.framework */,
				FA577A7C16C71A2600860150 /* OpenGL.framework */,
				FA577A7316C719F900860150 /* physfs.framework */,
				FA9B4A0716E1578300074F42 /* SDL2.framework */,
				FA577A7716C71A0800860150 /* Vorbis.framework */,
			);
			name = Frameworks;
			sourceTree = "<group>";
		};
		FA5FDC5E1788D548002F0ED2 /* enet */ = {
			isa = PBXGroup;
			children = (
				FA5FDC5F1788D548002F0ED2 /* enet.cpp */,
				FA5FDC601788D548002F0ED2 /* libenet */,
				FA5FDC781788D548002F0ED2 /* lua-enet.h */,
			);
			path = enet;
			sourceTree = "<group>";
		};
		FA5FDC601788D548002F0ED2 /* libenet */ = {
			isa = PBXGroup;
			children = (
				FA5FDC611788D548002F0ED2 /* callbacks.c */,
				FA5FDC631788D548002F0ED2 /* compress.c */,
				FA5FDC641788D548002F0ED2 /* host.c */,
				FA5FDC651788D548002F0ED2 /* include */,
				FA5FDC711788D548002F0ED2 /* list.c */,
				FA5FDC721788D548002F0ED2 /* packet.c */,
				FA5FDC731788D548002F0ED2 /* peer.c */,
				FA5FDC741788D548002F0ED2 /* protocol.c */,
				FA5FDC761788D548002F0ED2 /* unix.c */,
				FA5FDC771788D548002F0ED2 /* win32.c */,
			);
			path = libenet;
			sourceTree = "<group>";
		};
		FA5FDC651788D548002F0ED2 /* include */ = {
			isa = PBXGroup;
			children = (
				FA5FDC661788D548002F0ED2 /* enet */,
			);
			path = include;
			sourceTree = "<group>";
		};
		FA5FDC661788D548002F0ED2 /* enet */ = {
			isa = PBXGroup;
			children = (
				FA5FDC671788D548002F0ED2 /* callbacks.h */,
				FA5FDC681788D548002F0ED2 /* enet.h */,
				FA5FDC691788D548002F0ED2 /* list.h */,
				FA5FDC6A1788D548002F0ED2 /* protocol.h */,
				FA5FDC6B1788D548002F0ED2 /* time.h */,
				FA5FDC6C1788D548002F0ED2 /* types.h */,
				FA5FDC6D1788D548002F0ED2 /* unix.h */,
				FA5FDC6E1788D548002F0ED2 /* utility.h */,
				FA5FDC6F1788D548002F0ED2 /* win32.h */,
			);
			path = enet;
			sourceTree = "<group>";
		};
		FA7C937116DCC6C2006F2BEE /* math */ = {
			isa = PBXGroup;
			children = (
				FAC570FC17402D1100D147E4 /* BezierCurve.cpp */,
				FAC570FD17402D1100D147E4 /* BezierCurve.h */,
				FA5454C016F1310000D30303 /* MathModule.cpp */,
				FA5454C116F1310000D30303 /* MathModule.h */,
				FA636D88171B70920065623F /* RandomGenerator.cpp */,
				FA636D89171B70920065623F /* RandomGenerator.h */,
				FAC570FE17402D1100D147E4 /* wrap_BezierCurve.cpp */,
				FAC570FF17402D1100D147E4 /* wrap_BezierCurve.h */,
				FA7C937516DCC6C2006F2BEE /* wrap_Math.cpp */,
				FA7C937616DCC6C2006F2BEE /* wrap_Math.h */,
				FA636D8C171B72A70065623F /* wrap_RandomGenerator.cpp */,
				FA636D8D171B72A70065623F /* wrap_RandomGenerator.h */,
			);
			path = math;
			sourceTree = "<group>";
		};
		FAA0A45B1A704016009487CB /* luautf8 */ = {
			isa = PBXGroup;
			children = (
				FAA0A45C1A704016009487CB /* lprefix.h */,
				FAA0A45D1A704016009487CB /* lutf8lib.c */,
				FAA0A4601A70431A009487CB /* lutf8lib.h */,
			);
			path = luautf8;
			sourceTree = "<group>";
		};
		FAE010D7170DDE99006F29D0 /* ddsparse */ = {
			isa = PBXGroup;
			children = (
				FAE010D8170DDE99006F29D0 /* ddsinfo.h */,
				FAE010D9170DDE99006F29D0 /* ddsparse.cpp */,
				FAE010DA170DDE99006F29D0 /* ddsparse.h */,
			);
			path = ddsparse;
			sourceTree = "<group>";
		};
		FAF272B016E3D46400CC193A /* sdl */ = {
			isa = PBXGroup;
			children = (
				FAF272B116E3D46400CC193A /* Thread.cpp */,
				FAF272B216E3D46400CC193A /* Thread.h */,
				FAF272B316E3D46400CC193A /* threads.cpp */,
				FAF272B416E3D46400CC193A /* threads.h */,
			);
			path = sdl;
			sourceTree = "<group>";
		};
		FAF6704318184FF800DBDEEA /* Wuff */ = {
			isa = PBXGroup;
			children = (
				FAF6704418184FF800DBDEEA /* wuff.c */,
				FAF6704518184FF800DBDEEA /* wuff.h */,
				FAF6704618184FF800DBDEEA /* wuff_config.h */,
				FAF6704718184FF800DBDEEA /* wuff_convert.c */,
				FAF6704818184FF800DBDEEA /* wuff_convert.h */,
				FAF6704918184FF800DBDEEA /* wuff_internal.c */,
				FAF6704A18184FF800DBDEEA /* wuff_internal.h */,
				FAF6704B18184FF800DBDEEA /* wuff_memory.c */,
			);
			path = Wuff;
			sourceTree = "<group>";
		};
/* End PBXGroup section */

/* Begin PBXHeadersBuildPhase section */
		FA577AAC16C7507900860150 /* Headers */ = {
			isa = PBXHeadersBuildPhase;
			buildActionMask = 2147483647;
			files = (
				FA7C937B16DCC6C2006F2BEE /* wrap_Math.h in Headers */,
				FAF272A516E3D44400CC193A /* Channel.h in Headers */,
				FAF272A716E3D44400CC193A /* LuaThread.h in Headers */,
				FAF4377017F4AC530074F9E2 /* Mesh.h in Headers */,
				FA4BBCDF18A5DC5D0027707D /* lodepng.h in Headers */,
				FADE620A19368D5C00C25B97 /* STBHandler.h in Headers */,
				FAF272A916E3D44400CC193A /* ThreadModule.h in Headers */,
				FA4BBCE318A5DD7E0027707D /* PNGHandler.h in Headers */,
				FAF6705018184FF800DBDEEA /* wuff_convert.h in Headers */,
				FAF272AB16E3D44400CC193A /* wrap_Channel.h in Headers */,
				FA0A4BF9182E260200E1E4D2 /* wrap_MotorJoint.h in Headers */,
				FA6F557D1A6E28A200062204 /* CompressedFormatHandler.h in Headers */,
				FAF272AD16E3D44400CC193A /* wrap_LuaThread.h in Headers */,
				FAF272AF16E3D44400CC193A /* wrap_ThreadModule.h in Headers */,
				FAF272B616E3D46400CC193A /* Thread.h in Headers */,
				FAF272B816E3D46400CC193A /* threads.h in Headers */,
				FA5454C316F1310000D30303 /* MathModule.h in Headers */,
				FAA0A45E1A704016009487CB /* lprefix.h in Headers */,
				FAAC6B03170A373B008A61C5 /* CompressedData.h in Headers */,
				FAE010DB170DDE99006F29D0 /* ddsinfo.h in Headers */,
				FAE010DD170DDE99006F29D0 /* ddsparse.h in Headers */,
				FAE010E1170DE25E006F29D0 /* ddsHandler.h in Headers */,
				FAE010E5170DF75C006F29D0 /* wrap_CompressedData.h in Headers */,
				FA705741194A55CB00670B30 /* wrap_DroppedFile.h in Headers */,
				FAF6704E18184FF800DBDEEA /* wuff_config.h in Headers */,
				FA0CDE3D1710F9A50056E8D7 /* FormatHandler.h in Headers */,
				FA7AA59317F6AC1F00704BE2 /* wrap_Mesh.h in Headers */,
				FA01BE1F1878E35B00640047 /* wrap_Texture.h in Headers */,
				FAEC808B1710FEA60057279A /* ImageData.h in Headers */,
<<<<<<< HEAD
				FA4B5B7A1936B688006C6D93 /* stb_image.h in Headers */,
=======
				FAD8E84F1A7C949B0084E24D /* Vera.ttf.h in Headers */,
>>>>>>> a314b185
				FAEC808F1711E76C0057279A /* CompressedData.h in Headers */,
				FA0F0D5B19A2CFEB0010A75B /* glad.hpp in Headers */,
				FA636D8B171B70920065623F /* RandomGenerator.h in Headers */,
				FA6F557B1A6E261800062204 /* PVRHandler.h in Headers */,
				FA636D8F171B72A70065623F /* wrap_RandomGenerator.h in Headers */,
				FAC86E641724552C00EED715 /* wrap_Quad.h in Headers */,
				FAC86E6C1724555D00EED715 /* Quad.h in Headers */,
				FA03546D1731F3A700284828 /* simplexnoise1234.h in Headers */,
				FA3D9E0E16E68DE600CA6630 /* Cursor.h in Headers */,
				FA6F55771A6E261800062204 /* KTXHandler.h in Headers */,
				FA3D9E1216E68EAE00CA6630 /* Cursor.h in Headers */,
				FA3D9E1616E6D41100CA6630 /* wrap_Cursor.h in Headers */,
				FA9FC0B1173D6E3E005027FF /* wrap_Window.h in Headers */,
				FAB007901740C12D00A9664D /* Joystick.h in Headers */,
				FAF6705218184FF800DBDEEA /* wuff_internal.h in Headers */,
				FAB007941740C28900A9664D /* Joystick.h in Headers */,
				FAB007981740C87D00A9664D /* wrap_Joystick.h in Headers */,
				FA9B492A1875EFB900201DA9 /* Texture.h in Headers */,
				FAC5710117402D1100D147E4 /* BezierCurve.h in Headers */,
				FAC5710317402D1100D147E4 /* wrap_BezierCurve.h in Headers */,
				FA5FDC7E1788D548002F0ED2 /* callbacks.h in Headers */,
				FA5FDC7F1788D548002F0ED2 /* enet.h in Headers */,
				FA5FDC801788D548002F0ED2 /* list.h in Headers */,
				FA5FDC811788D548002F0ED2 /* protocol.h in Headers */,
				FA5FDC821788D548002F0ED2 /* time.h in Headers */,
				FA5FDC831788D548002F0ED2 /* types.h in Headers */,
				FA0A4BF5182E1AD600E1E4D2 /* MotorJoint.h in Headers */,
				FA5FDC841788D548002F0ED2 /* unix.h in Headers */,
				FAA0A4611A70431A009487CB /* lutf8lib.h in Headers */,
				FA0A4BF1182E0C2800E1E4D2 /* b2MotorJoint.h in Headers */,
				FA9556CC19D3741A00F29A4C /* BMFontRasterizer.h in Headers */,
				FA5FDC851788D548002F0ED2 /* utility.h in Headers */,
				FAF6704D18184FF800DBDEEA /* wuff.h in Headers */,
				FA0F0D5C19A2CFEB0010A75B /* gladfuncs.hpp in Headers */,
				FA48E43718F10D00007CF0BD /* JPEGHandler.h in Headers */,
				FA5FDC861788D548002F0ED2 /* win32.h in Headers */,
				FA5FDC8F1788D548002F0ED2 /* lua-enet.h in Headers */,
				FA7175AA178E8418001FE7FE /* lua.h in Headers */,
				FA6F55791A6E261800062204 /* PKMHandler.h in Headers */,
				FA34E7CE174B513F00E04D3F /* System.h in Headers */,
				FA34E7D3174B515D00E04D3F /* System.h in Headers */,
				FAF670571818501300DBDEEA /* WaveDecoder.h in Headers */,
				FA70573D194A3FC600670B30 /* DroppedFile.h in Headers */,
				FA1EF7C51799FEB200FF380C /* wrap_System.h in Headers */,
				FA435EA417B36E9C004C3F22 /* Polyline.h in Headers */,
				FA782D0219F2F945006A3E93 /* Filesystem.h in Headers */,
			);
			runOnlyForDeploymentPostprocessing = 0;
		};
/* End PBXHeadersBuildPhase section */

/* Begin PBXNativeTarget section */
		FA577AAE16C7507900860150 /* Framework */ = {
			isa = PBXNativeTarget;
			buildConfigurationList = FA577ABF16C7507900860150 /* Build configuration list for PBXNativeTarget "Framework" */;
			buildPhases = (
				FA577AAA16C7507900860150 /* Sources */,
				FA577AAB16C7507900860150 /* Frameworks */,
				FA577AAC16C7507900860150 /* Headers */,
				FA577AAD16C7507900860150 /* Resources */,
			);
			buildRules = (
			);
			dependencies = (
			);
			name = Framework;
			productName = love;
			productReference = FA577AAF16C7507900860150 /* love.framework */;
			productType = "com.apple.product-type.framework";
		};
/* End PBXNativeTarget section */

/* Begin PBXProject section */
		08FB7793FE84155DC02AAC07 /* Project object */ = {
			isa = PBXProject;
			attributes = {
				LastUpgradeCheck = 0610;
			};
			buildConfigurationList = 1DEB928908733DD80010E9CD /* Build configuration list for PBXProject "love-framework" */;
			compatibilityVersion = "Xcode 3.2";
			developmentRegion = English;
			hasScannedForEncodings = 1;
			knownRegions = (
				en,
			);
			mainGroup = 54067CFB7D564E5764FA17DC /* love */;
			projectDirPath = "";
			projectRoot = "";
			targets = (
				FA577AAE16C7507900860150 /* Framework */,
			);
		};
/* End PBXProject section */

/* Begin PBXResourcesBuildPhase section */
		FA577AAD16C7507900860150 /* Resources */ = {
			isa = PBXResourcesBuildPhase;
			buildActionMask = 2147483647;
			files = (
			);
			runOnlyForDeploymentPostprocessing = 0;
		};
/* End PBXResourcesBuildPhase section */

/* Begin PBXSourcesBuildPhase section */
		FA577AAA16C7507900860150 /* Sources */ = {
			isa = PBXSourcesBuildPhase;
			buildActionMask = 2147483647;
			files = (
				FA08F5B016C752F900F007B5 /* Source.cpp in Sources */,
				FA08F5B116C752F900F007B5 /* wrap_Audio.cpp in Sources */,
				FA08F5B216C752F900F007B5 /* wrap_Source.cpp in Sources */,
				FA08F5B316C752FC00F007B5 /* Audio.cpp in Sources */,
				FA08F5B416C7530100F007B5 /* Audio.cpp in Sources */,
				FA08F5B516C7530100F007B5 /* Source.cpp in Sources */,
				FAF6705118184FF800DBDEEA /* wuff_internal.c in Sources */,
				FA08F5B616C7530A00F007B5 /* Audio.cpp in Sources */,
				FA6F55761A6E261800062204 /* KTXHandler.cpp in Sources */,
				FA08F5B716C7530A00F007B5 /* Pool.cpp in Sources */,
				FA08F5B816C7530A00F007B5 /* Source.cpp in Sources */,
				FA08F5B916C7532A00F007B5 /* b64.cpp in Sources */,
				FA4BBCE218A5DD7E0027707D /* PNGHandler.cpp in Sources */,
				FA08F5BA16C7532A00F007B5 /* delay.cpp in Sources */,
				FA08F5BB16C7532A00F007B5 /* Exception.cpp in Sources */,
				FA08F5BD16C7532A00F007B5 /* Matrix.cpp in Sources */,
				FA08F5BE16C7532A00F007B5 /* Memoizer.cpp in Sources */,
				FA08F5BF16C7532A00F007B5 /* Module.cpp in Sources */,
				FA08F5C016C7532A00F007B5 /* Object.cpp in Sources */,
				FADE620919368D5C00C25B97 /* STBHandler.cpp in Sources */,
				FAF670561818501300DBDEEA /* WaveDecoder.cpp in Sources */,
				FA08F5C116C7532A00F007B5 /* Reference.cpp in Sources */,
				FA08F5C216C7532A00F007B5 /* runtime.cpp in Sources */,
				FA08F5C316C7532A00F007B5 /* utf8.cpp in Sources */,
				FA0F0D5A19A2CFEB0010A75B /* glad.cpp in Sources */,
				FA6F557A1A6E261800062204 /* PVRHandler.cpp in Sources */,
				FA08F5C416C7532A00F007B5 /* Variant.cpp in Sources */,
				FA08F5C516C7532A00F007B5 /* Vector.cpp in Sources */,
				FA08F5C616C7532A00F007B5 /* wrap_Data.cpp in Sources */,
				FA08F5C716C7533C00F007B5 /* b2BroadPhase.cpp in Sources */,
				FA08F5C816C7533C00F007B5 /* b2CollideCircle.cpp in Sources */,
				FA08F5C916C7533C00F007B5 /* b2CollideEdge.cpp in Sources */,
				FA08F5CA16C7533C00F007B5 /* b2CollidePolygon.cpp in Sources */,
				FA08F5CB16C7533C00F007B5 /* b2Collision.cpp in Sources */,
				FA08F5CC16C7533C00F007B5 /* b2Distance.cpp in Sources */,
				FA08F5CD16C7533C00F007B5 /* b2DynamicTree.cpp in Sources */,
				FA08F5CE16C7533C00F007B5 /* b2TimeOfImpact.cpp in Sources */,
				FA08F5CF16C7534400F007B5 /* b2ChainShape.cpp in Sources */,
				FA08F5D016C7534400F007B5 /* b2CircleShape.cpp in Sources */,
				FA08F5D116C7534400F007B5 /* b2EdgeShape.cpp in Sources */,
				FA08F5D216C7534400F007B5 /* b2PolygonShape.cpp in Sources */,
				FA08F5D316C7535000F007B5 /* b2BlockAllocator.cpp in Sources */,
				FA08F5D416C7535000F007B5 /* b2Draw.cpp in Sources */,
				FA0A4BF4182E1AD600E1E4D2 /* MotorJoint.cpp in Sources */,
				FA08F5D516C7535000F007B5 /* b2Math.cpp in Sources */,
				FA08F5D616C7535000F007B5 /* b2Settings.cpp in Sources */,
				FA08F5D716C7535000F007B5 /* b2StackAllocator.cpp in Sources */,
				FA08F5D816C7535000F007B5 /* b2Timer.cpp in Sources */,
				FA08F5D916C7536C00F007B5 /* b2Body.cpp in Sources */,
				FA08F5DA16C7536C00F007B5 /* b2ContactManager.cpp in Sources */,
				FA08F5DB16C7536C00F007B5 /* b2Fixture.cpp in Sources */,
				FA08F5DC16C7536C00F007B5 /* b2Island.cpp in Sources */,
				FA08F5DD16C7536C00F007B5 /* b2World.cpp in Sources */,
				FA08F5DE16C7536C00F007B5 /* b2WorldCallbacks.cpp in Sources */,
				FA08F5DF16C7537B00F007B5 /* b2ChainAndCircleContact.cpp in Sources */,
				FA08F5E016C7537B00F007B5 /* b2ChainAndPolygonContact.cpp in Sources */,
				FA08F5E116C7537B00F007B5 /* b2CircleContact.cpp in Sources */,
				FA08F5E216C7537B00F007B5 /* b2Contact.cpp in Sources */,
				FA08F5E316C7537B00F007B5 /* b2ContactSolver.cpp in Sources */,
				FA08F5E416C7537B00F007B5 /* b2EdgeAndCircleContact.cpp in Sources */,
				FA08F5E516C7537B00F007B5 /* b2EdgeAndPolygonContact.cpp in Sources */,
				FA08F5E616C7537B00F007B5 /* b2PolygonAndCircleContact.cpp in Sources */,
				FA08F5E716C7537B00F007B5 /* b2PolygonContact.cpp in Sources */,
				FA08F5E816C7538F00F007B5 /* b2DistanceJoint.cpp in Sources */,
				FA08F5E916C7538F00F007B5 /* b2FrictionJoint.cpp in Sources */,
				FA08F5EA16C7538F00F007B5 /* b2GearJoint.cpp in Sources */,
				FA08F5EB16C7538F00F007B5 /* b2Joint.cpp in Sources */,
				FA08F5EC16C7538F00F007B5 /* b2MouseJoint.cpp in Sources */,
				FA08F5ED16C7538F00F007B5 /* b2PrismaticJoint.cpp in Sources */,
				FAF6705318184FF800DBDEEA /* wuff_memory.c in Sources */,
				FA08F5EE16C7538F00F007B5 /* b2PulleyJoint.cpp in Sources */,
				FA08F5EF16C7538F00F007B5 /* b2RevoluteJoint.cpp in Sources */,
				FA08F5F016C7538F00F007B5 /* b2RopeJoint.cpp in Sources */,
				FA08F5F116C7538F00F007B5 /* b2WeldJoint.cpp in Sources */,
				FA4BBCDE18A5DC5D0027707D /* lodepng.cpp in Sources */,
				FA08F5F216C7538F00F007B5 /* b2WheelJoint.cpp in Sources */,
				FA08F5F316C7539B00F007B5 /* b2Rope.cpp in Sources */,
				FA08F5F416C753A400F007B5 /* luasocket.cpp in Sources */,
				FA08F5F516C753B800F007B5 /* auxiliar.c in Sources */,
				FA08F5F616C753B800F007B5 /* buffer.c in Sources */,
				FAF6704F18184FF800DBDEEA /* wuff_convert.c in Sources */,
				FA08F5F716C753B800F007B5 /* except.c in Sources */,
				FA08F5F816C753B800F007B5 /* inet.c in Sources */,
				FA08F5F916C753B800F007B5 /* io.c in Sources */,
				FA08F5FA16C753B800F007B5 /* luasocket.c in Sources */,
				FA08F5FB16C753B800F007B5 /* mime.c in Sources */,
				FA08F5FC16C753B800F007B5 /* options.c in Sources */,
				FA08F5FD16C753B800F007B5 /* select.c in Sources */,
				FA08F5FE16C753B800F007B5 /* tcp.c in Sources */,
				FA08F5FF16C753B800F007B5 /* timeout.c in Sources */,
				FA08F60016C753B800F007B5 /* udp.c in Sources */,
				FA08F60116C753B800F007B5 /* unix.c in Sources */,
				FA08F60216C753B800F007B5 /* usocket.c in Sources */,
				FA08F60316C753CE00F007B5 /* Event.cpp in Sources */,
				FA08F60416C753CE00F007B5 /* Event.cpp in Sources */,
				FA08F60516C753CE00F007B5 /* wrap_Event.cpp in Sources */,
				FA08F60616C753DB00F007B5 /* File.cpp in Sources */,
				FA08F60716C753DB00F007B5 /* FileData.cpp in Sources */,
				FA08F60816C753DB00F007B5 /* File.cpp in Sources */,
				FA08F60916C753DB00F007B5 /* Filesystem.cpp in Sources */,
				FA08F60A16C753DB00F007B5 /* wrap_File.cpp in Sources */,
				FA08F60B16C753DB00F007B5 /* wrap_FileData.cpp in Sources */,
				FA08F60C16C753DB00F007B5 /* wrap_Filesystem.cpp in Sources */,
				FA08F60D16C753E700F007B5 /* Font.cpp in Sources */,
				FA08F60E16C753E700F007B5 /* TrueTypeRasterizer.cpp in Sources */,
				FA08F60F16C753E700F007B5 /* wrap_Font.cpp in Sources */,
				FA08F61016C753E700F007B5 /* GlyphData.cpp in Sources */,
				FA08F61116C753E700F007B5 /* ImageRasterizer.cpp in Sources */,
				FA08F61216C753E700F007B5 /* Rasterizer.cpp in Sources */,
				FA08F61316C753E700F007B5 /* wrap_GlyphData.cpp in Sources */,
				FA08F61416C753E700F007B5 /* wrap_Rasterizer.cpp in Sources */,
				FA08F61716C753F600F007B5 /* Graphics.cpp in Sources */,
				FA08F61816C753F600F007B5 /* Texture.cpp in Sources */,
				FA08F61A16C753F600F007B5 /* Volatile.cpp in Sources */,
				FA08F61B16C7541400F007B5 /* Canvas.cpp in Sources */,
				FA08F61C16C7541400F007B5 /* Font.cpp in Sources */,
				FA08F61E16C7541400F007B5 /* Graphics.cpp in Sources */,
				FAF4376F17F4AC530074F9E2 /* Mesh.cpp in Sources */,
				FA08F61F16C7541400F007B5 /* Image.cpp in Sources */,
				FA08F62016C7541400F007B5 /* OpenGL.cpp in Sources */,
				FA08F62116C7541400F007B5 /* ParticleSystem.cpp in Sources */,
				FA08F62316C7541400F007B5 /* Shader.cpp in Sources */,
				FA08F62416C7541400F007B5 /* SpriteBatch.cpp in Sources */,
				FA08F62516C7541400F007B5 /* VertexBuffer.cpp in Sources */,
				FA08F62616C7541400F007B5 /* wrap_Canvas.cpp in Sources */,
				FA08F62716C7541400F007B5 /* wrap_Font.cpp in Sources */,
				FA08F62816C7541400F007B5 /* wrap_Graphics.cpp in Sources */,
				FA08F62916C7541400F007B5 /* wrap_Image.cpp in Sources */,
				FA08F62A16C7541400F007B5 /* wrap_ParticleSystem.cpp in Sources */,
				FA08F62C16C7541400F007B5 /* wrap_Shader.cpp in Sources */,
				FA0A4BFA182E26F500E1E4D2 /* wrap_MotorJoint.cpp in Sources */,
				FA08F62D16C7541400F007B5 /* wrap_SpriteBatch.cpp in Sources */,
				FA782D0119F2F945006A3E93 /* Filesystem.cpp in Sources */,
				FA08F62E16C7542600F007B5 /* ImageData.cpp in Sources */,
				FA08F62F16C7542600F007B5 /* Image.cpp in Sources */,
				FA08F63116C7542600F007B5 /* wrap_Image.cpp in Sources */,
				FA08F63216C7542600F007B5 /* wrap_ImageData.cpp in Sources */,
				FA08F63416C7542D00F007B5 /* JoystickModule.cpp in Sources */,
				FA7AA59217F6AC1F00704BE2 /* wrap_Mesh.cpp in Sources */,
				FA08F63516C7542D00F007B5 /* wrap_JoystickModule.cpp in Sources */,
				FA08F63616C7543400F007B5 /* Keyboard.cpp in Sources */,
				FA08F63716C7543400F007B5 /* Keyboard.cpp in Sources */,
				FA08F63816C7543400F007B5 /* wrap_Keyboard.cpp in Sources */,
				FA08F63916C7543A00F007B5 /* love.cpp in Sources */,
				FA08F63A16C7544300F007B5 /* Mouse.cpp in Sources */,
				FA08F63B16C7544300F007B5 /* Mouse.cpp in Sources */,
				FA08F63C16C7544300F007B5 /* wrap_Mouse.cpp in Sources */,
				FA08F63D16C7544B00F007B5 /* Body.cpp in Sources */,
				FA08F63E16C7544B00F007B5 /* Joint.cpp in Sources */,
				FA08F63F16C7544B00F007B5 /* Shape.cpp in Sources */,
				FA08F64016C7546400F007B5 /* Body.cpp in Sources */,
				FA08F64116C7546400F007B5 /* ChainShape.cpp in Sources */,
				FA08F64216C7546400F007B5 /* CircleShape.cpp in Sources */,
				FA08F64316C7546400F007B5 /* Contact.cpp in Sources */,
				FA08F64416C7546400F007B5 /* DistanceJoint.cpp in Sources */,
				FA08F64516C7546400F007B5 /* EdgeShape.cpp in Sources */,
				FA08F64616C7546400F007B5 /* Fixture.cpp in Sources */,
				FA08F64716C7546400F007B5 /* FrictionJoint.cpp in Sources */,
				FA08F64816C7546400F007B5 /* GearJoint.cpp in Sources */,
				FA08F64916C7546400F007B5 /* Joint.cpp in Sources */,
				FA08F64A16C7546400F007B5 /* MouseJoint.cpp in Sources */,
				FA08F64B16C7546400F007B5 /* Physics.cpp in Sources */,
				FA08F64C16C7546400F007B5 /* PolygonShape.cpp in Sources */,
				FA08F64D16C7546400F007B5 /* PrismaticJoint.cpp in Sources */,
				FA08F64E16C7546400F007B5 /* PulleyJoint.cpp in Sources */,
				FA08F64F16C7546400F007B5 /* RevoluteJoint.cpp in Sources */,
				FA08F65016C7546400F007B5 /* RopeJoint.cpp in Sources */,
				FA08F65116C7546400F007B5 /* Shape.cpp in Sources */,
				FA6F55781A6E261800062204 /* PKMHandler.cpp in Sources */,
				FA08F65216C7547300F007B5 /* WeldJoint.cpp in Sources */,
				FAF6704C18184FF800DBDEEA /* wuff.c in Sources */,
				FA08F65316C7547300F007B5 /* WheelJoint.cpp in Sources */,
				FA08F65416C7547300F007B5 /* World.cpp in Sources */,
				FA08F65516C7547300F007B5 /* wrap_Body.cpp in Sources */,
				FA08F65616C7547300F007B5 /* wrap_ChainShape.cpp in Sources */,
				FA08F65716C7547300F007B5 /* wrap_CircleShape.cpp in Sources */,
				FA08F65816C7547300F007B5 /* wrap_Contact.cpp in Sources */,
				FA08F65916C7547300F007B5 /* wrap_DistanceJoint.cpp in Sources */,
				FA08F65A16C7547300F007B5 /* wrap_EdgeShape.cpp in Sources */,
				FA48E43618F10D00007CF0BD /* JPEGHandler.cpp in Sources */,
				FA08F65B16C7547300F007B5 /* wrap_Fixture.cpp in Sources */,
				FA08F65C16C7547300F007B5 /* wrap_FrictionJoint.cpp in Sources */,
				FA08F65D16C7548200F007B5 /* wrap_GearJoint.cpp in Sources */,
				FA08F65E16C7548200F007B5 /* wrap_Joint.cpp in Sources */,
				FA08F65F16C7548200F007B5 /* wrap_MouseJoint.cpp in Sources */,
				FA08F66016C7548200F007B5 /* wrap_Physics.cpp in Sources */,
				FA08F66116C7548200F007B5 /* wrap_PolygonShape.cpp in Sources */,
				FA08F66216C7548200F007B5 /* wrap_PrismaticJoint.cpp in Sources */,
				FA08F66316C7548200F007B5 /* wrap_PulleyJoint.cpp in Sources */,
				FA08F66416C7548200F007B5 /* wrap_RevoluteJoint.cpp in Sources */,
				FA08F66516C7548200F007B5 /* wrap_RopeJoint.cpp in Sources */,
				FA08F66616C7548200F007B5 /* wrap_Shape.cpp in Sources */,
				FA08F66716C7548200F007B5 /* wrap_WeldJoint.cpp in Sources */,
				FA08F66816C7548200F007B5 /* wrap_WheelJoint.cpp in Sources */,
				FA08F66916C7548200F007B5 /* wrap_World.cpp in Sources */,
				FA08F66A16C7549200F007B5 /* Sound.cpp in Sources */,
				FADD58DD18C30367005FC3BF /* FormatHandler.cpp in Sources */,
				FA08F66B16C7549200F007B5 /* SoundData.cpp in Sources */,
				FA08F66C16C7549200F007B5 /* wrap_Decoder.cpp in Sources */,
				FA08F66D16C7549200F007B5 /* wrap_Sound.cpp in Sources */,
				FA08F66E16C7549200F007B5 /* wrap_SoundData.cpp in Sources */,
				FA08F66F16C754A100F007B5 /* Decoder.cpp in Sources */,
				FA70573C194A3FC600670B30 /* DroppedFile.cpp in Sources */,
				FA08F67016C754A100F007B5 /* FLACDecoder.cpp in Sources */,
				FA08F67116C754A100F007B5 /* GmeDecoder.cpp in Sources */,
				FA08F67216C754A100F007B5 /* ModPlugDecoder.cpp in Sources */,
				FA08F67316C754A100F007B5 /* Mpg123Decoder.cpp in Sources */,
				FA705740194A55CB00670B30 /* wrap_DroppedFile.cpp in Sources */,
				FA08F67416C754A100F007B5 /* Sound.cpp in Sources */,
				FA08F67516C754A100F007B5 /* VorbisDecoder.cpp in Sources */,
				FA08F67716C754A900F007B5 /* threads.cpp in Sources */,
				FA08F67916C754B100F007B5 /* Timer.cpp in Sources */,
				FA08F67A16C754B100F007B5 /* wrap_Timer.cpp in Sources */,
				FA08F67B16C754BA00F007B5 /* Window.cpp in Sources */,
				FA08F67C16C754BA00F007B5 /* Window.cpp in Sources */,
				FA7C937A16DCC6C2006F2BEE /* wrap_Math.cpp in Sources */,
				FAF272A416E3D44400CC193A /* Channel.cpp in Sources */,
				FAF272A616E3D44400CC193A /* LuaThread.cpp in Sources */,
				FA0A4BF0182E0C2800E1E4D2 /* b2MotorJoint.cpp in Sources */,
				FAF272A816E3D44400CC193A /* ThreadModule.cpp in Sources */,
				FA9556CB19D3741A00F29A4C /* BMFontRasterizer.cpp in Sources */,
				FA01BE1E1878E35B00640047 /* wrap_Texture.cpp in Sources */,
				FAF272AA16E3D44400CC193A /* wrap_Channel.cpp in Sources */,
				FAF272AC16E3D44400CC193A /* wrap_LuaThread.cpp in Sources */,
				FAF272AE16E3D44400CC193A /* wrap_ThreadModule.cpp in Sources */,
				FAF272B516E3D46400CC193A /* Thread.cpp in Sources */,
				FAF272B716E3D46400CC193A /* threads.cpp in Sources */,
				FA5454C216F1310000D30303 /* MathModule.cpp in Sources */,
				FAAC6B02170A373B008A61C5 /* CompressedData.cpp in Sources */,
				FAE010DC170DDE99006F29D0 /* ddsparse.cpp in Sources */,
				FAE010E0170DE25E006F29D0 /* ddsHandler.cpp in Sources */,
				FAE010E4170DF75C006F29D0 /* wrap_CompressedData.cpp in Sources */,
				FAEC808A1710FEA60057279A /* ImageData.cpp in Sources */,
				FAEC808E1711E76C0057279A /* CompressedData.cpp in Sources */,
				FA636D8A171B70920065623F /* RandomGenerator.cpp in Sources */,
				FA636D8E171B72A70065623F /* wrap_RandomGenerator.cpp in Sources */,
				FAC86E631724552C00EED715 /* wrap_Quad.cpp in Sources */,
				FAC86E6B1724555D00EED715 /* Quad.cpp in Sources */,
				FA03546C1731F3A700284828 /* simplexnoise1234.cpp in Sources */,
				FA3D9E0D16E68DE600CA6630 /* Cursor.cpp in Sources */,
				FA3D9E1116E68EAE00CA6630 /* Cursor.cpp in Sources */,
				FA3D9E1516E6D41100CA6630 /* wrap_Cursor.cpp in Sources */,
				FA9FC0B0173D6E3E005027FF /* wrap_Window.cpp in Sources */,
				FAB0078F1740C12D00A9664D /* Joystick.cpp in Sources */,
				FAB007931740C28900A9664D /* Joystick.cpp in Sources */,
				FAA0A45F1A704016009487CB /* lutf8lib.c in Sources */,
				FAB007971740C87D00A9664D /* wrap_Joystick.cpp in Sources */,
				FAC5710017402D1100D147E4 /* BezierCurve.cpp in Sources */,
				FAC5710217402D1100D147E4 /* wrap_BezierCurve.cpp in Sources */,
				FA5FDC791788D548002F0ED2 /* enet.cpp in Sources */,
				FA5FDC7A1788D548002F0ED2 /* callbacks.c in Sources */,
				FA5FDC7C1788D548002F0ED2 /* compress.c in Sources */,
				FA5FDC7D1788D548002F0ED2 /* host.c in Sources */,
				FA5FDC881788D548002F0ED2 /* list.c in Sources */,
				FA5FDC891788D548002F0ED2 /* packet.c in Sources */,
				FA5FDC8A1788D548002F0ED2 /* peer.c in Sources */,
				FA5FDC8B1788D548002F0ED2 /* protocol.c in Sources */,
				FA5FDC8D1788D548002F0ED2 /* unix.c in Sources */,
				FA5FDC8E1788D548002F0ED2 /* win32.c in Sources */,
				FA34E7CD174B513F00E04D3F /* System.cpp in Sources */,
				FA34E7D2174B515D00E04D3F /* System.cpp in Sources */,
				FA1EF7C41799FEAC00FF380C /* wrap_System.cpp in Sources */,
				FA435EA317B36E9C004C3F22 /* Polyline.cpp in Sources */,
				FAD5970C196E174000E8EA36 /* wrap_Text.cpp in Sources */,
				FAD400A6196C5EBC004208B9 /* Text.cpp in Sources */,
			);
			runOnlyForDeploymentPostprocessing = 0;
		};
/* End PBXSourcesBuildPhase section */

/* Begin XCBuildConfiguration section */
		10D5479E63C26BB35EB5482E /* Release */ = {
			isa = XCBuildConfiguration;
			buildSettings = {
				ARCHS = "$(ARCHS_STANDARD_64_BIT)";
				CLANG_CXX_LANGUAGE_STANDARD = "c++0x";
				CLANG_CXX_LIBRARY = "libc++";
				CLANG_ENABLE_MODULES = YES;
				CLANG_WARN_BOOL_CONVERSION = YES;
				CLANG_WARN_CONSTANT_CONVERSION = YES;
				CLANG_WARN_ENUM_CONVERSION = YES;
				CLANG_WARN_INT_CONVERSION = YES;
				DEAD_CODE_STRIPPING = YES;
				FRAMEWORK_SEARCH_PATHS = /Library/Frameworks;
				GCC_OPTIMIZATION_LEVEL = 3;
				GCC_PREPROCESSOR_DEFINITIONS = LOVE_MACOSX_USE_FRAMEWORKS;
				GCC_WARN_ABOUT_MISSING_FIELD_INITIALIZERS = YES;
				GCC_WARN_ABOUT_MISSING_NEWLINE = YES;
				GCC_WARN_ABOUT_RETURN_TYPE = YES;
				GCC_WARN_INITIALIZER_NOT_FULLY_BRACKETED = YES;
				GCC_WARN_NON_VIRTUAL_DESTRUCTOR = YES;
				GCC_WARN_SIGN_COMPARE = YES;
				GCC_WARN_UNINITIALIZED_AUTOS = YES;
				GCC_WARN_UNUSED_PARAMETER = YES;
				GCC_WARN_UNUSED_VARIABLE = YES;
				HEADER_SEARCH_PATHS = (
					"\"$(SRCROOT)/../../src\"",
					"\"$(SRCROOT)/../../src/libraries\"",
					"\"$(SRCROOT)/../../src/modules\"",
					"\"$(SRCROOT)/../../src/libraries/enet/libenet/include\"",
					/Library/Frameworks/FreeType.framework/Headers,
					/Library/Frameworks/Lua.framework/Headers,
					/Library/Frameworks/SDL2.framework/Headers,
				);
				LD_RUNPATH_SEARCH_PATHS = "@rpath";
				LIBRARY_SEARCH_PATHS = "";
				MACOSX_DEPLOYMENT_TARGET = 10.7;
				ONLY_ACTIVE_ARCH = NO;
				SDKROOT = macosx;
				USE_HEADERMAP = NO;
				WARNING_CFLAGS = "-Wall";
			};
			name = Release;
		};
		64274E785071353E1A1D0D4B /* Debug */ = {
			isa = XCBuildConfiguration;
			buildSettings = {
				ARCHS = "$(ARCHS_STANDARD_64_BIT)";
				CLANG_CXX_LANGUAGE_STANDARD = "c++0x";
				CLANG_CXX_LIBRARY = "libc++";
				CLANG_ENABLE_MODULES = YES;
				CLANG_WARN_BOOL_CONVERSION = YES;
				CLANG_WARN_CONSTANT_CONVERSION = YES;
				CLANG_WARN_ENUM_CONVERSION = YES;
				CLANG_WARN_INT_CONVERSION = YES;
				COPY_PHASE_STRIP = NO;
				FRAMEWORK_SEARCH_PATHS = /Library/Frameworks;
				GCC_OPTIMIZATION_LEVEL = 0;
				GCC_PREPROCESSOR_DEFINITIONS = LOVE_MACOSX_USE_FRAMEWORKS;
				GCC_WARN_ABOUT_MISSING_FIELD_INITIALIZERS = YES;
				GCC_WARN_ABOUT_MISSING_NEWLINE = YES;
				GCC_WARN_ABOUT_RETURN_TYPE = YES;
				GCC_WARN_INITIALIZER_NOT_FULLY_BRACKETED = YES;
				GCC_WARN_NON_VIRTUAL_DESTRUCTOR = YES;
				GCC_WARN_SIGN_COMPARE = YES;
				GCC_WARN_UNINITIALIZED_AUTOS = YES;
				GCC_WARN_UNUSED_PARAMETER = YES;
				GCC_WARN_UNUSED_VARIABLE = YES;
				HEADER_SEARCH_PATHS = (
					"\"$(SRCROOT)/../../src\"",
					"\"$(SRCROOT)/../../src/libraries\"",
					"\"$(SRCROOT)/../../src/modules\"",
					"\"$(SRCROOT)/../../src/libraries/enet/libenet/include\"",
					/Library/Frameworks/FreeType.framework/Headers,
					/Library/Frameworks/Lua.framework/Headers,
					/Library/Frameworks/SDL2.framework/Headers,
				);
				LD_RUNPATH_SEARCH_PATHS = "@rpath";
				LIBRARY_SEARCH_PATHS = "";
				MACOSX_DEPLOYMENT_TARGET = 10.7;
				ONLY_ACTIVE_ARCH = YES;
				SDKROOT = macosx;
				USE_HEADERMAP = NO;
				WARNING_CFLAGS = "-Wall";
			};
			name = Debug;
		};
		FA5326C4189719C700F7BBF4 /* Distribution */ = {
			isa = XCBuildConfiguration;
			buildSettings = {
				ARCHS = "$(ARCHS_STANDARD_64_BIT)";
				CLANG_CXX_LANGUAGE_STANDARD = "c++0x";
				CLANG_CXX_LIBRARY = "libc++";
				CLANG_ENABLE_MODULES = YES;
				CLANG_WARN_BOOL_CONVERSION = YES;
				CLANG_WARN_CONSTANT_CONVERSION = YES;
				CLANG_WARN_ENUM_CONVERSION = YES;
				CLANG_WARN_INT_CONVERSION = YES;
				DEAD_CODE_STRIPPING = YES;
				FRAMEWORK_SEARCH_PATHS = /Library/Frameworks;
				GCC_OPTIMIZATION_LEVEL = 3;
				GCC_PREPROCESSOR_DEFINITIONS = LOVE_MACOSX_USE_FRAMEWORKS;
				GCC_WARN_ABOUT_MISSING_FIELD_INITIALIZERS = YES;
				GCC_WARN_ABOUT_MISSING_NEWLINE = YES;
				GCC_WARN_ABOUT_RETURN_TYPE = YES;
				GCC_WARN_INITIALIZER_NOT_FULLY_BRACKETED = YES;
				GCC_WARN_NON_VIRTUAL_DESTRUCTOR = YES;
				GCC_WARN_SIGN_COMPARE = YES;
				GCC_WARN_UNINITIALIZED_AUTOS = YES;
				GCC_WARN_UNUSED_PARAMETER = YES;
				GCC_WARN_UNUSED_VARIABLE = YES;
				HEADER_SEARCH_PATHS = (
					"\"$(SRCROOT)/../../src\"",
					"\"$(SRCROOT)/../../src/libraries\"",
					"\"$(SRCROOT)/../../src/modules\"",
					"\"$(SRCROOT)/../../src/libraries/enet/libenet/include\"",
					/Library/Frameworks/FreeType.framework/Headers,
					/Library/Frameworks/Lua.framework/Headers,
					/Library/Frameworks/SDL2.framework/Headers,
				);
				LD_RUNPATH_SEARCH_PATHS = "@rpath";
				LIBRARY_SEARCH_PATHS = "";
				LLVM_LTO = YES;
				MACOSX_DEPLOYMENT_TARGET = 10.7;
				ONLY_ACTIVE_ARCH = NO;
				SDKROOT = macosx;
				USE_HEADERMAP = NO;
				WARNING_CFLAGS = "-Wall";
			};
			name = Distribution;
		};
		FA5326C5189719C700F7BBF4 /* Distribution */ = {
			isa = XCBuildConfiguration;
			buildSettings = {
				ALWAYS_SEARCH_USER_PATHS = NO;
				CLANG_ENABLE_MODULES = NO;
				COMBINE_HIDPI_IMAGES = YES;
				DEBUG_INFORMATION_FORMAT = "dwarf-with-dsym";
				DYLIB_COMPATIBILITY_VERSION = 9.0;
				DYLIB_CURRENT_VERSION = 9.0;
				FRAMEWORK_SEARCH_PATHS = (
					"$(inherited)",
					"$(LOCAL_LIBRARY_DIR)/Frameworks",
				);
				FRAMEWORK_VERSION = A;
				GCC_ENABLE_OBJC_EXCEPTIONS = YES;
				INFOPLIST_FILE = "Info-Framework.plist";
				LD_DYLIB_INSTALL_NAME = "@rpath/$(EXECUTABLE_PATH)";
				OTHER_LDFLAGS = (
					"-undefined",
					dynamic_lookup,
				);
				PRODUCT_NAME = love;
				SKIP_INSTALL = YES;
				WRAPPER_EXTENSION = framework;
			};
			name = Distribution;
		};
		FA577AC016C7507900860150 /* Debug */ = {
			isa = XCBuildConfiguration;
			buildSettings = {
				ALWAYS_SEARCH_USER_PATHS = NO;
				CLANG_ENABLE_MODULES = NO;
				COMBINE_HIDPI_IMAGES = YES;
				DYLIB_COMPATIBILITY_VERSION = 9.0;
				DYLIB_CURRENT_VERSION = 9.0;
				FRAMEWORK_SEARCH_PATHS = (
					"$(inherited)",
					"$(LOCAL_LIBRARY_DIR)/Frameworks",
				);
				FRAMEWORK_VERSION = A;
				GCC_ENABLE_OBJC_EXCEPTIONS = YES;
				GCC_PREPROCESSOR_DEFINITIONS = (
					"DEBUG=1",
					"$(inherited)",
				);
				INFOPLIST_FILE = "Info-Framework.plist";
				LD_DYLIB_INSTALL_NAME = "@rpath/$(EXECUTABLE_PATH)";
				OTHER_LDFLAGS = (
					"-undefined",
					dynamic_lookup,
				);
				PRODUCT_NAME = love;
				SKIP_INSTALL = YES;
				WRAPPER_EXTENSION = framework;
			};
			name = Debug;
		};
		FA577AC116C7507900860150 /* Release */ = {
			isa = XCBuildConfiguration;
			buildSettings = {
				ALWAYS_SEARCH_USER_PATHS = NO;
				CLANG_ENABLE_MODULES = NO;
				COMBINE_HIDPI_IMAGES = YES;
				DEBUG_INFORMATION_FORMAT = "dwarf-with-dsym";
				DYLIB_COMPATIBILITY_VERSION = 9.0;
				DYLIB_CURRENT_VERSION = 9.0;
				FRAMEWORK_SEARCH_PATHS = (
					"$(inherited)",
					"$(LOCAL_LIBRARY_DIR)/Frameworks",
				);
				FRAMEWORK_VERSION = A;
				GCC_ENABLE_OBJC_EXCEPTIONS = YES;
				INFOPLIST_FILE = "Info-Framework.plist";
				LD_DYLIB_INSTALL_NAME = "@rpath/$(EXECUTABLE_PATH)";
				OTHER_LDFLAGS = (
					"-undefined",
					dynamic_lookup,
				);
				PRODUCT_NAME = love;
				SKIP_INSTALL = YES;
				WRAPPER_EXTENSION = framework;
			};
			name = Release;
		};
/* End XCBuildConfiguration section */

/* Begin XCConfigurationList section */
		1DEB928908733DD80010E9CD /* Build configuration list for PBXProject "love-framework" */ = {
			isa = XCConfigurationList;
			buildConfigurations = (
				64274E785071353E1A1D0D4B /* Debug */,
				10D5479E63C26BB35EB5482E /* Release */,
				FA5326C4189719C700F7BBF4 /* Distribution */,
			);
			defaultConfigurationIsVisible = 0;
			defaultConfigurationName = Debug;
		};
		FA577ABF16C7507900860150 /* Build configuration list for PBXNativeTarget "Framework" */ = {
			isa = XCConfigurationList;
			buildConfigurations = (
				FA577AC016C7507900860150 /* Debug */,
				FA577AC116C7507900860150 /* Release */,
				FA5326C5189719C700F7BBF4 /* Distribution */,
			);
			defaultConfigurationIsVisible = 0;
			defaultConfigurationName = Debug;
		};
/* End XCConfigurationList section */
	};
	rootObject = 08FB7793FE84155DC02AAC07 /* Project object */;
}<|MERGE_RESOLUTION|>--- conflicted
+++ resolved
@@ -317,12 +317,9 @@
 		FAC86E641724552C00EED715 /* wrap_Quad.h in Headers */ = {isa = PBXBuildFile; fileRef = FAC86E621724552C00EED715 /* wrap_Quad.h */; };
 		FAC86E6B1724555D00EED715 /* Quad.cpp in Sources */ = {isa = PBXBuildFile; fileRef = FAC86E671724555D00EED715 /* Quad.cpp */; };
 		FAC86E6C1724555D00EED715 /* Quad.h in Headers */ = {isa = PBXBuildFile; fileRef = FAC86E681724555D00EED715 /* Quad.h */; };
-<<<<<<< HEAD
 		FAD400A6196C5EBC004208B9 /* Text.cpp in Sources */ = {isa = PBXBuildFile; fileRef = FAD400A5196C5EBC004208B9 /* Text.cpp */; };
 		FAD5970C196E174000E8EA36 /* wrap_Text.cpp in Sources */ = {isa = PBXBuildFile; fileRef = FAD5970B196E174000E8EA36 /* wrap_Text.cpp */; };
-=======
 		FAD8E84F1A7C949B0084E24D /* Vera.ttf.h in Headers */ = {isa = PBXBuildFile; fileRef = FAD8E84E1A7C949B0084E24D /* Vera.ttf.h */; };
->>>>>>> a314b185
 		FADD58DD18C30367005FC3BF /* FormatHandler.cpp in Sources */ = {isa = PBXBuildFile; fileRef = FADD58DC18C30367005FC3BF /* FormatHandler.cpp */; };
 		FADE620919368D5C00C25B97 /* STBHandler.cpp in Sources */ = {isa = PBXBuildFile; fileRef = FADE620719368D5C00C25B97 /* STBHandler.cpp */; };
 		FADE620A19368D5C00C25B97 /* STBHandler.h in Headers */ = {isa = PBXBuildFile; fileRef = FADE620819368D5C00C25B97 /* STBHandler.h */; };
@@ -910,14 +907,11 @@
 		FAC86E621724552C00EED715 /* wrap_Quad.h */ = {isa = PBXFileReference; fileEncoding = 4; lastKnownFileType = sourcecode.c.h; path = wrap_Quad.h; sourceTree = "<group>"; };
 		FAC86E671724555D00EED715 /* Quad.cpp */ = {isa = PBXFileReference; fileEncoding = 4; lastKnownFileType = sourcecode.cpp.cpp; path = Quad.cpp; sourceTree = "<group>"; };
 		FAC86E681724555D00EED715 /* Quad.h */ = {isa = PBXFileReference; fileEncoding = 4; lastKnownFileType = sourcecode.c.h; path = Quad.h; sourceTree = "<group>"; };
-<<<<<<< HEAD
 		FAD400A5196C5EBC004208B9 /* Text.cpp */ = {isa = PBXFileReference; fileEncoding = 4; lastKnownFileType = sourcecode.cpp.cpp; path = Text.cpp; sourceTree = "<group>"; };
 		FAD400A7196C5ECC004208B9 /* Text.h */ = {isa = PBXFileReference; lastKnownFileType = sourcecode.c.h; path = Text.h; sourceTree = "<group>"; };
 		FAD5970B196E174000E8EA36 /* wrap_Text.cpp */ = {isa = PBXFileReference; fileEncoding = 4; lastKnownFileType = sourcecode.cpp.cpp; path = wrap_Text.cpp; sourceTree = "<group>"; };
 		FAD5970D196E17C100E8EA36 /* wrap_Text.h */ = {isa = PBXFileReference; lastKnownFileType = sourcecode.c.h; path = wrap_Text.h; sourceTree = "<group>"; };
-=======
 		FAD8E84E1A7C949B0084E24D /* Vera.ttf.h */ = {isa = PBXFileReference; fileEncoding = 4; lastKnownFileType = sourcecode.c.h; path = Vera.ttf.h; sourceTree = "<group>"; };
->>>>>>> a314b185
 		FADD58DC18C30367005FC3BF /* FormatHandler.cpp */ = {isa = PBXFileReference; fileEncoding = 4; lastKnownFileType = sourcecode.cpp.cpp; path = FormatHandler.cpp; sourceTree = "<group>"; };
 		FADE620719368D5C00C25B97 /* STBHandler.cpp */ = {isa = PBXFileReference; fileEncoding = 4; lastKnownFileType = sourcecode.cpp.cpp; path = STBHandler.cpp; sourceTree = "<group>"; };
 		FADE620819368D5C00C25B97 /* STBHandler.h */ = {isa = PBXFileReference; fileEncoding = 4; lastKnownFileType = sourcecode.c.h; path = STBHandler.h; sourceTree = "<group>"; };
@@ -1230,12 +1224,9 @@
 				36465ABA28FB06F4333C3F07 /* ImageRasterizer.h */,
 				1B1C4E4D288A1D2F29E57B1B /* Rasterizer.cpp */,
 				08D24B70441A2496160C0849 /* Rasterizer.h */,
-<<<<<<< HEAD
+				FAD8E84E1A7C949B0084E24D /* Vera.ttf.h */,
 				232D67C67BEE54B776420682 /* wrap_Font.cpp */,
 				202650DE4F267CD3082A1B30 /* wrap_Font.h */,
-=======
-				FAD8E84E1A7C949B0084E24D /* Vera.ttf.h */,
->>>>>>> a314b185
 				1B4E22F1388E2B2E76E3377B /* wrap_GlyphData.cpp */,
 				3547706F2E7D43212CB40D04 /* wrap_GlyphData.h */,
 				11745DE315E859F71E881D76 /* wrap_Rasterizer.cpp */,
@@ -2130,11 +2121,8 @@
 				FA7AA59317F6AC1F00704BE2 /* wrap_Mesh.h in Headers */,
 				FA01BE1F1878E35B00640047 /* wrap_Texture.h in Headers */,
 				FAEC808B1710FEA60057279A /* ImageData.h in Headers */,
-<<<<<<< HEAD
 				FA4B5B7A1936B688006C6D93 /* stb_image.h in Headers */,
-=======
 				FAD8E84F1A7C949B0084E24D /* Vera.ttf.h in Headers */,
->>>>>>> a314b185
 				FAEC808F1711E76C0057279A /* CompressedData.h in Headers */,
 				FA0F0D5B19A2CFEB0010A75B /* glad.hpp in Headers */,
 				FA636D8B171B70920065623F /* RandomGenerator.h in Headers */,
