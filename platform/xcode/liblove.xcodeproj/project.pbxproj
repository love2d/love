// !$*UTF8*$!
{
	archiveVersion = 1;
	classes = {
	};
	objectVersion = 52;
	objects = {

/* Begin PBXBuildFile section */
		217DFBD91D9F6D490055D849 /* auxiliar.c in Sources */ = {isa = PBXBuildFile; fileRef = 217DFB9D1D9F6D490055D849 /* auxiliar.c */; };
		217DFBDA1D9F6D490055D849 /* auxiliar.h in Headers */ = {isa = PBXBuildFile; fileRef = 217DFB9E1D9F6D490055D849 /* auxiliar.h */; };
		217DFBDB1D9F6D490055D849 /* buffer.c in Sources */ = {isa = PBXBuildFile; fileRef = 217DFB9F1D9F6D490055D849 /* buffer.c */; };
		217DFBDC1D9F6D490055D849 /* buffer.h in Headers */ = {isa = PBXBuildFile; fileRef = 217DFBA01D9F6D490055D849 /* buffer.h */; };
		217DFBDD1D9F6D490055D849 /* compat.c in Sources */ = {isa = PBXBuildFile; fileRef = 217DFBA11D9F6D490055D849 /* compat.c */; };
		217DFBDE1D9F6D490055D849 /* compat.h in Headers */ = {isa = PBXBuildFile; fileRef = 217DFBA21D9F6D490055D849 /* compat.h */; };
		217DFBDF1D9F6D490055D849 /* except.c in Sources */ = {isa = PBXBuildFile; fileRef = 217DFBA31D9F6D490055D849 /* except.c */; };
		217DFBE01D9F6D490055D849 /* except.h in Headers */ = {isa = PBXBuildFile; fileRef = 217DFBA41D9F6D490055D849 /* except.h */; };
		217DFBE21D9F6D490055D849 /* ftp.lua.h in Headers */ = {isa = PBXBuildFile; fileRef = 217DFBA61D9F6D490055D849 /* ftp.lua.h */; };
		217DFBE41D9F6D490055D849 /* headers.lua.h in Headers */ = {isa = PBXBuildFile; fileRef = 217DFBA81D9F6D490055D849 /* headers.lua.h */; };
		217DFBE61D9F6D490055D849 /* http.lua.h in Headers */ = {isa = PBXBuildFile; fileRef = 217DFBAA1D9F6D490055D849 /* http.lua.h */; };
		217DFBE71D9F6D490055D849 /* inet.c in Sources */ = {isa = PBXBuildFile; fileRef = 217DFBAB1D9F6D490055D849 /* inet.c */; };
		217DFBE81D9F6D490055D849 /* inet.h in Headers */ = {isa = PBXBuildFile; fileRef = 217DFBAC1D9F6D490055D849 /* inet.h */; };
		217DFBE91D9F6D490055D849 /* io.c in Sources */ = {isa = PBXBuildFile; fileRef = 217DFBAD1D9F6D490055D849 /* io.c */; };
		217DFBEA1D9F6D490055D849 /* io.h in Headers */ = {isa = PBXBuildFile; fileRef = 217DFBAE1D9F6D490055D849 /* io.h */; };
		217DFBEC1D9F6D490055D849 /* ltn12.lua.h in Headers */ = {isa = PBXBuildFile; fileRef = 217DFBB01D9F6D490055D849 /* ltn12.lua.h */; };
		217DFBED1D9F6D490055D849 /* luasocket.c in Sources */ = {isa = PBXBuildFile; fileRef = 217DFBB11D9F6D490055D849 /* luasocket.c */; };
		217DFBEE1D9F6D490055D849 /* luasocket.h in Headers */ = {isa = PBXBuildFile; fileRef = 217DFBB21D9F6D490055D849 /* luasocket.h */; };
		217DFBF11D9F6D490055D849 /* mbox.lua.h in Headers */ = {isa = PBXBuildFile; fileRef = 217DFBB51D9F6D490055D849 /* mbox.lua.h */; };
		217DFBF21D9F6D490055D849 /* mime.c in Sources */ = {isa = PBXBuildFile; fileRef = 217DFBB61D9F6D490055D849 /* mime.c */; };
		217DFBF31D9F6D490055D849 /* mime.h in Headers */ = {isa = PBXBuildFile; fileRef = 217DFBB71D9F6D490055D849 /* mime.h */; };
		217DFBF51D9F6D490055D849 /* mime.lua.h in Headers */ = {isa = PBXBuildFile; fileRef = 217DFBB91D9F6D490055D849 /* mime.lua.h */; };
		217DFBF61D9F6D490055D849 /* options.c in Sources */ = {isa = PBXBuildFile; fileRef = 217DFBBA1D9F6D490055D849 /* options.c */; };
		217DFBF71D9F6D490055D849 /* options.h in Headers */ = {isa = PBXBuildFile; fileRef = 217DFBBB1D9F6D490055D849 /* options.h */; };
		217DFBF81D9F6D490055D849 /* pierror.h in Headers */ = {isa = PBXBuildFile; fileRef = 217DFBBC1D9F6D490055D849 /* pierror.h */; };
		217DFBF91D9F6D490055D849 /* select.c in Sources */ = {isa = PBXBuildFile; fileRef = 217DFBBD1D9F6D490055D849 /* select.c */; };
		217DFBFA1D9F6D490055D849 /* select.h in Headers */ = {isa = PBXBuildFile; fileRef = 217DFBBE1D9F6D490055D849 /* select.h */; };
		217DFBFB1D9F6D490055D849 /* serial.c in Sources */ = {isa = PBXBuildFile; fileRef = 217DFBBF1D9F6D490055D849 /* serial.c */; };
		217DFBFD1D9F6D490055D849 /* smtp.lua.h in Headers */ = {isa = PBXBuildFile; fileRef = 217DFBC11D9F6D490055D849 /* smtp.lua.h */; };
		217DFBFE1D9F6D490055D849 /* socket.h in Headers */ = {isa = PBXBuildFile; fileRef = 217DFBC21D9F6D490055D849 /* socket.h */; };
		217DFC001D9F6D490055D849 /* socket.lua.h in Headers */ = {isa = PBXBuildFile; fileRef = 217DFBC41D9F6D490055D849 /* socket.lua.h */; };
		217DFC011D9F6D490055D849 /* tcp.c in Sources */ = {isa = PBXBuildFile; fileRef = 217DFBC51D9F6D490055D849 /* tcp.c */; };
		217DFC021D9F6D490055D849 /* tcp.h in Headers */ = {isa = PBXBuildFile; fileRef = 217DFBC61D9F6D490055D849 /* tcp.h */; };
		217DFC031D9F6D490055D849 /* timeout.c in Sources */ = {isa = PBXBuildFile; fileRef = 217DFBC71D9F6D490055D849 /* timeout.c */; };
		217DFC041D9F6D490055D849 /* timeout.h in Headers */ = {isa = PBXBuildFile; fileRef = 217DFBC81D9F6D490055D849 /* timeout.h */; };
		217DFC061D9F6D490055D849 /* tp.lua.h in Headers */ = {isa = PBXBuildFile; fileRef = 217DFBCA1D9F6D490055D849 /* tp.lua.h */; };
		217DFC071D9F6D490055D849 /* udp.c in Sources */ = {isa = PBXBuildFile; fileRef = 217DFBCB1D9F6D490055D849 /* udp.c */; };
		217DFC081D9F6D490055D849 /* udp.h in Headers */ = {isa = PBXBuildFile; fileRef = 217DFBCC1D9F6D490055D849 /* udp.h */; };
		217DFC091D9F6D490055D849 /* unix.c in Sources */ = {isa = PBXBuildFile; fileRef = 217DFBCD1D9F6D490055D849 /* unix.c */; };
		217DFC0A1D9F6D490055D849 /* unix.h in Headers */ = {isa = PBXBuildFile; fileRef = 217DFBCE1D9F6D490055D849 /* unix.h */; };
		217DFC0B1D9F6D490055D849 /* unixtcp.c in Sources */ = {isa = PBXBuildFile; fileRef = 217DFBCF1D9F6D490055D849 /* unixtcp.c */; };
		217DFC0C1D9F6D490055D849 /* unixtcp.h in Headers */ = {isa = PBXBuildFile; fileRef = 217DFBD01D9F6D490055D849 /* unixtcp.h */; };
		217DFC0D1D9F6D490055D849 /* unixudp.c in Sources */ = {isa = PBXBuildFile; fileRef = 217DFBD11D9F6D490055D849 /* unixudp.c */; };
		217DFC0E1D9F6D490055D849 /* unixudp.h in Headers */ = {isa = PBXBuildFile; fileRef = 217DFBD21D9F6D490055D849 /* unixudp.h */; };
		217DFC101D9F6D490055D849 /* url.lua.h in Headers */ = {isa = PBXBuildFile; fileRef = 217DFBD41D9F6D490055D849 /* url.lua.h */; };
		217DFC111D9F6D490055D849 /* usocket.c in Sources */ = {isa = PBXBuildFile; fileRef = 217DFBD51D9F6D490055D849 /* usocket.c */; };
		217DFC121D9F6D490055D849 /* usocket.h in Headers */ = {isa = PBXBuildFile; fileRef = 217DFBD61D9F6D490055D849 /* usocket.h */; };
		FA0A3A5F23366CE9001C269E /* floattypes.h in Headers */ = {isa = PBXBuildFile; fileRef = FA0A3A5D23366CE9001C269E /* floattypes.h */; };
		FA0A3A6023366CE9001C269E /* floattypes.cpp in Sources */ = {isa = PBXBuildFile; fileRef = FA0A3A5E23366CE9001C269E /* floattypes.cpp */; };
		FA0A3A6123366CE9001C269E /* floattypes.cpp in Sources */ = {isa = PBXBuildFile; fileRef = FA0A3A5E23366CE9001C269E /* floattypes.cpp */; };
		FA0B791B1A958E3B000E1D17 /* b64.cpp in Sources */ = {isa = PBXBuildFile; fileRef = FA0B78F71A958E3B000E1D17 /* b64.cpp */; };
		FA0B791C1A958E3B000E1D17 /* b64.cpp in Sources */ = {isa = PBXBuildFile; fileRef = FA0B78F71A958E3B000E1D17 /* b64.cpp */; };
		FA0B791D1A958E3B000E1D17 /* b64.h in Headers */ = {isa = PBXBuildFile; fileRef = FA0B78F81A958E3B000E1D17 /* b64.h */; };
		FA0B791E1A958E3B000E1D17 /* config.h in Headers */ = {isa = PBXBuildFile; fileRef = FA0B78F91A958E3B000E1D17 /* config.h */; };
		FA0B791F1A958E3B000E1D17 /* Data.h in Headers */ = {isa = PBXBuildFile; fileRef = FA0B78FA1A958E3B000E1D17 /* Data.h */; };
		FA0B79201A958E3B000E1D17 /* delay.cpp in Sources */ = {isa = PBXBuildFile; fileRef = FA0B78FB1A958E3B000E1D17 /* delay.cpp */; };
		FA0B79211A958E3B000E1D17 /* delay.cpp in Sources */ = {isa = PBXBuildFile; fileRef = FA0B78FB1A958E3B000E1D17 /* delay.cpp */; };
		FA0B79221A958E3B000E1D17 /* delay.h in Headers */ = {isa = PBXBuildFile; fileRef = FA0B78FC1A958E3B000E1D17 /* delay.h */; };
		FA0B79231A958E3B000E1D17 /* EnumMap.h in Headers */ = {isa = PBXBuildFile; fileRef = FA0B78FD1A958E3B000E1D17 /* EnumMap.h */; };
		FA0B79241A958E3B000E1D17 /* Exception.cpp in Sources */ = {isa = PBXBuildFile; fileRef = FA0B78FE1A958E3B000E1D17 /* Exception.cpp */; };
		FA0B79251A958E3B000E1D17 /* Exception.cpp in Sources */ = {isa = PBXBuildFile; fileRef = FA0B78FE1A958E3B000E1D17 /* Exception.cpp */; };
		FA0B79261A958E3B000E1D17 /* Exception.h in Headers */ = {isa = PBXBuildFile; fileRef = FA0B78FF1A958E3B000E1D17 /* Exception.h */; };
		FA0B79271A958E3B000E1D17 /* int.h in Headers */ = {isa = PBXBuildFile; fileRef = FA0B79001A958E3B000E1D17 /* int.h */; };
		FA0B79281A958E3B000E1D17 /* math.h in Headers */ = {isa = PBXBuildFile; fileRef = FA0B79011A958E3B000E1D17 /* math.h */; };
		FA0B79291A958E3B000E1D17 /* Matrix.cpp in Sources */ = {isa = PBXBuildFile; fileRef = FA0B79021A958E3B000E1D17 /* Matrix.cpp */; };
		FA0B792A1A958E3B000E1D17 /* Matrix.cpp in Sources */ = {isa = PBXBuildFile; fileRef = FA0B79021A958E3B000E1D17 /* Matrix.cpp */; };
		FA0B792B1A958E3B000E1D17 /* Matrix.h in Headers */ = {isa = PBXBuildFile; fileRef = FA0B79031A958E3B000E1D17 /* Matrix.h */; };
		FA0B792F1A958E3B000E1D17 /* Module.cpp in Sources */ = {isa = PBXBuildFile; fileRef = FA0B79061A958E3B000E1D17 /* Module.cpp */; };
		FA0B79301A958E3B000E1D17 /* Module.cpp in Sources */ = {isa = PBXBuildFile; fileRef = FA0B79061A958E3B000E1D17 /* Module.cpp */; };
		FA0B79311A958E3B000E1D17 /* Module.h in Headers */ = {isa = PBXBuildFile; fileRef = FA0B79071A958E3B000E1D17 /* Module.h */; };
		FA0B79321A958E3B000E1D17 /* Object.cpp in Sources */ = {isa = PBXBuildFile; fileRef = FA0B79081A958E3B000E1D17 /* Object.cpp */; };
		FA0B79331A958E3B000E1D17 /* Object.cpp in Sources */ = {isa = PBXBuildFile; fileRef = FA0B79081A958E3B000E1D17 /* Object.cpp */; };
		FA0B79341A958E3B000E1D17 /* Object.h in Headers */ = {isa = PBXBuildFile; fileRef = FA0B79091A958E3B000E1D17 /* Object.h */; };
		FA0B79381A958E3B000E1D17 /* Reference.cpp in Sources */ = {isa = PBXBuildFile; fileRef = FA0B790C1A958E3B000E1D17 /* Reference.cpp */; };
		FA0B79391A958E3B000E1D17 /* Reference.cpp in Sources */ = {isa = PBXBuildFile; fileRef = FA0B790C1A958E3B000E1D17 /* Reference.cpp */; };
		FA0B793A1A958E3B000E1D17 /* Reference.h in Headers */ = {isa = PBXBuildFile; fileRef = FA0B790D1A958E3B000E1D17 /* Reference.h */; };
		FA0B793B1A958E3B000E1D17 /* runtime.cpp in Sources */ = {isa = PBXBuildFile; fileRef = FA0B790E1A958E3B000E1D17 /* runtime.cpp */; };
		FA0B793C1A958E3B000E1D17 /* runtime.cpp in Sources */ = {isa = PBXBuildFile; fileRef = FA0B790E1A958E3B000E1D17 /* runtime.cpp */; };
		FA0B793D1A958E3B000E1D17 /* runtime.h in Headers */ = {isa = PBXBuildFile; fileRef = FA0B790F1A958E3B000E1D17 /* runtime.h */; };
		FA0B793E1A958E3B000E1D17 /* StringMap.h in Headers */ = {isa = PBXBuildFile; fileRef = FA0B79101A958E3B000E1D17 /* StringMap.h */; };
		FA0B793F1A958E3B000E1D17 /* types.h in Headers */ = {isa = PBXBuildFile; fileRef = FA0B79111A958E3B000E1D17 /* types.h */; };
		FA0B79401A958E3B000E1D17 /* utf8.cpp in Sources */ = {isa = PBXBuildFile; fileRef = FA0B79121A958E3B000E1D17 /* utf8.cpp */; };
		FA0B79411A958E3B000E1D17 /* utf8.cpp in Sources */ = {isa = PBXBuildFile; fileRef = FA0B79121A958E3B000E1D17 /* utf8.cpp */; };
		FA0B79421A958E3B000E1D17 /* utf8.h in Headers */ = {isa = PBXBuildFile; fileRef = FA0B79131A958E3B000E1D17 /* utf8.h */; };
		FA0B79431A958E3B000E1D17 /* Variant.cpp in Sources */ = {isa = PBXBuildFile; fileRef = FA0B79141A958E3B000E1D17 /* Variant.cpp */; };
		FA0B79441A958E3B000E1D17 /* Variant.cpp in Sources */ = {isa = PBXBuildFile; fileRef = FA0B79141A958E3B000E1D17 /* Variant.cpp */; };
		FA0B79451A958E3B000E1D17 /* Variant.h in Headers */ = {isa = PBXBuildFile; fileRef = FA0B79151A958E3B000E1D17 /* Variant.h */; };
		FA0B79461A958E3B000E1D17 /* Vector.cpp in Sources */ = {isa = PBXBuildFile; fileRef = FA0B79161A958E3B000E1D17 /* Vector.cpp */; };
		FA0B79471A958E3B000E1D17 /* Vector.cpp in Sources */ = {isa = PBXBuildFile; fileRef = FA0B79161A958E3B000E1D17 /* Vector.cpp */; };
		FA0B79481A958E3B000E1D17 /* Vector.h in Headers */ = {isa = PBXBuildFile; fileRef = FA0B79171A958E3B000E1D17 /* Vector.h */; };
		FA0B79491A958E3B000E1D17 /* version.h in Headers */ = {isa = PBXBuildFile; fileRef = FA0B79181A958E3B000E1D17 /* version.h */; };
		FA0B7AB41A958EA3000E1D17 /* ddsinfo.h in Headers */ = {isa = PBXBuildFile; fileRef = FA0B79B51A958EA3000E1D17 /* ddsinfo.h */; };
		FA0B7AB51A958EA3000E1D17 /* ddsparse.cpp in Sources */ = {isa = PBXBuildFile; fileRef = FA0B79B61A958EA3000E1D17 /* ddsparse.cpp */; };
		FA0B7AB61A958EA3000E1D17 /* ddsparse.cpp in Sources */ = {isa = PBXBuildFile; fileRef = FA0B79B61A958EA3000E1D17 /* ddsparse.cpp */; };
		FA0B7AB71A958EA3000E1D17 /* ddsparse.h in Headers */ = {isa = PBXBuildFile; fileRef = FA0B79B71A958EA3000E1D17 /* ddsparse.h */; };
		FA0B7AB81A958EA3000E1D17 /* enet.cpp in Sources */ = {isa = PBXBuildFile; fileRef = FA0B79B91A958EA3000E1D17 /* enet.cpp */; };
		FA0B7AB91A958EA3000E1D17 /* enet.cpp in Sources */ = {isa = PBXBuildFile; fileRef = FA0B79B91A958EA3000E1D17 /* enet.cpp */; };
		FA0B7ABA1A958EA3000E1D17 /* callbacks.c in Sources */ = {isa = PBXBuildFile; fileRef = FA0B79BB1A958EA3000E1D17 /* callbacks.c */; };
		FA0B7ABB1A958EA3000E1D17 /* callbacks.c in Sources */ = {isa = PBXBuildFile; fileRef = FA0B79BB1A958EA3000E1D17 /* callbacks.c */; };
		FA0B7ABD1A958EA3000E1D17 /* compress.c in Sources */ = {isa = PBXBuildFile; fileRef = FA0B79BD1A958EA3000E1D17 /* compress.c */; };
		FA0B7ABE1A958EA3000E1D17 /* compress.c in Sources */ = {isa = PBXBuildFile; fileRef = FA0B79BD1A958EA3000E1D17 /* compress.c */; };
		FA0B7ABF1A958EA3000E1D17 /* host.c in Sources */ = {isa = PBXBuildFile; fileRef = FA0B79BE1A958EA3000E1D17 /* host.c */; };
		FA0B7AC01A958EA3000E1D17 /* host.c in Sources */ = {isa = PBXBuildFile; fileRef = FA0B79BE1A958EA3000E1D17 /* host.c */; };
		FA0B7AC11A958EA3000E1D17 /* callbacks.h in Headers */ = {isa = PBXBuildFile; fileRef = FA0B79C11A958EA3000E1D17 /* callbacks.h */; };
		FA0B7AC21A958EA3000E1D17 /* enet.h in Headers */ = {isa = PBXBuildFile; fileRef = FA0B79C21A958EA3000E1D17 /* enet.h */; };
		FA0B7AC31A958EA3000E1D17 /* list.h in Headers */ = {isa = PBXBuildFile; fileRef = FA0B79C31A958EA3000E1D17 /* list.h */; };
		FA0B7AC41A958EA3000E1D17 /* protocol.h in Headers */ = {isa = PBXBuildFile; fileRef = FA0B79C41A958EA3000E1D17 /* protocol.h */; };
		FA0B7AC51A958EA3000E1D17 /* time.h in Headers */ = {isa = PBXBuildFile; fileRef = FA0B79C51A958EA3000E1D17 /* time.h */; };
		FA0B7AC61A958EA3000E1D17 /* types.h in Headers */ = {isa = PBXBuildFile; fileRef = FA0B79C61A958EA3000E1D17 /* types.h */; };
		FA0B7AC71A958EA3000E1D17 /* unix.h in Headers */ = {isa = PBXBuildFile; fileRef = FA0B79C71A958EA3000E1D17 /* unix.h */; };
		FA0B7AC81A958EA3000E1D17 /* utility.h in Headers */ = {isa = PBXBuildFile; fileRef = FA0B79C81A958EA3000E1D17 /* utility.h */; };
		FA0B7AC91A958EA3000E1D17 /* win32.h in Headers */ = {isa = PBXBuildFile; fileRef = FA0B79C91A958EA3000E1D17 /* win32.h */; };
		FA0B7ACB1A958EA3000E1D17 /* list.c in Sources */ = {isa = PBXBuildFile; fileRef = FA0B79CB1A958EA3000E1D17 /* list.c */; };
		FA0B7ACC1A958EA3000E1D17 /* list.c in Sources */ = {isa = PBXBuildFile; fileRef = FA0B79CB1A958EA3000E1D17 /* list.c */; };
		FA0B7ACD1A958EA3000E1D17 /* packet.c in Sources */ = {isa = PBXBuildFile; fileRef = FA0B79CC1A958EA3000E1D17 /* packet.c */; };
		FA0B7ACE1A958EA3000E1D17 /* packet.c in Sources */ = {isa = PBXBuildFile; fileRef = FA0B79CC1A958EA3000E1D17 /* packet.c */; };
		FA0B7ACF1A958EA3000E1D17 /* peer.c in Sources */ = {isa = PBXBuildFile; fileRef = FA0B79CD1A958EA3000E1D17 /* peer.c */; };
		FA0B7AD01A958EA3000E1D17 /* peer.c in Sources */ = {isa = PBXBuildFile; fileRef = FA0B79CD1A958EA3000E1D17 /* peer.c */; };
		FA0B7AD11A958EA3000E1D17 /* protocol.c in Sources */ = {isa = PBXBuildFile; fileRef = FA0B79CE1A958EA3000E1D17 /* protocol.c */; };
		FA0B7AD21A958EA3000E1D17 /* protocol.c in Sources */ = {isa = PBXBuildFile; fileRef = FA0B79CE1A958EA3000E1D17 /* protocol.c */; };
		FA0B7AD41A958EA3000E1D17 /* unix.c in Sources */ = {isa = PBXBuildFile; fileRef = FA0B79D01A958EA3000E1D17 /* unix.c */; };
		FA0B7AD51A958EA3000E1D17 /* unix.c in Sources */ = {isa = PBXBuildFile; fileRef = FA0B79D01A958EA3000E1D17 /* unix.c */; };
		FA0B7AD61A958EA3000E1D17 /* win32.c in Sources */ = {isa = PBXBuildFile; fileRef = FA0B79D11A958EA3000E1D17 /* win32.c */; };
		FA0B7AD71A958EA3000E1D17 /* win32.c in Sources */ = {isa = PBXBuildFile; fileRef = FA0B79D11A958EA3000E1D17 /* win32.c */; };
		FA0B7AD81A958EA3000E1D17 /* lua-enet.h in Headers */ = {isa = PBXBuildFile; fileRef = FA0B79D21A958EA3000E1D17 /* lua-enet.h */; };
		FA0B7AD91A958EA3000E1D17 /* glad.cpp in Sources */ = {isa = PBXBuildFile; fileRef = FA0B79D41A958EA3000E1D17 /* glad.cpp */; };
		FA0B7ADA1A958EA3000E1D17 /* glad.cpp in Sources */ = {isa = PBXBuildFile; fileRef = FA0B79D41A958EA3000E1D17 /* glad.cpp */; };
		FA0B7ADC1A958EA3000E1D17 /* glad.hpp in Headers */ = {isa = PBXBuildFile; fileRef = FA0B79D61A958EA3000E1D17 /* glad.hpp */; };
		FA0B7ADD1A958EA3000E1D17 /* gladfuncs.hpp in Headers */ = {isa = PBXBuildFile; fileRef = FA0B79D71A958EA3000E1D17 /* gladfuncs.hpp */; };
		FA0B7ADE1A958EA3000E1D17 /* lodepng.cpp in Sources */ = {isa = PBXBuildFile; fileRef = FA0B79D91A958EA3000E1D17 /* lodepng.cpp */; };
		FA0B7ADF1A958EA3000E1D17 /* lodepng.cpp in Sources */ = {isa = PBXBuildFile; fileRef = FA0B79D91A958EA3000E1D17 /* lodepng.cpp */; };
		FA0B7AE01A958EA3000E1D17 /* lodepng.h in Headers */ = {isa = PBXBuildFile; fileRef = FA0B79DA1A958EA3000E1D17 /* lodepng.h */; };
		FA0B7B211A958EA3000E1D17 /* luasocket.cpp in Sources */ = {isa = PBXBuildFile; fileRef = FA0B7A0E1A958EA3000E1D17 /* luasocket.cpp */; };
		FA0B7B221A958EA3000E1D17 /* luasocket.cpp in Sources */ = {isa = PBXBuildFile; fileRef = FA0B7A0E1A958EA3000E1D17 /* luasocket.cpp */; };
		FA0B7B231A958EA3000E1D17 /* luasocket.h in Headers */ = {isa = PBXBuildFile; fileRef = FA0B7A0F1A958EA3000E1D17 /* luasocket.h */; };
		FA0B7B281A958EA3000E1D17 /* simplexnoise1234.cpp in Sources */ = {isa = PBXBuildFile; fileRef = FA0B7A151A958EA3000E1D17 /* simplexnoise1234.cpp */; };
		FA0B7B291A958EA3000E1D17 /* simplexnoise1234.cpp in Sources */ = {isa = PBXBuildFile; fileRef = FA0B7A151A958EA3000E1D17 /* simplexnoise1234.cpp */; };
		FA0B7B2A1A958EA3000E1D17 /* simplexnoise1234.h in Headers */ = {isa = PBXBuildFile; fileRef = FA0B7A161A958EA3000E1D17 /* simplexnoise1234.h */; };
		FA0B7B2B1A958EA3000E1D17 /* stb_image.h in Headers */ = {isa = PBXBuildFile; fileRef = FA0B7A181A958EA3000E1D17 /* stb_image.h */; };
		FA0B7B2C1A958EA3000E1D17 /* checked.h in Headers */ = {isa = PBXBuildFile; fileRef = FA0B7A1B1A958EA3000E1D17 /* checked.h */; };
		FA0B7B2D1A958EA3000E1D17 /* core.h in Headers */ = {isa = PBXBuildFile; fileRef = FA0B7A1C1A958EA3000E1D17 /* core.h */; };
		FA0B7B2E1A958EA3000E1D17 /* unchecked.h in Headers */ = {isa = PBXBuildFile; fileRef = FA0B7A1D1A958EA3000E1D17 /* unchecked.h */; };
		FA0B7B2F1A958EA3000E1D17 /* utf8.h in Headers */ = {isa = PBXBuildFile; fileRef = FA0B7A1E1A958EA3000E1D17 /* utf8.h */; };
		FA0B7B301A958EA3000E1D17 /* wuff.c in Sources */ = {isa = PBXBuildFile; fileRef = FA0B7A201A958EA3000E1D17 /* wuff.c */; };
		FA0B7B311A958EA3000E1D17 /* wuff.c in Sources */ = {isa = PBXBuildFile; fileRef = FA0B7A201A958EA3000E1D17 /* wuff.c */; };
		FA0B7B321A958EA3000E1D17 /* wuff.h in Headers */ = {isa = PBXBuildFile; fileRef = FA0B7A211A958EA3000E1D17 /* wuff.h */; };
		FA0B7B331A958EA3000E1D17 /* wuff_config.h in Headers */ = {isa = PBXBuildFile; fileRef = FA0B7A221A958EA3000E1D17 /* wuff_config.h */; };
		FA0B7B341A958EA3000E1D17 /* wuff_convert.c in Sources */ = {isa = PBXBuildFile; fileRef = FA0B7A231A958EA3000E1D17 /* wuff_convert.c */; };
		FA0B7B351A958EA3000E1D17 /* wuff_convert.c in Sources */ = {isa = PBXBuildFile; fileRef = FA0B7A231A958EA3000E1D17 /* wuff_convert.c */; };
		FA0B7B361A958EA3000E1D17 /* wuff_convert.h in Headers */ = {isa = PBXBuildFile; fileRef = FA0B7A241A958EA3000E1D17 /* wuff_convert.h */; };
		FA0B7B371A958EA3000E1D17 /* wuff_internal.c in Sources */ = {isa = PBXBuildFile; fileRef = FA0B7A251A958EA3000E1D17 /* wuff_internal.c */; };
		FA0B7B381A958EA3000E1D17 /* wuff_internal.c in Sources */ = {isa = PBXBuildFile; fileRef = FA0B7A251A958EA3000E1D17 /* wuff_internal.c */; };
		FA0B7B391A958EA3000E1D17 /* wuff_internal.h in Headers */ = {isa = PBXBuildFile; fileRef = FA0B7A261A958EA3000E1D17 /* wuff_internal.h */; };
		FA0B7B3A1A958EA3000E1D17 /* wuff_memory.c in Sources */ = {isa = PBXBuildFile; fileRef = FA0B7A271A958EA3000E1D17 /* wuff_memory.c */; };
		FA0B7B3B1A958EA3000E1D17 /* wuff_memory.c in Sources */ = {isa = PBXBuildFile; fileRef = FA0B7A271A958EA3000E1D17 /* wuff_memory.c */; };
		FA0B7CCD1A95902C000E1D17 /* Audio.cpp in Sources */ = {isa = PBXBuildFile; fileRef = FA0B7B3E1A95902C000E1D17 /* Audio.cpp */; };
		FA0B7CCE1A95902C000E1D17 /* Audio.cpp in Sources */ = {isa = PBXBuildFile; fileRef = FA0B7B3E1A95902C000E1D17 /* Audio.cpp */; };
		FA0B7CCF1A95902C000E1D17 /* Audio.h in Headers */ = {isa = PBXBuildFile; fileRef = FA0B7B3F1A95902C000E1D17 /* Audio.h */; };
		FA0B7CD01A95902C000E1D17 /* Audio.cpp in Sources */ = {isa = PBXBuildFile; fileRef = FA0B7B411A95902C000E1D17 /* Audio.cpp */; };
		FA0B7CD11A95902C000E1D17 /* Audio.cpp in Sources */ = {isa = PBXBuildFile; fileRef = FA0B7B411A95902C000E1D17 /* Audio.cpp */; };
		FA0B7CD21A95902C000E1D17 /* Audio.h in Headers */ = {isa = PBXBuildFile; fileRef = FA0B7B421A95902C000E1D17 /* Audio.h */; };
		FA0B7CD31A95902C000E1D17 /* Source.cpp in Sources */ = {isa = PBXBuildFile; fileRef = FA0B7B431A95902C000E1D17 /* Source.cpp */; };
		FA0B7CD41A95902C000E1D17 /* Source.cpp in Sources */ = {isa = PBXBuildFile; fileRef = FA0B7B431A95902C000E1D17 /* Source.cpp */; };
		FA0B7CD51A95902C000E1D17 /* Source.h in Headers */ = {isa = PBXBuildFile; fileRef = FA0B7B441A95902C000E1D17 /* Source.h */; };
		FA0B7CD61A95902C000E1D17 /* Audio.cpp in Sources */ = {isa = PBXBuildFile; fileRef = FA0B7B461A95902C000E1D17 /* Audio.cpp */; };
		FA0B7CD71A95902C000E1D17 /* Audio.cpp in Sources */ = {isa = PBXBuildFile; fileRef = FA0B7B461A95902C000E1D17 /* Audio.cpp */; };
		FA0B7CD81A95902C000E1D17 /* Audio.h in Headers */ = {isa = PBXBuildFile; fileRef = FA0B7B471A95902C000E1D17 /* Audio.h */; };
		FA0B7CD91A95902C000E1D17 /* Pool.cpp in Sources */ = {isa = PBXBuildFile; fileRef = FA0B7B481A95902C000E1D17 /* Pool.cpp */; };
		FA0B7CDA1A95902C000E1D17 /* Pool.cpp in Sources */ = {isa = PBXBuildFile; fileRef = FA0B7B481A95902C000E1D17 /* Pool.cpp */; };
		FA0B7CDB1A95902C000E1D17 /* Pool.h in Headers */ = {isa = PBXBuildFile; fileRef = FA0B7B491A95902C000E1D17 /* Pool.h */; };
		FA0B7CDC1A95902C000E1D17 /* Source.cpp in Sources */ = {isa = PBXBuildFile; fileRef = FA0B7B4A1A95902C000E1D17 /* Source.cpp */; };
		FA0B7CDD1A95902C000E1D17 /* Source.cpp in Sources */ = {isa = PBXBuildFile; fileRef = FA0B7B4A1A95902C000E1D17 /* Source.cpp */; };
		FA0B7CDE1A95902C000E1D17 /* Source.h in Headers */ = {isa = PBXBuildFile; fileRef = FA0B7B4B1A95902C000E1D17 /* Source.h */; };
		FA0B7CDF1A95902C000E1D17 /* Source.cpp in Sources */ = {isa = PBXBuildFile; fileRef = FA0B7B4C1A95902C000E1D17 /* Source.cpp */; };
		FA0B7CE01A95902C000E1D17 /* Source.cpp in Sources */ = {isa = PBXBuildFile; fileRef = FA0B7B4C1A95902C000E1D17 /* Source.cpp */; };
		FA0B7CE11A95902C000E1D17 /* Source.h in Headers */ = {isa = PBXBuildFile; fileRef = FA0B7B4D1A95902C000E1D17 /* Source.h */; };
		FA0B7CE21A95902C000E1D17 /* wrap_Audio.cpp in Sources */ = {isa = PBXBuildFile; fileRef = FA0B7B4E1A95902C000E1D17 /* wrap_Audio.cpp */; };
		FA0B7CE31A95902C000E1D17 /* wrap_Audio.cpp in Sources */ = {isa = PBXBuildFile; fileRef = FA0B7B4E1A95902C000E1D17 /* wrap_Audio.cpp */; };
		FA0B7CE41A95902C000E1D17 /* wrap_Audio.h in Headers */ = {isa = PBXBuildFile; fileRef = FA0B7B4F1A95902C000E1D17 /* wrap_Audio.h */; };
		FA0B7CE51A95902C000E1D17 /* wrap_Source.cpp in Sources */ = {isa = PBXBuildFile; fileRef = FA0B7B501A95902C000E1D17 /* wrap_Source.cpp */; };
		FA0B7CE61A95902C000E1D17 /* wrap_Source.cpp in Sources */ = {isa = PBXBuildFile; fileRef = FA0B7B501A95902C000E1D17 /* wrap_Source.cpp */; };
		FA0B7CE71A95902C000E1D17 /* wrap_Source.h in Headers */ = {isa = PBXBuildFile; fileRef = FA0B7B511A95902C000E1D17 /* wrap_Source.h */; };
		FA0B7CE81A95902C000E1D17 /* Event.cpp in Sources */ = {isa = PBXBuildFile; fileRef = FA0B7B531A95902C000E1D17 /* Event.cpp */; };
		FA0B7CE91A95902C000E1D17 /* Event.cpp in Sources */ = {isa = PBXBuildFile; fileRef = FA0B7B531A95902C000E1D17 /* Event.cpp */; };
		FA0B7CEA1A95902C000E1D17 /* Event.h in Headers */ = {isa = PBXBuildFile; fileRef = FA0B7B541A95902C000E1D17 /* Event.h */; };
		FA0B7CEB1A95902C000E1D17 /* Event.cpp in Sources */ = {isa = PBXBuildFile; fileRef = FA0B7B561A95902C000E1D17 /* Event.cpp */; };
		FA0B7CEC1A95902C000E1D17 /* Event.cpp in Sources */ = {isa = PBXBuildFile; fileRef = FA0B7B561A95902C000E1D17 /* Event.cpp */; };
		FA0B7CED1A95902C000E1D17 /* Event.h in Headers */ = {isa = PBXBuildFile; fileRef = FA0B7B571A95902C000E1D17 /* Event.h */; };
		FA0B7CF41A95902C000E1D17 /* File.cpp in Sources */ = {isa = PBXBuildFile; fileRef = FA0B7B5D1A95902C000E1D17 /* File.cpp */; };
		FA0B7CF51A95902C000E1D17 /* File.cpp in Sources */ = {isa = PBXBuildFile; fileRef = FA0B7B5D1A95902C000E1D17 /* File.cpp */; };
		FA0B7CF61A95902C000E1D17 /* File.h in Headers */ = {isa = PBXBuildFile; fileRef = FA0B7B5E1A95902C000E1D17 /* File.h */; };
		FA0B7CF71A95902C000E1D17 /* FileData.cpp in Sources */ = {isa = PBXBuildFile; fileRef = FA0B7B5F1A95902C000E1D17 /* FileData.cpp */; };
		FA0B7CF81A95902C000E1D17 /* FileData.cpp in Sources */ = {isa = PBXBuildFile; fileRef = FA0B7B5F1A95902C000E1D17 /* FileData.cpp */; };
		FA0B7CF91A95902C000E1D17 /* FileData.h in Headers */ = {isa = PBXBuildFile; fileRef = FA0B7B601A95902C000E1D17 /* FileData.h */; };
		FA0B7CFA1A95902C000E1D17 /* Filesystem.cpp in Sources */ = {isa = PBXBuildFile; fileRef = FA0B7B611A95902C000E1D17 /* Filesystem.cpp */; };
		FA0B7CFB1A95902C000E1D17 /* Filesystem.cpp in Sources */ = {isa = PBXBuildFile; fileRef = FA0B7B611A95902C000E1D17 /* Filesystem.cpp */; };
		FA0B7CFC1A95902C000E1D17 /* Filesystem.h in Headers */ = {isa = PBXBuildFile; fileRef = FA0B7B621A95902C000E1D17 /* Filesystem.h */; };
		FA0B7CFD1A95902C000E1D17 /* File.cpp in Sources */ = {isa = PBXBuildFile; fileRef = FA0B7B641A95902C000E1D17 /* File.cpp */; };
		FA0B7CFE1A95902C000E1D17 /* File.cpp in Sources */ = {isa = PBXBuildFile; fileRef = FA0B7B641A95902C000E1D17 /* File.cpp */; };
		FA0B7CFF1A95902C000E1D17 /* File.h in Headers */ = {isa = PBXBuildFile; fileRef = FA0B7B651A95902C000E1D17 /* File.h */; };
		FA0B7D001A95902C000E1D17 /* Filesystem.cpp in Sources */ = {isa = PBXBuildFile; fileRef = FA0B7B661A95902C000E1D17 /* Filesystem.cpp */; };
		FA0B7D011A95902C000E1D17 /* Filesystem.cpp in Sources */ = {isa = PBXBuildFile; fileRef = FA0B7B661A95902C000E1D17 /* Filesystem.cpp */; };
		FA0B7D021A95902C000E1D17 /* Filesystem.h in Headers */ = {isa = PBXBuildFile; fileRef = FA0B7B671A95902C000E1D17 /* Filesystem.h */; };
		FA0B7D061A95902C000E1D17 /* wrap_File.cpp in Sources */ = {isa = PBXBuildFile; fileRef = FA0B7B6A1A95902C000E1D17 /* wrap_File.cpp */; };
		FA0B7D071A95902C000E1D17 /* wrap_File.cpp in Sources */ = {isa = PBXBuildFile; fileRef = FA0B7B6A1A95902C000E1D17 /* wrap_File.cpp */; };
		FA0B7D081A95902C000E1D17 /* wrap_File.h in Headers */ = {isa = PBXBuildFile; fileRef = FA0B7B6B1A95902C000E1D17 /* wrap_File.h */; };
		FA0B7D091A95902C000E1D17 /* wrap_FileData.cpp in Sources */ = {isa = PBXBuildFile; fileRef = FA0B7B6C1A95902C000E1D17 /* wrap_FileData.cpp */; };
		FA0B7D0A1A95902C000E1D17 /* wrap_FileData.cpp in Sources */ = {isa = PBXBuildFile; fileRef = FA0B7B6C1A95902C000E1D17 /* wrap_FileData.cpp */; };
		FA0B7D0B1A95902C000E1D17 /* wrap_FileData.h in Headers */ = {isa = PBXBuildFile; fileRef = FA0B7B6D1A95902C000E1D17 /* wrap_FileData.h */; };
		FA0B7D0C1A95902C000E1D17 /* wrap_Filesystem.cpp in Sources */ = {isa = PBXBuildFile; fileRef = FA0B7B6E1A95902C000E1D17 /* wrap_Filesystem.cpp */; };
		FA0B7D0D1A95902C000E1D17 /* wrap_Filesystem.cpp in Sources */ = {isa = PBXBuildFile; fileRef = FA0B7B6E1A95902C000E1D17 /* wrap_Filesystem.cpp */; };
		FA0B7D0E1A95902C000E1D17 /* wrap_Filesystem.h in Headers */ = {isa = PBXBuildFile; fileRef = FA0B7B6F1A95902C000E1D17 /* wrap_Filesystem.h */; };
		FA0B7D0F1A95902C000E1D17 /* BMFontRasterizer.cpp in Sources */ = {isa = PBXBuildFile; fileRef = FA0B7B711A95902C000E1D17 /* BMFontRasterizer.cpp */; };
		FA0B7D101A95902C000E1D17 /* BMFontRasterizer.cpp in Sources */ = {isa = PBXBuildFile; fileRef = FA0B7B711A95902C000E1D17 /* BMFontRasterizer.cpp */; };
		FA0B7D111A95902C000E1D17 /* BMFontRasterizer.h in Headers */ = {isa = PBXBuildFile; fileRef = FA0B7B721A95902C000E1D17 /* BMFontRasterizer.h */; };
		FA0B7D121A95902C000E1D17 /* Font.cpp in Sources */ = {isa = PBXBuildFile; fileRef = FA0B7B731A95902C000E1D17 /* Font.cpp */; };
		FA0B7D131A95902C000E1D17 /* Font.cpp in Sources */ = {isa = PBXBuildFile; fileRef = FA0B7B731A95902C000E1D17 /* Font.cpp */; };
		FA0B7D141A95902C000E1D17 /* Font.h in Headers */ = {isa = PBXBuildFile; fileRef = FA0B7B741A95902C000E1D17 /* Font.h */; };
		FA0B7D151A95902C000E1D17 /* Font.cpp in Sources */ = {isa = PBXBuildFile; fileRef = FA0B7B761A95902C000E1D17 /* Font.cpp */; };
		FA0B7D161A95902C000E1D17 /* Font.cpp in Sources */ = {isa = PBXBuildFile; fileRef = FA0B7B761A95902C000E1D17 /* Font.cpp */; };
		FA0B7D171A95902C000E1D17 /* Font.h in Headers */ = {isa = PBXBuildFile; fileRef = FA0B7B771A95902C000E1D17 /* Font.h */; };
		FA0B7D181A95902C000E1D17 /* TrueTypeRasterizer.cpp in Sources */ = {isa = PBXBuildFile; fileRef = FA0B7B781A95902C000E1D17 /* TrueTypeRasterizer.cpp */; };
		FA0B7D191A95902C000E1D17 /* TrueTypeRasterizer.cpp in Sources */ = {isa = PBXBuildFile; fileRef = FA0B7B781A95902C000E1D17 /* TrueTypeRasterizer.cpp */; };
		FA0B7D1A1A95902C000E1D17 /* TrueTypeRasterizer.h in Headers */ = {isa = PBXBuildFile; fileRef = FA0B7B791A95902C000E1D17 /* TrueTypeRasterizer.h */; };
		FA0B7D1B1A95902C000E1D17 /* GlyphData.cpp in Sources */ = {isa = PBXBuildFile; fileRef = FA0B7B7A1A95902C000E1D17 /* GlyphData.cpp */; };
		FA0B7D1C1A95902C000E1D17 /* GlyphData.cpp in Sources */ = {isa = PBXBuildFile; fileRef = FA0B7B7A1A95902C000E1D17 /* GlyphData.cpp */; };
		FA0B7D1D1A95902C000E1D17 /* GlyphData.h in Headers */ = {isa = PBXBuildFile; fileRef = FA0B7B7B1A95902C000E1D17 /* GlyphData.h */; };
		FA0B7D1E1A95902C000E1D17 /* ImageRasterizer.cpp in Sources */ = {isa = PBXBuildFile; fileRef = FA0B7B7C1A95902C000E1D17 /* ImageRasterizer.cpp */; };
		FA0B7D1F1A95902C000E1D17 /* ImageRasterizer.cpp in Sources */ = {isa = PBXBuildFile; fileRef = FA0B7B7C1A95902C000E1D17 /* ImageRasterizer.cpp */; };
		FA0B7D201A95902C000E1D17 /* ImageRasterizer.h in Headers */ = {isa = PBXBuildFile; fileRef = FA0B7B7D1A95902C000E1D17 /* ImageRasterizer.h */; };
		FA0B7D211A95902C000E1D17 /* Rasterizer.cpp in Sources */ = {isa = PBXBuildFile; fileRef = FA0B7B7E1A95902C000E1D17 /* Rasterizer.cpp */; };
		FA0B7D221A95902C000E1D17 /* Rasterizer.cpp in Sources */ = {isa = PBXBuildFile; fileRef = FA0B7B7E1A95902C000E1D17 /* Rasterizer.cpp */; };
		FA0B7D231A95902C000E1D17 /* Rasterizer.h in Headers */ = {isa = PBXBuildFile; fileRef = FA0B7B7F1A95902C000E1D17 /* Rasterizer.h */; };
		FA0B7D251A95902C000E1D17 /* wrap_Font.cpp in Sources */ = {isa = PBXBuildFile; fileRef = FA0B7B811A95902C000E1D17 /* wrap_Font.cpp */; };
		FA0B7D261A95902C000E1D17 /* wrap_Font.cpp in Sources */ = {isa = PBXBuildFile; fileRef = FA0B7B811A95902C000E1D17 /* wrap_Font.cpp */; };
		FA0B7D271A95902C000E1D17 /* wrap_Font.h in Headers */ = {isa = PBXBuildFile; fileRef = FA0B7B821A95902C000E1D17 /* wrap_Font.h */; };
		FA0B7D281A95902C000E1D17 /* wrap_GlyphData.cpp in Sources */ = {isa = PBXBuildFile; fileRef = FA0B7B831A95902C000E1D17 /* wrap_GlyphData.cpp */; };
		FA0B7D291A95902C000E1D17 /* wrap_GlyphData.cpp in Sources */ = {isa = PBXBuildFile; fileRef = FA0B7B831A95902C000E1D17 /* wrap_GlyphData.cpp */; };
		FA0B7D2A1A95902C000E1D17 /* wrap_GlyphData.h in Headers */ = {isa = PBXBuildFile; fileRef = FA0B7B841A95902C000E1D17 /* wrap_GlyphData.h */; };
		FA0B7D2B1A95902C000E1D17 /* wrap_Rasterizer.cpp in Sources */ = {isa = PBXBuildFile; fileRef = FA0B7B851A95902C000E1D17 /* wrap_Rasterizer.cpp */; };
		FA0B7D2C1A95902C000E1D17 /* wrap_Rasterizer.cpp in Sources */ = {isa = PBXBuildFile; fileRef = FA0B7B851A95902C000E1D17 /* wrap_Rasterizer.cpp */; };
		FA0B7D2D1A95902C000E1D17 /* wrap_Rasterizer.h in Headers */ = {isa = PBXBuildFile; fileRef = FA0B7B861A95902C000E1D17 /* wrap_Rasterizer.h */; };
		FA0B7D2F1A95902C000E1D17 /* Drawable.h in Headers */ = {isa = PBXBuildFile; fileRef = FA0B7B891A95902C000E1D17 /* Drawable.h */; };
		FA0B7D301A95902C000E1D17 /* Graphics.cpp in Sources */ = {isa = PBXBuildFile; fileRef = FA0B7B8A1A95902C000E1D17 /* Graphics.cpp */; };
		FA0B7D311A95902C000E1D17 /* Graphics.cpp in Sources */ = {isa = PBXBuildFile; fileRef = FA0B7B8A1A95902C000E1D17 /* Graphics.cpp */; };
		FA0B7D321A95902C000E1D17 /* Graphics.h in Headers */ = {isa = PBXBuildFile; fileRef = FA0B7B8B1A95902C000E1D17 /* Graphics.h */; };
		FA0B7D391A95902C000E1D17 /* Graphics.cpp in Sources */ = {isa = PBXBuildFile; fileRef = FA0B7B911A95902C000E1D17 /* Graphics.cpp */; };
		FA0B7D3A1A95902C000E1D17 /* Graphics.cpp in Sources */ = {isa = PBXBuildFile; fileRef = FA0B7B911A95902C000E1D17 /* Graphics.cpp */; };
		FA0B7D3B1A95902C000E1D17 /* Graphics.h in Headers */ = {isa = PBXBuildFile; fileRef = FA0B7B921A95902C000E1D17 /* Graphics.h */; };
		FA0B7D3C1A95902C000E1D17 /* Texture.cpp in Sources */ = {isa = PBXBuildFile; fileRef = FA0B7B931A95902C000E1D17 /* Texture.cpp */; };
		FA0B7D3D1A95902C000E1D17 /* Texture.cpp in Sources */ = {isa = PBXBuildFile; fileRef = FA0B7B931A95902C000E1D17 /* Texture.cpp */; };
		FA0B7D3E1A95902C000E1D17 /* Texture.h in Headers */ = {isa = PBXBuildFile; fileRef = FA0B7B941A95902C000E1D17 /* Texture.h */; };
		FA0B7D421A95902C000E1D17 /* OpenGL.cpp in Sources */ = {isa = PBXBuildFile; fileRef = FA0B7B971A95902C000E1D17 /* OpenGL.cpp */; };
		FA0B7D431A95902C000E1D17 /* OpenGL.cpp in Sources */ = {isa = PBXBuildFile; fileRef = FA0B7B971A95902C000E1D17 /* OpenGL.cpp */; };
		FA0B7D441A95902C000E1D17 /* OpenGL.h in Headers */ = {isa = PBXBuildFile; fileRef = FA0B7B981A95902C000E1D17 /* OpenGL.h */; };
		FA0B7D481A95902C000E1D17 /* Polyline.cpp in Sources */ = {isa = PBXBuildFile; fileRef = FA0B7B9B1A95902C000E1D17 /* Polyline.cpp */; };
		FA0B7D491A95902C000E1D17 /* Polyline.cpp in Sources */ = {isa = PBXBuildFile; fileRef = FA0B7B9B1A95902C000E1D17 /* Polyline.cpp */; };
		FA0B7D4A1A95902C000E1D17 /* Polyline.h in Headers */ = {isa = PBXBuildFile; fileRef = FA0B7B9C1A95902C000E1D17 /* Polyline.h */; };
		FA0B7D4B1A95902C000E1D17 /* Shader.cpp in Sources */ = {isa = PBXBuildFile; fileRef = FA0B7B9D1A95902C000E1D17 /* Shader.cpp */; };
		FA0B7D4C1A95902C000E1D17 /* Shader.cpp in Sources */ = {isa = PBXBuildFile; fileRef = FA0B7B9D1A95902C000E1D17 /* Shader.cpp */; };
		FA0B7D4D1A95902C000E1D17 /* Shader.h in Headers */ = {isa = PBXBuildFile; fileRef = FA0B7B9E1A95902C000E1D17 /* Shader.h */; };
		FA0B7D551A95902C000E1D17 /* Buffer.cpp in Sources */ = {isa = PBXBuildFile; fileRef = FA0B7BA41A95902C000E1D17 /* Buffer.cpp */; };
		FA0B7D561A95902C000E1D17 /* Buffer.cpp in Sources */ = {isa = PBXBuildFile; fileRef = FA0B7BA41A95902C000E1D17 /* Buffer.cpp */; };
		FA0B7D571A95902C000E1D17 /* Buffer.h in Headers */ = {isa = PBXBuildFile; fileRef = FA0B7BA51A95902C000E1D17 /* Buffer.h */; };
		FA0B7D791A95902C000E1D17 /* Quad.cpp in Sources */ = {isa = PBXBuildFile; fileRef = FA0B7BBC1A95902C000E1D17 /* Quad.cpp */; };
		FA0B7D7A1A95902C000E1D17 /* Quad.cpp in Sources */ = {isa = PBXBuildFile; fileRef = FA0B7BBC1A95902C000E1D17 /* Quad.cpp */; };
		FA0B7D7B1A95902C000E1D17 /* Quad.h in Headers */ = {isa = PBXBuildFile; fileRef = FA0B7BBD1A95902C000E1D17 /* Quad.h */; };
		FA0B7D7C1A95902C000E1D17 /* Texture.cpp in Sources */ = {isa = PBXBuildFile; fileRef = FA0B7BBE1A95902C000E1D17 /* Texture.cpp */; };
		FA0B7D7D1A95902C000E1D17 /* Texture.cpp in Sources */ = {isa = PBXBuildFile; fileRef = FA0B7BBE1A95902C000E1D17 /* Texture.cpp */; };
		FA0B7D7E1A95902C000E1D17 /* Texture.h in Headers */ = {isa = PBXBuildFile; fileRef = FA0B7BBF1A95902C000E1D17 /* Texture.h */; };
		FA0B7D7F1A95902C000E1D17 /* Volatile.cpp in Sources */ = {isa = PBXBuildFile; fileRef = FA0B7BC01A95902C000E1D17 /* Volatile.cpp */; };
		FA0B7D801A95902C000E1D17 /* Volatile.cpp in Sources */ = {isa = PBXBuildFile; fileRef = FA0B7BC01A95902C000E1D17 /* Volatile.cpp */; };
		FA0B7D811A95902C000E1D17 /* Volatile.h in Headers */ = {isa = PBXBuildFile; fileRef = FA0B7BC11A95902C000E1D17 /* Volatile.h */; };
		FA0B7D821A95902C000E1D17 /* CompressedImageData.cpp in Sources */ = {isa = PBXBuildFile; fileRef = FA0B7BC31A95902C000E1D17 /* CompressedImageData.cpp */; };
		FA0B7D831A95902C000E1D17 /* CompressedImageData.cpp in Sources */ = {isa = PBXBuildFile; fileRef = FA0B7BC31A95902C000E1D17 /* CompressedImageData.cpp */; };
		FA0B7D841A95902C000E1D17 /* CompressedImageData.h in Headers */ = {isa = PBXBuildFile; fileRef = FA0B7BC41A95902C000E1D17 /* CompressedImageData.h */; };
		FA0B7D851A95902C000E1D17 /* Image.h in Headers */ = {isa = PBXBuildFile; fileRef = FA0B7BC51A95902C000E1D17 /* Image.h */; };
		FA0B7D861A95902C000E1D17 /* ImageData.cpp in Sources */ = {isa = PBXBuildFile; fileRef = FA0B7BC61A95902C000E1D17 /* ImageData.cpp */; };
		FA0B7D871A95902C000E1D17 /* ImageData.cpp in Sources */ = {isa = PBXBuildFile; fileRef = FA0B7BC61A95902C000E1D17 /* ImageData.cpp */; };
		FA0B7D881A95902C000E1D17 /* ImageData.h in Headers */ = {isa = PBXBuildFile; fileRef = FA0B7BC71A95902C000E1D17 /* ImageData.h */; };
		FA0B7D8D1A95902C000E1D17 /* ddsHandler.cpp in Sources */ = {isa = PBXBuildFile; fileRef = FA0B7BCC1A95902C000E1D17 /* ddsHandler.cpp */; };
		FA0B7D8E1A95902C000E1D17 /* ddsHandler.cpp in Sources */ = {isa = PBXBuildFile; fileRef = FA0B7BCC1A95902C000E1D17 /* ddsHandler.cpp */; };
		FA0B7D8F1A95902C000E1D17 /* ddsHandler.h in Headers */ = {isa = PBXBuildFile; fileRef = FA0B7BCD1A95902C000E1D17 /* ddsHandler.h */; };
		FA0B7D9F1A95902C000E1D17 /* KTXHandler.cpp in Sources */ = {isa = PBXBuildFile; fileRef = FA0B7BD81A95902C000E1D17 /* KTXHandler.cpp */; };
		FA0B7DA01A95902C000E1D17 /* KTXHandler.cpp in Sources */ = {isa = PBXBuildFile; fileRef = FA0B7BD81A95902C000E1D17 /* KTXHandler.cpp */; };
		FA0B7DA11A95902C000E1D17 /* KTXHandler.h in Headers */ = {isa = PBXBuildFile; fileRef = FA0B7BD91A95902C000E1D17 /* KTXHandler.h */; };
		FA0B7DA21A95902C000E1D17 /* PKMHandler.cpp in Sources */ = {isa = PBXBuildFile; fileRef = FA0B7BDA1A95902C000E1D17 /* PKMHandler.cpp */; };
		FA0B7DA31A95902C000E1D17 /* PKMHandler.cpp in Sources */ = {isa = PBXBuildFile; fileRef = FA0B7BDA1A95902C000E1D17 /* PKMHandler.cpp */; };
		FA0B7DA41A95902C000E1D17 /* PKMHandler.h in Headers */ = {isa = PBXBuildFile; fileRef = FA0B7BDB1A95902C000E1D17 /* PKMHandler.h */; };
		FA0B7DA51A95902C000E1D17 /* PNGHandler.cpp in Sources */ = {isa = PBXBuildFile; fileRef = FA0B7BDC1A95902C000E1D17 /* PNGHandler.cpp */; };
		FA0B7DA61A95902C000E1D17 /* PNGHandler.cpp in Sources */ = {isa = PBXBuildFile; fileRef = FA0B7BDC1A95902C000E1D17 /* PNGHandler.cpp */; };
		FA0B7DA71A95902C000E1D17 /* PNGHandler.h in Headers */ = {isa = PBXBuildFile; fileRef = FA0B7BDD1A95902C000E1D17 /* PNGHandler.h */; };
		FA0B7DA81A95902C000E1D17 /* PVRHandler.cpp in Sources */ = {isa = PBXBuildFile; fileRef = FA0B7BDE1A95902C000E1D17 /* PVRHandler.cpp */; };
		FA0B7DA91A95902C000E1D17 /* PVRHandler.cpp in Sources */ = {isa = PBXBuildFile; fileRef = FA0B7BDE1A95902C000E1D17 /* PVRHandler.cpp */; };
		FA0B7DAA1A95902C000E1D17 /* PVRHandler.h in Headers */ = {isa = PBXBuildFile; fileRef = FA0B7BDF1A95902C000E1D17 /* PVRHandler.h */; };
		FA0B7DAB1A95902C000E1D17 /* STBHandler.cpp in Sources */ = {isa = PBXBuildFile; fileRef = FA0B7BE01A95902C000E1D17 /* STBHandler.cpp */; };
		FA0B7DAC1A95902C000E1D17 /* STBHandler.cpp in Sources */ = {isa = PBXBuildFile; fileRef = FA0B7BE01A95902C000E1D17 /* STBHandler.cpp */; };
		FA0B7DAD1A95902C000E1D17 /* STBHandler.h in Headers */ = {isa = PBXBuildFile; fileRef = FA0B7BE11A95902C000E1D17 /* STBHandler.h */; };
		FA0B7DAE1A95902C000E1D17 /* wrap_CompressedImageData.cpp in Sources */ = {isa = PBXBuildFile; fileRef = FA0B7BE21A95902C000E1D17 /* wrap_CompressedImageData.cpp */; };
		FA0B7DAF1A95902C000E1D17 /* wrap_CompressedImageData.cpp in Sources */ = {isa = PBXBuildFile; fileRef = FA0B7BE21A95902C000E1D17 /* wrap_CompressedImageData.cpp */; };
		FA0B7DB01A95902C000E1D17 /* wrap_CompressedImageData.h in Headers */ = {isa = PBXBuildFile; fileRef = FA0B7BE31A95902C000E1D17 /* wrap_CompressedImageData.h */; };
		FA0B7DB11A95902C000E1D17 /* wrap_Image.cpp in Sources */ = {isa = PBXBuildFile; fileRef = FA0B7BE41A95902C000E1D17 /* wrap_Image.cpp */; };
		FA0B7DB21A95902C000E1D17 /* wrap_Image.cpp in Sources */ = {isa = PBXBuildFile; fileRef = FA0B7BE41A95902C000E1D17 /* wrap_Image.cpp */; };
		FA0B7DB31A95902C000E1D17 /* wrap_Image.h in Headers */ = {isa = PBXBuildFile; fileRef = FA0B7BE51A95902C000E1D17 /* wrap_Image.h */; };
		FA0B7DB41A95902C000E1D17 /* wrap_ImageData.cpp in Sources */ = {isa = PBXBuildFile; fileRef = FA0B7BE61A95902C000E1D17 /* wrap_ImageData.cpp */; };
		FA0B7DB51A95902C000E1D17 /* wrap_ImageData.cpp in Sources */ = {isa = PBXBuildFile; fileRef = FA0B7BE61A95902C000E1D17 /* wrap_ImageData.cpp */; };
		FA0B7DB61A95902C000E1D17 /* wrap_ImageData.h in Headers */ = {isa = PBXBuildFile; fileRef = FA0B7BE71A95902C000E1D17 /* wrap_ImageData.h */; };
		FA0B7DB71A95902C000E1D17 /* Joystick.cpp in Sources */ = {isa = PBXBuildFile; fileRef = FA0B7BE91A95902C000E1D17 /* Joystick.cpp */; };
		FA0B7DB81A95902C000E1D17 /* Joystick.cpp in Sources */ = {isa = PBXBuildFile; fileRef = FA0B7BE91A95902C000E1D17 /* Joystick.cpp */; };
		FA0B7DB91A95902C000E1D17 /* Joystick.h in Headers */ = {isa = PBXBuildFile; fileRef = FA0B7BEA1A95902C000E1D17 /* Joystick.h */; };
		FA0B7DBA1A95902C000E1D17 /* JoystickModule.h in Headers */ = {isa = PBXBuildFile; fileRef = FA0B7BEB1A95902C000E1D17 /* JoystickModule.h */; };
		FA0B7DBB1A95902C000E1D17 /* Joystick.cpp in Sources */ = {isa = PBXBuildFile; fileRef = FA0B7BED1A95902C000E1D17 /* Joystick.cpp */; };
		FA0B7DBC1A95902C000E1D17 /* Joystick.cpp in Sources */ = {isa = PBXBuildFile; fileRef = FA0B7BED1A95902C000E1D17 /* Joystick.cpp */; };
		FA0B7DBD1A95902C000E1D17 /* Joystick.h in Headers */ = {isa = PBXBuildFile; fileRef = FA0B7BEE1A95902C000E1D17 /* Joystick.h */; };
		FA0B7DBE1A95902C000E1D17 /* JoystickModule.cpp in Sources */ = {isa = PBXBuildFile; fileRef = FA0B7BEF1A95902C000E1D17 /* JoystickModule.cpp */; };
		FA0B7DBF1A95902C000E1D17 /* JoystickModule.cpp in Sources */ = {isa = PBXBuildFile; fileRef = FA0B7BEF1A95902C000E1D17 /* JoystickModule.cpp */; };
		FA0B7DC01A95902C000E1D17 /* JoystickModule.h in Headers */ = {isa = PBXBuildFile; fileRef = FA0B7BF01A95902C000E1D17 /* JoystickModule.h */; };
		FA0B7DC11A95902C000E1D17 /* wrap_Joystick.cpp in Sources */ = {isa = PBXBuildFile; fileRef = FA0B7BF11A95902C000E1D17 /* wrap_Joystick.cpp */; };
		FA0B7DC21A95902C000E1D17 /* wrap_Joystick.cpp in Sources */ = {isa = PBXBuildFile; fileRef = FA0B7BF11A95902C000E1D17 /* wrap_Joystick.cpp */; };
		FA0B7DC31A95902C000E1D17 /* wrap_Joystick.h in Headers */ = {isa = PBXBuildFile; fileRef = FA0B7BF21A95902C000E1D17 /* wrap_Joystick.h */; };
		FA0B7DC41A95902C000E1D17 /* wrap_JoystickModule.cpp in Sources */ = {isa = PBXBuildFile; fileRef = FA0B7BF31A95902C000E1D17 /* wrap_JoystickModule.cpp */; };
		FA0B7DC51A95902C000E1D17 /* wrap_JoystickModule.cpp in Sources */ = {isa = PBXBuildFile; fileRef = FA0B7BF31A95902C000E1D17 /* wrap_JoystickModule.cpp */; };
		FA0B7DC61A95902C000E1D17 /* wrap_JoystickModule.h in Headers */ = {isa = PBXBuildFile; fileRef = FA0B7BF41A95902C000E1D17 /* wrap_JoystickModule.h */; };
		FA0B7DC71A95902C000E1D17 /* Keyboard.cpp in Sources */ = {isa = PBXBuildFile; fileRef = FA0B7BF61A95902C000E1D17 /* Keyboard.cpp */; };
		FA0B7DC81A95902C000E1D17 /* Keyboard.cpp in Sources */ = {isa = PBXBuildFile; fileRef = FA0B7BF61A95902C000E1D17 /* Keyboard.cpp */; };
		FA0B7DC91A95902C000E1D17 /* Keyboard.h in Headers */ = {isa = PBXBuildFile; fileRef = FA0B7BF71A95902C000E1D17 /* Keyboard.h */; };
		FA0B7DCA1A95902C000E1D17 /* Keyboard.cpp in Sources */ = {isa = PBXBuildFile; fileRef = FA0B7BF91A95902C000E1D17 /* Keyboard.cpp */; };
		FA0B7DCB1A95902C000E1D17 /* Keyboard.cpp in Sources */ = {isa = PBXBuildFile; fileRef = FA0B7BF91A95902C000E1D17 /* Keyboard.cpp */; };
		FA0B7DCC1A95902C000E1D17 /* Keyboard.h in Headers */ = {isa = PBXBuildFile; fileRef = FA0B7BFA1A95902C000E1D17 /* Keyboard.h */; };
		FA0B7DCD1A95902C000E1D17 /* wrap_Keyboard.cpp in Sources */ = {isa = PBXBuildFile; fileRef = FA0B7BFB1A95902C000E1D17 /* wrap_Keyboard.cpp */; };
		FA0B7DCE1A95902C000E1D17 /* wrap_Keyboard.cpp in Sources */ = {isa = PBXBuildFile; fileRef = FA0B7BFB1A95902C000E1D17 /* wrap_Keyboard.cpp */; };
		FA0B7DCF1A95902C000E1D17 /* wrap_Keyboard.h in Headers */ = {isa = PBXBuildFile; fileRef = FA0B7BFC1A95902C000E1D17 /* wrap_Keyboard.h */; };
		FA0B7DD01A95902C000E1D17 /* love.cpp in Sources */ = {isa = PBXBuildFile; fileRef = FA0B7BFE1A95902C000E1D17 /* love.cpp */; };
		FA0B7DD11A95902C000E1D17 /* love.cpp in Sources */ = {isa = PBXBuildFile; fileRef = FA0B7BFE1A95902C000E1D17 /* love.cpp */; };
		FA0B7DD21A95902C000E1D17 /* love.h in Headers */ = {isa = PBXBuildFile; fileRef = FA0B7BFF1A95902C000E1D17 /* love.h */; };
		FA0B7DD31A95902C000E1D17 /* BezierCurve.cpp in Sources */ = {isa = PBXBuildFile; fileRef = FA0B7C011A95902C000E1D17 /* BezierCurve.cpp */; };
		FA0B7DD41A95902C000E1D17 /* BezierCurve.cpp in Sources */ = {isa = PBXBuildFile; fileRef = FA0B7C011A95902C000E1D17 /* BezierCurve.cpp */; };
		FA0B7DD51A95902C000E1D17 /* BezierCurve.h in Headers */ = {isa = PBXBuildFile; fileRef = FA0B7C021A95902C000E1D17 /* BezierCurve.h */; };
		FA0B7DD61A95902C000E1D17 /* MathModule.cpp in Sources */ = {isa = PBXBuildFile; fileRef = FA0B7C031A95902C000E1D17 /* MathModule.cpp */; };
		FA0B7DD71A95902C000E1D17 /* MathModule.cpp in Sources */ = {isa = PBXBuildFile; fileRef = FA0B7C031A95902C000E1D17 /* MathModule.cpp */; };
		FA0B7DD81A95902C000E1D17 /* MathModule.h in Headers */ = {isa = PBXBuildFile; fileRef = FA0B7C041A95902C000E1D17 /* MathModule.h */; };
		FA0B7DD91A95902C000E1D17 /* RandomGenerator.cpp in Sources */ = {isa = PBXBuildFile; fileRef = FA0B7C051A95902C000E1D17 /* RandomGenerator.cpp */; };
		FA0B7DDA1A95902C000E1D17 /* RandomGenerator.cpp in Sources */ = {isa = PBXBuildFile; fileRef = FA0B7C051A95902C000E1D17 /* RandomGenerator.cpp */; };
		FA0B7DDB1A95902C000E1D17 /* RandomGenerator.h in Headers */ = {isa = PBXBuildFile; fileRef = FA0B7C061A95902C000E1D17 /* RandomGenerator.h */; };
		FA0B7DDC1A95902C000E1D17 /* wrap_BezierCurve.cpp in Sources */ = {isa = PBXBuildFile; fileRef = FA0B7C071A95902C000E1D17 /* wrap_BezierCurve.cpp */; };
		FA0B7DDD1A95902C000E1D17 /* wrap_BezierCurve.cpp in Sources */ = {isa = PBXBuildFile; fileRef = FA0B7C071A95902C000E1D17 /* wrap_BezierCurve.cpp */; };
		FA0B7DDE1A95902C000E1D17 /* wrap_BezierCurve.h in Headers */ = {isa = PBXBuildFile; fileRef = FA0B7C081A95902C000E1D17 /* wrap_BezierCurve.h */; };
		FA0B7DDF1A95902C000E1D17 /* wrap_Math.cpp in Sources */ = {isa = PBXBuildFile; fileRef = FA0B7C091A95902C000E1D17 /* wrap_Math.cpp */; };
		FA0B7DE01A95902C000E1D17 /* wrap_Math.cpp in Sources */ = {isa = PBXBuildFile; fileRef = FA0B7C091A95902C000E1D17 /* wrap_Math.cpp */; };
		FA0B7DE11A95902C000E1D17 /* wrap_Math.h in Headers */ = {isa = PBXBuildFile; fileRef = FA0B7C0A1A95902C000E1D17 /* wrap_Math.h */; };
		FA0B7DE21A95902C000E1D17 /* wrap_RandomGenerator.cpp in Sources */ = {isa = PBXBuildFile; fileRef = FA0B7C0B1A95902C000E1D17 /* wrap_RandomGenerator.cpp */; };
		FA0B7DE31A95902C000E1D17 /* wrap_RandomGenerator.cpp in Sources */ = {isa = PBXBuildFile; fileRef = FA0B7C0B1A95902C000E1D17 /* wrap_RandomGenerator.cpp */; };
		FA0B7DE41A95902C000E1D17 /* wrap_RandomGenerator.h in Headers */ = {isa = PBXBuildFile; fileRef = FA0B7C0C1A95902C000E1D17 /* wrap_RandomGenerator.h */; };
		FA0B7DE51A95902C000E1D17 /* Cursor.cpp in Sources */ = {isa = PBXBuildFile; fileRef = FA0B7C0E1A95902C000E1D17 /* Cursor.cpp */; };
		FA0B7DE61A95902C000E1D17 /* Cursor.cpp in Sources */ = {isa = PBXBuildFile; fileRef = FA0B7C0E1A95902C000E1D17 /* Cursor.cpp */; };
		FA0B7DE71A95902C000E1D17 /* Cursor.h in Headers */ = {isa = PBXBuildFile; fileRef = FA0B7C0F1A95902C000E1D17 /* Cursor.h */; };
		FA0B7DEA1A95902C000E1D17 /* Mouse.h in Headers */ = {isa = PBXBuildFile; fileRef = FA0B7C111A95902C000E1D17 /* Mouse.h */; };
		FA0B7DEB1A95902C000E1D17 /* Cursor.cpp in Sources */ = {isa = PBXBuildFile; fileRef = FA0B7C131A95902C000E1D17 /* Cursor.cpp */; };
		FA0B7DEC1A95902C000E1D17 /* Cursor.cpp in Sources */ = {isa = PBXBuildFile; fileRef = FA0B7C131A95902C000E1D17 /* Cursor.cpp */; };
		FA0B7DED1A95902C000E1D17 /* Cursor.h in Headers */ = {isa = PBXBuildFile; fileRef = FA0B7C141A95902C000E1D17 /* Cursor.h */; };
		FA0B7DEE1A95902C000E1D17 /* Mouse.cpp in Sources */ = {isa = PBXBuildFile; fileRef = FA0B7C151A95902C000E1D17 /* Mouse.cpp */; };
		FA0B7DEF1A95902C000E1D17 /* Mouse.cpp in Sources */ = {isa = PBXBuildFile; fileRef = FA0B7C151A95902C000E1D17 /* Mouse.cpp */; };
		FA0B7DF01A95902C000E1D17 /* Mouse.h in Headers */ = {isa = PBXBuildFile; fileRef = FA0B7C161A95902C000E1D17 /* Mouse.h */; };
		FA0B7DF11A95902C000E1D17 /* wrap_Cursor.cpp in Sources */ = {isa = PBXBuildFile; fileRef = FA0B7C171A95902C000E1D17 /* wrap_Cursor.cpp */; };
		FA0B7DF21A95902C000E1D17 /* wrap_Cursor.cpp in Sources */ = {isa = PBXBuildFile; fileRef = FA0B7C171A95902C000E1D17 /* wrap_Cursor.cpp */; };
		FA0B7DF31A95902C000E1D17 /* wrap_Cursor.h in Headers */ = {isa = PBXBuildFile; fileRef = FA0B7C181A95902C000E1D17 /* wrap_Cursor.h */; };
		FA0B7DF41A95902C000E1D17 /* wrap_Mouse.cpp in Sources */ = {isa = PBXBuildFile; fileRef = FA0B7C191A95902C000E1D17 /* wrap_Mouse.cpp */; };
		FA0B7DF51A95902C000E1D17 /* wrap_Mouse.cpp in Sources */ = {isa = PBXBuildFile; fileRef = FA0B7C191A95902C000E1D17 /* wrap_Mouse.cpp */; };
		FA0B7DF61A95902C000E1D17 /* wrap_Mouse.h in Headers */ = {isa = PBXBuildFile; fileRef = FA0B7C1A1A95902C000E1D17 /* wrap_Mouse.h */; };
		FA0B7DF71A95902C000E1D17 /* Body.cpp in Sources */ = {isa = PBXBuildFile; fileRef = FA0B7C1C1A95902C000E1D17 /* Body.cpp */; };
		FA0B7DF81A95902C000E1D17 /* Body.cpp in Sources */ = {isa = PBXBuildFile; fileRef = FA0B7C1C1A95902C000E1D17 /* Body.cpp */; };
		FA0B7DF91A95902C000E1D17 /* Body.h in Headers */ = {isa = PBXBuildFile; fileRef = FA0B7C1D1A95902C000E1D17 /* Body.h */; };
		FA0B7DFA1A95902C000E1D17 /* Body.cpp in Sources */ = {isa = PBXBuildFile; fileRef = FA0B7C1F1A95902C000E1D17 /* Body.cpp */; };
		FA0B7DFB1A95902C000E1D17 /* Body.cpp in Sources */ = {isa = PBXBuildFile; fileRef = FA0B7C1F1A95902C000E1D17 /* Body.cpp */; };
		FA0B7DFC1A95902C000E1D17 /* Body.h in Headers */ = {isa = PBXBuildFile; fileRef = FA0B7C201A95902C000E1D17 /* Body.h */; };
		FA0B7DFD1A95902C000E1D17 /* ChainShape.cpp in Sources */ = {isa = PBXBuildFile; fileRef = FA0B7C211A95902C000E1D17 /* ChainShape.cpp */; };
		FA0B7DFE1A95902C000E1D17 /* ChainShape.cpp in Sources */ = {isa = PBXBuildFile; fileRef = FA0B7C211A95902C000E1D17 /* ChainShape.cpp */; };
		FA0B7DFF1A95902C000E1D17 /* ChainShape.h in Headers */ = {isa = PBXBuildFile; fileRef = FA0B7C221A95902C000E1D17 /* ChainShape.h */; };
		FA0B7E001A95902C000E1D17 /* CircleShape.cpp in Sources */ = {isa = PBXBuildFile; fileRef = FA0B7C231A95902C000E1D17 /* CircleShape.cpp */; };
		FA0B7E011A95902C000E1D17 /* CircleShape.cpp in Sources */ = {isa = PBXBuildFile; fileRef = FA0B7C231A95902C000E1D17 /* CircleShape.cpp */; };
		FA0B7E021A95902C000E1D17 /* CircleShape.h in Headers */ = {isa = PBXBuildFile; fileRef = FA0B7C241A95902C000E1D17 /* CircleShape.h */; };
		FA0B7E031A95902C000E1D17 /* Contact.cpp in Sources */ = {isa = PBXBuildFile; fileRef = FA0B7C251A95902C000E1D17 /* Contact.cpp */; };
		FA0B7E041A95902C000E1D17 /* Contact.cpp in Sources */ = {isa = PBXBuildFile; fileRef = FA0B7C251A95902C000E1D17 /* Contact.cpp */; };
		FA0B7E051A95902C000E1D17 /* Contact.h in Headers */ = {isa = PBXBuildFile; fileRef = FA0B7C261A95902C000E1D17 /* Contact.h */; };
		FA0B7E061A95902C000E1D17 /* DistanceJoint.cpp in Sources */ = {isa = PBXBuildFile; fileRef = FA0B7C271A95902C000E1D17 /* DistanceJoint.cpp */; };
		FA0B7E071A95902C000E1D17 /* DistanceJoint.cpp in Sources */ = {isa = PBXBuildFile; fileRef = FA0B7C271A95902C000E1D17 /* DistanceJoint.cpp */; };
		FA0B7E081A95902C000E1D17 /* DistanceJoint.h in Headers */ = {isa = PBXBuildFile; fileRef = FA0B7C281A95902C000E1D17 /* DistanceJoint.h */; };
		FA0B7E091A95902C000E1D17 /* EdgeShape.cpp in Sources */ = {isa = PBXBuildFile; fileRef = FA0B7C291A95902C000E1D17 /* EdgeShape.cpp */; };
		FA0B7E0A1A95902C000E1D17 /* EdgeShape.cpp in Sources */ = {isa = PBXBuildFile; fileRef = FA0B7C291A95902C000E1D17 /* EdgeShape.cpp */; };
		FA0B7E0B1A95902C000E1D17 /* EdgeShape.h in Headers */ = {isa = PBXBuildFile; fileRef = FA0B7C2A1A95902C000E1D17 /* EdgeShape.h */; };
		FA0B7E0C1A95902C000E1D17 /* Fixture.cpp in Sources */ = {isa = PBXBuildFile; fileRef = FA0B7C2B1A95902C000E1D17 /* Fixture.cpp */; };
		FA0B7E0D1A95902C000E1D17 /* Fixture.cpp in Sources */ = {isa = PBXBuildFile; fileRef = FA0B7C2B1A95902C000E1D17 /* Fixture.cpp */; };
		FA0B7E0E1A95902C000E1D17 /* Fixture.h in Headers */ = {isa = PBXBuildFile; fileRef = FA0B7C2C1A95902C000E1D17 /* Fixture.h */; };
		FA0B7E0F1A95902C000E1D17 /* FrictionJoint.cpp in Sources */ = {isa = PBXBuildFile; fileRef = FA0B7C2D1A95902C000E1D17 /* FrictionJoint.cpp */; };
		FA0B7E101A95902C000E1D17 /* FrictionJoint.cpp in Sources */ = {isa = PBXBuildFile; fileRef = FA0B7C2D1A95902C000E1D17 /* FrictionJoint.cpp */; };
		FA0B7E111A95902C000E1D17 /* FrictionJoint.h in Headers */ = {isa = PBXBuildFile; fileRef = FA0B7C2E1A95902C000E1D17 /* FrictionJoint.h */; };
		FA0B7E121A95902C000E1D17 /* GearJoint.cpp in Sources */ = {isa = PBXBuildFile; fileRef = FA0B7C2F1A95902C000E1D17 /* GearJoint.cpp */; };
		FA0B7E131A95902C000E1D17 /* GearJoint.cpp in Sources */ = {isa = PBXBuildFile; fileRef = FA0B7C2F1A95902C000E1D17 /* GearJoint.cpp */; };
		FA0B7E141A95902C000E1D17 /* GearJoint.h in Headers */ = {isa = PBXBuildFile; fileRef = FA0B7C301A95902C000E1D17 /* GearJoint.h */; };
		FA0B7E151A95902C000E1D17 /* Joint.cpp in Sources */ = {isa = PBXBuildFile; fileRef = FA0B7C311A95902C000E1D17 /* Joint.cpp */; };
		FA0B7E161A95902C000E1D17 /* Joint.cpp in Sources */ = {isa = PBXBuildFile; fileRef = FA0B7C311A95902C000E1D17 /* Joint.cpp */; };
		FA0B7E171A95902C000E1D17 /* Joint.h in Headers */ = {isa = PBXBuildFile; fileRef = FA0B7C321A95902C000E1D17 /* Joint.h */; };
		FA0B7E181A95902C000E1D17 /* MotorJoint.cpp in Sources */ = {isa = PBXBuildFile; fileRef = FA0B7C331A95902C000E1D17 /* MotorJoint.cpp */; };
		FA0B7E191A95902C000E1D17 /* MotorJoint.cpp in Sources */ = {isa = PBXBuildFile; fileRef = FA0B7C331A95902C000E1D17 /* MotorJoint.cpp */; };
		FA0B7E1A1A95902C000E1D17 /* MotorJoint.h in Headers */ = {isa = PBXBuildFile; fileRef = FA0B7C341A95902C000E1D17 /* MotorJoint.h */; };
		FA0B7E1B1A95902C000E1D17 /* MouseJoint.cpp in Sources */ = {isa = PBXBuildFile; fileRef = FA0B7C351A95902C000E1D17 /* MouseJoint.cpp */; };
		FA0B7E1C1A95902C000E1D17 /* MouseJoint.cpp in Sources */ = {isa = PBXBuildFile; fileRef = FA0B7C351A95902C000E1D17 /* MouseJoint.cpp */; };
		FA0B7E1D1A95902C000E1D17 /* MouseJoint.h in Headers */ = {isa = PBXBuildFile; fileRef = FA0B7C361A95902C000E1D17 /* MouseJoint.h */; };
		FA0B7E1E1A95902C000E1D17 /* Physics.cpp in Sources */ = {isa = PBXBuildFile; fileRef = FA0B7C371A95902C000E1D17 /* Physics.cpp */; };
		FA0B7E1F1A95902C000E1D17 /* Physics.cpp in Sources */ = {isa = PBXBuildFile; fileRef = FA0B7C371A95902C000E1D17 /* Physics.cpp */; };
		FA0B7E201A95902C000E1D17 /* Physics.h in Headers */ = {isa = PBXBuildFile; fileRef = FA0B7C381A95902C000E1D17 /* Physics.h */; };
		FA0B7E211A95902C000E1D17 /* PolygonShape.cpp in Sources */ = {isa = PBXBuildFile; fileRef = FA0B7C391A95902C000E1D17 /* PolygonShape.cpp */; };
		FA0B7E221A95902C000E1D17 /* PolygonShape.cpp in Sources */ = {isa = PBXBuildFile; fileRef = FA0B7C391A95902C000E1D17 /* PolygonShape.cpp */; };
		FA0B7E231A95902C000E1D17 /* PolygonShape.h in Headers */ = {isa = PBXBuildFile; fileRef = FA0B7C3A1A95902C000E1D17 /* PolygonShape.h */; };
		FA0B7E241A95902C000E1D17 /* PrismaticJoint.cpp in Sources */ = {isa = PBXBuildFile; fileRef = FA0B7C3B1A95902C000E1D17 /* PrismaticJoint.cpp */; };
		FA0B7E251A95902C000E1D17 /* PrismaticJoint.cpp in Sources */ = {isa = PBXBuildFile; fileRef = FA0B7C3B1A95902C000E1D17 /* PrismaticJoint.cpp */; };
		FA0B7E261A95902C000E1D17 /* PrismaticJoint.h in Headers */ = {isa = PBXBuildFile; fileRef = FA0B7C3C1A95902C000E1D17 /* PrismaticJoint.h */; };
		FA0B7E271A95902C000E1D17 /* PulleyJoint.cpp in Sources */ = {isa = PBXBuildFile; fileRef = FA0B7C3D1A95902C000E1D17 /* PulleyJoint.cpp */; };
		FA0B7E281A95902C000E1D17 /* PulleyJoint.cpp in Sources */ = {isa = PBXBuildFile; fileRef = FA0B7C3D1A95902C000E1D17 /* PulleyJoint.cpp */; };
		FA0B7E291A95902C000E1D17 /* PulleyJoint.h in Headers */ = {isa = PBXBuildFile; fileRef = FA0B7C3E1A95902C000E1D17 /* PulleyJoint.h */; };
		FA0B7E2A1A95902C000E1D17 /* RevoluteJoint.cpp in Sources */ = {isa = PBXBuildFile; fileRef = FA0B7C3F1A95902C000E1D17 /* RevoluteJoint.cpp */; };
		FA0B7E2B1A95902C000E1D17 /* RevoluteJoint.cpp in Sources */ = {isa = PBXBuildFile; fileRef = FA0B7C3F1A95902C000E1D17 /* RevoluteJoint.cpp */; };
		FA0B7E2C1A95902C000E1D17 /* RevoluteJoint.h in Headers */ = {isa = PBXBuildFile; fileRef = FA0B7C401A95902C000E1D17 /* RevoluteJoint.h */; };
		FA0B7E2D1A95902C000E1D17 /* RopeJoint.cpp in Sources */ = {isa = PBXBuildFile; fileRef = FA0B7C411A95902C000E1D17 /* RopeJoint.cpp */; };
		FA0B7E2E1A95902C000E1D17 /* RopeJoint.cpp in Sources */ = {isa = PBXBuildFile; fileRef = FA0B7C411A95902C000E1D17 /* RopeJoint.cpp */; };
		FA0B7E2F1A95902C000E1D17 /* RopeJoint.h in Headers */ = {isa = PBXBuildFile; fileRef = FA0B7C421A95902C000E1D17 /* RopeJoint.h */; };
		FA0B7E301A95902C000E1D17 /* Shape.cpp in Sources */ = {isa = PBXBuildFile; fileRef = FA0B7C431A95902C000E1D17 /* Shape.cpp */; };
		FA0B7E311A95902C000E1D17 /* Shape.cpp in Sources */ = {isa = PBXBuildFile; fileRef = FA0B7C431A95902C000E1D17 /* Shape.cpp */; };
		FA0B7E321A95902C000E1D17 /* Shape.h in Headers */ = {isa = PBXBuildFile; fileRef = FA0B7C441A95902C000E1D17 /* Shape.h */; };
		FA0B7E331A95902C000E1D17 /* WeldJoint.cpp in Sources */ = {isa = PBXBuildFile; fileRef = FA0B7C451A95902C000E1D17 /* WeldJoint.cpp */; };
		FA0B7E341A95902C000E1D17 /* WeldJoint.cpp in Sources */ = {isa = PBXBuildFile; fileRef = FA0B7C451A95902C000E1D17 /* WeldJoint.cpp */; };
		FA0B7E351A95902C000E1D17 /* WeldJoint.h in Headers */ = {isa = PBXBuildFile; fileRef = FA0B7C461A95902C000E1D17 /* WeldJoint.h */; };
		FA0B7E361A95902C000E1D17 /* WheelJoint.cpp in Sources */ = {isa = PBXBuildFile; fileRef = FA0B7C471A95902C000E1D17 /* WheelJoint.cpp */; };
		FA0B7E371A95902C000E1D17 /* WheelJoint.cpp in Sources */ = {isa = PBXBuildFile; fileRef = FA0B7C471A95902C000E1D17 /* WheelJoint.cpp */; };
		FA0B7E381A95902C000E1D17 /* WheelJoint.h in Headers */ = {isa = PBXBuildFile; fileRef = FA0B7C481A95902C000E1D17 /* WheelJoint.h */; };
		FA0B7E391A95902C000E1D17 /* World.cpp in Sources */ = {isa = PBXBuildFile; fileRef = FA0B7C491A95902C000E1D17 /* World.cpp */; };
		FA0B7E3A1A95902C000E1D17 /* World.cpp in Sources */ = {isa = PBXBuildFile; fileRef = FA0B7C491A95902C000E1D17 /* World.cpp */; };
		FA0B7E3B1A95902C000E1D17 /* World.h in Headers */ = {isa = PBXBuildFile; fileRef = FA0B7C4A1A95902C000E1D17 /* World.h */; };
		FA0B7E3C1A95902C000E1D17 /* wrap_Body.cpp in Sources */ = {isa = PBXBuildFile; fileRef = FA0B7C4B1A95902C000E1D17 /* wrap_Body.cpp */; };
		FA0B7E3D1A95902C000E1D17 /* wrap_Body.cpp in Sources */ = {isa = PBXBuildFile; fileRef = FA0B7C4B1A95902C000E1D17 /* wrap_Body.cpp */; };
		FA0B7E3E1A95902C000E1D17 /* wrap_Body.h in Headers */ = {isa = PBXBuildFile; fileRef = FA0B7C4C1A95902C000E1D17 /* wrap_Body.h */; };
		FA0B7E3F1A95902C000E1D17 /* wrap_ChainShape.cpp in Sources */ = {isa = PBXBuildFile; fileRef = FA0B7C4D1A95902C000E1D17 /* wrap_ChainShape.cpp */; };
		FA0B7E401A95902C000E1D17 /* wrap_ChainShape.cpp in Sources */ = {isa = PBXBuildFile; fileRef = FA0B7C4D1A95902C000E1D17 /* wrap_ChainShape.cpp */; };
		FA0B7E411A95902C000E1D17 /* wrap_ChainShape.h in Headers */ = {isa = PBXBuildFile; fileRef = FA0B7C4E1A95902C000E1D17 /* wrap_ChainShape.h */; };
		FA0B7E421A95902C000E1D17 /* wrap_CircleShape.cpp in Sources */ = {isa = PBXBuildFile; fileRef = FA0B7C4F1A95902C000E1D17 /* wrap_CircleShape.cpp */; };
		FA0B7E431A95902C000E1D17 /* wrap_CircleShape.cpp in Sources */ = {isa = PBXBuildFile; fileRef = FA0B7C4F1A95902C000E1D17 /* wrap_CircleShape.cpp */; };
		FA0B7E441A95902C000E1D17 /* wrap_CircleShape.h in Headers */ = {isa = PBXBuildFile; fileRef = FA0B7C501A95902C000E1D17 /* wrap_CircleShape.h */; };
		FA0B7E451A95902C000E1D17 /* wrap_Contact.cpp in Sources */ = {isa = PBXBuildFile; fileRef = FA0B7C511A95902C000E1D17 /* wrap_Contact.cpp */; };
		FA0B7E461A95902C000E1D17 /* wrap_Contact.cpp in Sources */ = {isa = PBXBuildFile; fileRef = FA0B7C511A95902C000E1D17 /* wrap_Contact.cpp */; };
		FA0B7E471A95902C000E1D17 /* wrap_Contact.h in Headers */ = {isa = PBXBuildFile; fileRef = FA0B7C521A95902C000E1D17 /* wrap_Contact.h */; };
		FA0B7E481A95902C000E1D17 /* wrap_DistanceJoint.cpp in Sources */ = {isa = PBXBuildFile; fileRef = FA0B7C531A95902C000E1D17 /* wrap_DistanceJoint.cpp */; };
		FA0B7E491A95902C000E1D17 /* wrap_DistanceJoint.cpp in Sources */ = {isa = PBXBuildFile; fileRef = FA0B7C531A95902C000E1D17 /* wrap_DistanceJoint.cpp */; };
		FA0B7E4A1A95902C000E1D17 /* wrap_DistanceJoint.h in Headers */ = {isa = PBXBuildFile; fileRef = FA0B7C541A95902C000E1D17 /* wrap_DistanceJoint.h */; };
		FA0B7E4B1A95902C000E1D17 /* wrap_EdgeShape.cpp in Sources */ = {isa = PBXBuildFile; fileRef = FA0B7C551A95902C000E1D17 /* wrap_EdgeShape.cpp */; };
		FA0B7E4C1A95902C000E1D17 /* wrap_EdgeShape.cpp in Sources */ = {isa = PBXBuildFile; fileRef = FA0B7C551A95902C000E1D17 /* wrap_EdgeShape.cpp */; };
		FA0B7E4D1A95902C000E1D17 /* wrap_EdgeShape.h in Headers */ = {isa = PBXBuildFile; fileRef = FA0B7C561A95902C000E1D17 /* wrap_EdgeShape.h */; };
		FA0B7E4E1A95902C000E1D17 /* wrap_Fixture.cpp in Sources */ = {isa = PBXBuildFile; fileRef = FA0B7C571A95902C000E1D17 /* wrap_Fixture.cpp */; };
		FA0B7E4F1A95902C000E1D17 /* wrap_Fixture.cpp in Sources */ = {isa = PBXBuildFile; fileRef = FA0B7C571A95902C000E1D17 /* wrap_Fixture.cpp */; };
		FA0B7E501A95902C000E1D17 /* wrap_Fixture.h in Headers */ = {isa = PBXBuildFile; fileRef = FA0B7C581A95902C000E1D17 /* wrap_Fixture.h */; };
		FA0B7E511A95902C000E1D17 /* wrap_FrictionJoint.cpp in Sources */ = {isa = PBXBuildFile; fileRef = FA0B7C591A95902C000E1D17 /* wrap_FrictionJoint.cpp */; };
		FA0B7E521A95902C000E1D17 /* wrap_FrictionJoint.cpp in Sources */ = {isa = PBXBuildFile; fileRef = FA0B7C591A95902C000E1D17 /* wrap_FrictionJoint.cpp */; };
		FA0B7E531A95902C000E1D17 /* wrap_FrictionJoint.h in Headers */ = {isa = PBXBuildFile; fileRef = FA0B7C5A1A95902C000E1D17 /* wrap_FrictionJoint.h */; };
		FA0B7E541A95902C000E1D17 /* wrap_GearJoint.cpp in Sources */ = {isa = PBXBuildFile; fileRef = FA0B7C5B1A95902C000E1D17 /* wrap_GearJoint.cpp */; };
		FA0B7E551A95902C000E1D17 /* wrap_GearJoint.cpp in Sources */ = {isa = PBXBuildFile; fileRef = FA0B7C5B1A95902C000E1D17 /* wrap_GearJoint.cpp */; };
		FA0B7E561A95902C000E1D17 /* wrap_GearJoint.h in Headers */ = {isa = PBXBuildFile; fileRef = FA0B7C5C1A95902C000E1D17 /* wrap_GearJoint.h */; };
		FA0B7E571A95902C000E1D17 /* wrap_Joint.cpp in Sources */ = {isa = PBXBuildFile; fileRef = FA0B7C5D1A95902C000E1D17 /* wrap_Joint.cpp */; };
		FA0B7E581A95902C000E1D17 /* wrap_Joint.cpp in Sources */ = {isa = PBXBuildFile; fileRef = FA0B7C5D1A95902C000E1D17 /* wrap_Joint.cpp */; };
		FA0B7E591A95902C000E1D17 /* wrap_Joint.h in Headers */ = {isa = PBXBuildFile; fileRef = FA0B7C5E1A95902C000E1D17 /* wrap_Joint.h */; };
		FA0B7E5A1A95902C000E1D17 /* wrap_MotorJoint.cpp in Sources */ = {isa = PBXBuildFile; fileRef = FA0B7C5F1A95902C000E1D17 /* wrap_MotorJoint.cpp */; };
		FA0B7E5B1A95902C000E1D17 /* wrap_MotorJoint.cpp in Sources */ = {isa = PBXBuildFile; fileRef = FA0B7C5F1A95902C000E1D17 /* wrap_MotorJoint.cpp */; };
		FA0B7E5C1A95902C000E1D17 /* wrap_MotorJoint.h in Headers */ = {isa = PBXBuildFile; fileRef = FA0B7C601A95902C000E1D17 /* wrap_MotorJoint.h */; };
		FA0B7E5D1A95902C000E1D17 /* wrap_MouseJoint.cpp in Sources */ = {isa = PBXBuildFile; fileRef = FA0B7C611A95902C000E1D17 /* wrap_MouseJoint.cpp */; };
		FA0B7E5E1A95902C000E1D17 /* wrap_MouseJoint.cpp in Sources */ = {isa = PBXBuildFile; fileRef = FA0B7C611A95902C000E1D17 /* wrap_MouseJoint.cpp */; };
		FA0B7E5F1A95902C000E1D17 /* wrap_MouseJoint.h in Headers */ = {isa = PBXBuildFile; fileRef = FA0B7C621A95902C000E1D17 /* wrap_MouseJoint.h */; };
		FA0B7E601A95902C000E1D17 /* wrap_Physics.cpp in Sources */ = {isa = PBXBuildFile; fileRef = FA0B7C631A95902C000E1D17 /* wrap_Physics.cpp */; };
		FA0B7E611A95902C000E1D17 /* wrap_Physics.cpp in Sources */ = {isa = PBXBuildFile; fileRef = FA0B7C631A95902C000E1D17 /* wrap_Physics.cpp */; };
		FA0B7E621A95902C000E1D17 /* wrap_Physics.h in Headers */ = {isa = PBXBuildFile; fileRef = FA0B7C641A95902C000E1D17 /* wrap_Physics.h */; };
		FA0B7E631A95902C000E1D17 /* wrap_PolygonShape.cpp in Sources */ = {isa = PBXBuildFile; fileRef = FA0B7C651A95902C000E1D17 /* wrap_PolygonShape.cpp */; };
		FA0B7E641A95902C000E1D17 /* wrap_PolygonShape.cpp in Sources */ = {isa = PBXBuildFile; fileRef = FA0B7C651A95902C000E1D17 /* wrap_PolygonShape.cpp */; };
		FA0B7E651A95902C000E1D17 /* wrap_PolygonShape.h in Headers */ = {isa = PBXBuildFile; fileRef = FA0B7C661A95902C000E1D17 /* wrap_PolygonShape.h */; };
		FA0B7E661A95902C000E1D17 /* wrap_PrismaticJoint.cpp in Sources */ = {isa = PBXBuildFile; fileRef = FA0B7C671A95902C000E1D17 /* wrap_PrismaticJoint.cpp */; };
		FA0B7E671A95902C000E1D17 /* wrap_PrismaticJoint.cpp in Sources */ = {isa = PBXBuildFile; fileRef = FA0B7C671A95902C000E1D17 /* wrap_PrismaticJoint.cpp */; };
		FA0B7E681A95902C000E1D17 /* wrap_PrismaticJoint.h in Headers */ = {isa = PBXBuildFile; fileRef = FA0B7C681A95902C000E1D17 /* wrap_PrismaticJoint.h */; };
		FA0B7E691A95902C000E1D17 /* wrap_PulleyJoint.cpp in Sources */ = {isa = PBXBuildFile; fileRef = FA0B7C691A95902C000E1D17 /* wrap_PulleyJoint.cpp */; };
		FA0B7E6A1A95902C000E1D17 /* wrap_PulleyJoint.cpp in Sources */ = {isa = PBXBuildFile; fileRef = FA0B7C691A95902C000E1D17 /* wrap_PulleyJoint.cpp */; };
		FA0B7E6B1A95902C000E1D17 /* wrap_PulleyJoint.h in Headers */ = {isa = PBXBuildFile; fileRef = FA0B7C6A1A95902C000E1D17 /* wrap_PulleyJoint.h */; };
		FA0B7E6C1A95902C000E1D17 /* wrap_RevoluteJoint.cpp in Sources */ = {isa = PBXBuildFile; fileRef = FA0B7C6B1A95902C000E1D17 /* wrap_RevoluteJoint.cpp */; };
		FA0B7E6D1A95902C000E1D17 /* wrap_RevoluteJoint.cpp in Sources */ = {isa = PBXBuildFile; fileRef = FA0B7C6B1A95902C000E1D17 /* wrap_RevoluteJoint.cpp */; };
		FA0B7E6E1A95902C000E1D17 /* wrap_RevoluteJoint.h in Headers */ = {isa = PBXBuildFile; fileRef = FA0B7C6C1A95902C000E1D17 /* wrap_RevoluteJoint.h */; };
		FA0B7E6F1A95902C000E1D17 /* wrap_RopeJoint.cpp in Sources */ = {isa = PBXBuildFile; fileRef = FA0B7C6D1A95902C000E1D17 /* wrap_RopeJoint.cpp */; };
		FA0B7E701A95902C000E1D17 /* wrap_RopeJoint.cpp in Sources */ = {isa = PBXBuildFile; fileRef = FA0B7C6D1A95902C000E1D17 /* wrap_RopeJoint.cpp */; };
		FA0B7E711A95902C000E1D17 /* wrap_RopeJoint.h in Headers */ = {isa = PBXBuildFile; fileRef = FA0B7C6E1A95902C000E1D17 /* wrap_RopeJoint.h */; };
		FA0B7E721A95902C000E1D17 /* wrap_Shape.cpp in Sources */ = {isa = PBXBuildFile; fileRef = FA0B7C6F1A95902C000E1D17 /* wrap_Shape.cpp */; };
		FA0B7E731A95902C000E1D17 /* wrap_Shape.cpp in Sources */ = {isa = PBXBuildFile; fileRef = FA0B7C6F1A95902C000E1D17 /* wrap_Shape.cpp */; };
		FA0B7E741A95902C000E1D17 /* wrap_Shape.h in Headers */ = {isa = PBXBuildFile; fileRef = FA0B7C701A95902C000E1D17 /* wrap_Shape.h */; };
		FA0B7E751A95902C000E1D17 /* wrap_WeldJoint.cpp in Sources */ = {isa = PBXBuildFile; fileRef = FA0B7C711A95902C000E1D17 /* wrap_WeldJoint.cpp */; };
		FA0B7E761A95902C000E1D17 /* wrap_WeldJoint.cpp in Sources */ = {isa = PBXBuildFile; fileRef = FA0B7C711A95902C000E1D17 /* wrap_WeldJoint.cpp */; };
		FA0B7E771A95902C000E1D17 /* wrap_WeldJoint.h in Headers */ = {isa = PBXBuildFile; fileRef = FA0B7C721A95902C000E1D17 /* wrap_WeldJoint.h */; };
		FA0B7E781A95902C000E1D17 /* wrap_WheelJoint.cpp in Sources */ = {isa = PBXBuildFile; fileRef = FA0B7C731A95902C000E1D17 /* wrap_WheelJoint.cpp */; };
		FA0B7E791A95902C000E1D17 /* wrap_WheelJoint.cpp in Sources */ = {isa = PBXBuildFile; fileRef = FA0B7C731A95902C000E1D17 /* wrap_WheelJoint.cpp */; };
		FA0B7E7A1A95902C000E1D17 /* wrap_WheelJoint.h in Headers */ = {isa = PBXBuildFile; fileRef = FA0B7C741A95902C000E1D17 /* wrap_WheelJoint.h */; };
		FA0B7E7B1A95902C000E1D17 /* wrap_World.cpp in Sources */ = {isa = PBXBuildFile; fileRef = FA0B7C751A95902C000E1D17 /* wrap_World.cpp */; };
		FA0B7E7C1A95902C000E1D17 /* wrap_World.cpp in Sources */ = {isa = PBXBuildFile; fileRef = FA0B7C751A95902C000E1D17 /* wrap_World.cpp */; };
		FA0B7E7D1A95902C000E1D17 /* wrap_World.h in Headers */ = {isa = PBXBuildFile; fileRef = FA0B7C761A95902C000E1D17 /* wrap_World.h */; };
		FA0B7E7E1A95902C000E1D17 /* Joint.cpp in Sources */ = {isa = PBXBuildFile; fileRef = FA0B7C771A95902C000E1D17 /* Joint.cpp */; };
		FA0B7E7F1A95902C000E1D17 /* Joint.cpp in Sources */ = {isa = PBXBuildFile; fileRef = FA0B7C771A95902C000E1D17 /* Joint.cpp */; };
		FA0B7E801A95902C000E1D17 /* Joint.h in Headers */ = {isa = PBXBuildFile; fileRef = FA0B7C781A95902C000E1D17 /* Joint.h */; };
		FA0B7E811A95902C000E1D17 /* Shape.cpp in Sources */ = {isa = PBXBuildFile; fileRef = FA0B7C791A95902C000E1D17 /* Shape.cpp */; };
		FA0B7E821A95902C000E1D17 /* Shape.cpp in Sources */ = {isa = PBXBuildFile; fileRef = FA0B7C791A95902C000E1D17 /* Shape.cpp */; };
		FA0B7E831A95902C000E1D17 /* Shape.h in Headers */ = {isa = PBXBuildFile; fileRef = FA0B7C7A1A95902C000E1D17 /* Shape.h */; };
		FA0B7E841A95902C000E1D17 /* Decoder.h in Headers */ = {isa = PBXBuildFile; fileRef = FA0B7C7C1A95902C000E1D17 /* Decoder.h */; };
		FA0B7E851A95902C000E1D17 /* CoreAudioDecoder.cpp in Sources */ = {isa = PBXBuildFile; fileRef = FA0B7C7E1A95902C000E1D17 /* CoreAudioDecoder.cpp */; };
		FA0B7E861A95902C000E1D17 /* CoreAudioDecoder.cpp in Sources */ = {isa = PBXBuildFile; fileRef = FA0B7C7E1A95902C000E1D17 /* CoreAudioDecoder.cpp */; };
		FA0B7E871A95902C000E1D17 /* CoreAudioDecoder.h in Headers */ = {isa = PBXBuildFile; fileRef = FA0B7C7F1A95902C000E1D17 /* CoreAudioDecoder.h */; };
		FA0B7E881A95902C000E1D17 /* Decoder.cpp in Sources */ = {isa = PBXBuildFile; fileRef = FA0B7C801A95902C000E1D17 /* Decoder.cpp */; };
		FA0B7E891A95902C000E1D17 /* Decoder.cpp in Sources */ = {isa = PBXBuildFile; fileRef = FA0B7C801A95902C000E1D17 /* Decoder.cpp */; };
		FA0B7E8B1A95902C000E1D17 /* FLACDecoder.cpp in Sources */ = {isa = PBXBuildFile; fileRef = FA0B7C821A95902C000E1D17 /* FLACDecoder.cpp */; };
		FA0B7E8C1A95902C000E1D17 /* FLACDecoder.cpp in Sources */ = {isa = PBXBuildFile; fileRef = FA0B7C821A95902C000E1D17 /* FLACDecoder.cpp */; };
		FA0B7E8D1A95902C000E1D17 /* FLACDecoder.h in Headers */ = {isa = PBXBuildFile; fileRef = FA0B7C831A95902C000E1D17 /* FLACDecoder.h */; };
		FA0B7E8E1A95902C000E1D17 /* GmeDecoder.cpp in Sources */ = {isa = PBXBuildFile; fileRef = FA0B7C841A95902C000E1D17 /* GmeDecoder.cpp */; };
		FA0B7E8F1A95902C000E1D17 /* GmeDecoder.cpp in Sources */ = {isa = PBXBuildFile; fileRef = FA0B7C841A95902C000E1D17 /* GmeDecoder.cpp */; };
		FA0B7E901A95902C000E1D17 /* GmeDecoder.h in Headers */ = {isa = PBXBuildFile; fileRef = FA0B7C851A95902C000E1D17 /* GmeDecoder.h */; };
		FA0B7E911A95902C000E1D17 /* ModPlugDecoder.cpp in Sources */ = {isa = PBXBuildFile; fileRef = FA0B7C861A95902C000E1D17 /* ModPlugDecoder.cpp */; };
		FA0B7E921A95902C000E1D17 /* ModPlugDecoder.cpp in Sources */ = {isa = PBXBuildFile; fileRef = FA0B7C861A95902C000E1D17 /* ModPlugDecoder.cpp */; };
		FA0B7E931A95902C000E1D17 /* ModPlugDecoder.h in Headers */ = {isa = PBXBuildFile; fileRef = FA0B7C871A95902C000E1D17 /* ModPlugDecoder.h */; };
		FA0B7E971A95902C000E1D17 /* Sound.cpp in Sources */ = {isa = PBXBuildFile; fileRef = FA0B7C8A1A95902C000E1D17 /* Sound.cpp */; };
		FA0B7E981A95902C000E1D17 /* Sound.cpp in Sources */ = {isa = PBXBuildFile; fileRef = FA0B7C8A1A95902C000E1D17 /* Sound.cpp */; };
		FA0B7E991A95902C000E1D17 /* Sound.h in Headers */ = {isa = PBXBuildFile; fileRef = FA0B7C8B1A95902C000E1D17 /* Sound.h */; };
		FA0B7E9A1A95902C000E1D17 /* VorbisDecoder.cpp in Sources */ = {isa = PBXBuildFile; fileRef = FA0B7C8C1A95902C000E1D17 /* VorbisDecoder.cpp */; };
		FA0B7E9B1A95902C000E1D17 /* VorbisDecoder.cpp in Sources */ = {isa = PBXBuildFile; fileRef = FA0B7C8C1A95902C000E1D17 /* VorbisDecoder.cpp */; };
		FA0B7E9C1A95902C000E1D17 /* VorbisDecoder.h in Headers */ = {isa = PBXBuildFile; fileRef = FA0B7C8D1A95902C000E1D17 /* VorbisDecoder.h */; };
		FA0B7E9D1A95902C000E1D17 /* WaveDecoder.cpp in Sources */ = {isa = PBXBuildFile; fileRef = FA0B7C8E1A95902C000E1D17 /* WaveDecoder.cpp */; };
		FA0B7E9E1A95902C000E1D17 /* WaveDecoder.cpp in Sources */ = {isa = PBXBuildFile; fileRef = FA0B7C8E1A95902C000E1D17 /* WaveDecoder.cpp */; };
		FA0B7E9F1A95902C000E1D17 /* WaveDecoder.h in Headers */ = {isa = PBXBuildFile; fileRef = FA0B7C8F1A95902C000E1D17 /* WaveDecoder.h */; };
		FA0B7EA01A95902C000E1D17 /* Sound.cpp in Sources */ = {isa = PBXBuildFile; fileRef = FA0B7C901A95902C000E1D17 /* Sound.cpp */; };
		FA0B7EA11A95902C000E1D17 /* Sound.cpp in Sources */ = {isa = PBXBuildFile; fileRef = FA0B7C901A95902C000E1D17 /* Sound.cpp */; };
		FA0B7EA21A95902C000E1D17 /* Sound.h in Headers */ = {isa = PBXBuildFile; fileRef = FA0B7C911A95902C000E1D17 /* Sound.h */; };
		FA0B7EA31A95902C000E1D17 /* SoundData.cpp in Sources */ = {isa = PBXBuildFile; fileRef = FA0B7C921A95902C000E1D17 /* SoundData.cpp */; };
		FA0B7EA41A95902C000E1D17 /* SoundData.cpp in Sources */ = {isa = PBXBuildFile; fileRef = FA0B7C921A95902C000E1D17 /* SoundData.cpp */; };
		FA0B7EA51A95902C000E1D17 /* SoundData.h in Headers */ = {isa = PBXBuildFile; fileRef = FA0B7C931A95902C000E1D17 /* SoundData.h */; };
		FA0B7EA61A95902C000E1D17 /* wrap_Decoder.cpp in Sources */ = {isa = PBXBuildFile; fileRef = FA0B7C941A95902C000E1D17 /* wrap_Decoder.cpp */; };
		FA0B7EA71A95902C000E1D17 /* wrap_Decoder.cpp in Sources */ = {isa = PBXBuildFile; fileRef = FA0B7C941A95902C000E1D17 /* wrap_Decoder.cpp */; };
		FA0B7EA81A95902C000E1D17 /* wrap_Decoder.h in Headers */ = {isa = PBXBuildFile; fileRef = FA0B7C951A95902C000E1D17 /* wrap_Decoder.h */; };
		FA0B7EA91A95902C000E1D17 /* wrap_Sound.cpp in Sources */ = {isa = PBXBuildFile; fileRef = FA0B7C961A95902C000E1D17 /* wrap_Sound.cpp */; };
		FA0B7EAA1A95902C000E1D17 /* wrap_Sound.cpp in Sources */ = {isa = PBXBuildFile; fileRef = FA0B7C961A95902C000E1D17 /* wrap_Sound.cpp */; };
		FA0B7EAB1A95902C000E1D17 /* wrap_Sound.h in Headers */ = {isa = PBXBuildFile; fileRef = FA0B7C971A95902C000E1D17 /* wrap_Sound.h */; };
		FA0B7EAC1A95902C000E1D17 /* wrap_SoundData.cpp in Sources */ = {isa = PBXBuildFile; fileRef = FA0B7C981A95902C000E1D17 /* wrap_SoundData.cpp */; };
		FA0B7EAD1A95902C000E1D17 /* wrap_SoundData.cpp in Sources */ = {isa = PBXBuildFile; fileRef = FA0B7C981A95902C000E1D17 /* wrap_SoundData.cpp */; };
		FA0B7EAE1A95902C000E1D17 /* wrap_SoundData.h in Headers */ = {isa = PBXBuildFile; fileRef = FA0B7C991A95902C000E1D17 /* wrap_SoundData.h */; };
		FA0B7EAF1A95902C000E1D17 /* System.cpp in Sources */ = {isa = PBXBuildFile; fileRef = FA0B7C9C1A95902C000E1D17 /* System.cpp */; };
		FA0B7EB01A95902C000E1D17 /* System.cpp in Sources */ = {isa = PBXBuildFile; fileRef = FA0B7C9C1A95902C000E1D17 /* System.cpp */; };
		FA0B7EB11A95902C000E1D17 /* System.h in Headers */ = {isa = PBXBuildFile; fileRef = FA0B7C9D1A95902C000E1D17 /* System.h */; };
		FA0B7EB21A95902C000E1D17 /* System.cpp in Sources */ = {isa = PBXBuildFile; fileRef = FA0B7C9E1A95902C000E1D17 /* System.cpp */; };
		FA0B7EB31A95902C000E1D17 /* System.cpp in Sources */ = {isa = PBXBuildFile; fileRef = FA0B7C9E1A95902C000E1D17 /* System.cpp */; };
		FA0B7EB41A95902C000E1D17 /* System.h in Headers */ = {isa = PBXBuildFile; fileRef = FA0B7C9F1A95902C000E1D17 /* System.h */; };
		FA0B7EB51A95902C000E1D17 /* wrap_System.cpp in Sources */ = {isa = PBXBuildFile; fileRef = FA0B7CA01A95902C000E1D17 /* wrap_System.cpp */; };
		FA0B7EB61A95902C000E1D17 /* wrap_System.cpp in Sources */ = {isa = PBXBuildFile; fileRef = FA0B7CA01A95902C000E1D17 /* wrap_System.cpp */; };
		FA0B7EB71A95902C000E1D17 /* wrap_System.h in Headers */ = {isa = PBXBuildFile; fileRef = FA0B7CA11A95902C000E1D17 /* wrap_System.h */; };
		FA0B7EB81A95902C000E1D17 /* Channel.cpp in Sources */ = {isa = PBXBuildFile; fileRef = FA0B7CA31A95902C000E1D17 /* Channel.cpp */; };
		FA0B7EB91A95902C000E1D17 /* Channel.cpp in Sources */ = {isa = PBXBuildFile; fileRef = FA0B7CA31A95902C000E1D17 /* Channel.cpp */; };
		FA0B7EBA1A95902C000E1D17 /* Channel.h in Headers */ = {isa = PBXBuildFile; fileRef = FA0B7CA41A95902C000E1D17 /* Channel.h */; };
		FA0B7EBB1A95902C000E1D17 /* LuaThread.cpp in Sources */ = {isa = PBXBuildFile; fileRef = FA0B7CA51A95902C000E1D17 /* LuaThread.cpp */; };
		FA0B7EBC1A95902C000E1D17 /* LuaThread.cpp in Sources */ = {isa = PBXBuildFile; fileRef = FA0B7CA51A95902C000E1D17 /* LuaThread.cpp */; };
		FA0B7EBD1A95902C000E1D17 /* LuaThread.h in Headers */ = {isa = PBXBuildFile; fileRef = FA0B7CA61A95902C000E1D17 /* LuaThread.h */; };
		FA0B7EBE1A95902C000E1D17 /* Thread.cpp in Sources */ = {isa = PBXBuildFile; fileRef = FA0B7CA81A95902C000E1D17 /* Thread.cpp */; };
		FA0B7EBF1A95902C000E1D17 /* Thread.cpp in Sources */ = {isa = PBXBuildFile; fileRef = FA0B7CA81A95902C000E1D17 /* Thread.cpp */; };
		FA0B7EC01A95902C000E1D17 /* Thread.h in Headers */ = {isa = PBXBuildFile; fileRef = FA0B7CA91A95902C000E1D17 /* Thread.h */; };
		FA0B7EC11A95902C000E1D17 /* threads.cpp in Sources */ = {isa = PBXBuildFile; fileRef = FA0B7CAA1A95902C000E1D17 /* threads.cpp */; };
		FA0B7EC21A95902C000E1D17 /* threads.cpp in Sources */ = {isa = PBXBuildFile; fileRef = FA0B7CAA1A95902C000E1D17 /* threads.cpp */; };
		FA0B7EC31A95902C000E1D17 /* threads.h in Headers */ = {isa = PBXBuildFile; fileRef = FA0B7CAB1A95902C000E1D17 /* threads.h */; };
		FA0B7EC41A95902C000E1D17 /* Thread.h in Headers */ = {isa = PBXBuildFile; fileRef = FA0B7CAC1A95902C000E1D17 /* Thread.h */; };
		FA0B7EC51A95902C000E1D17 /* ThreadModule.cpp in Sources */ = {isa = PBXBuildFile; fileRef = FA0B7CAD1A95902C000E1D17 /* ThreadModule.cpp */; };
		FA0B7EC61A95902C000E1D17 /* ThreadModule.cpp in Sources */ = {isa = PBXBuildFile; fileRef = FA0B7CAD1A95902C000E1D17 /* ThreadModule.cpp */; };
		FA0B7EC71A95902C000E1D17 /* ThreadModule.h in Headers */ = {isa = PBXBuildFile; fileRef = FA0B7CAE1A95902C000E1D17 /* ThreadModule.h */; };
		FA0B7EC81A95902C000E1D17 /* threads.cpp in Sources */ = {isa = PBXBuildFile; fileRef = FA0B7CAF1A95902C000E1D17 /* threads.cpp */; };
		FA0B7EC91A95902C000E1D17 /* threads.cpp in Sources */ = {isa = PBXBuildFile; fileRef = FA0B7CAF1A95902C000E1D17 /* threads.cpp */; };
		FA0B7ECA1A95902C000E1D17 /* threads.h in Headers */ = {isa = PBXBuildFile; fileRef = FA0B7CB01A95902C000E1D17 /* threads.h */; };
		FA0B7ECB1A95902C000E1D17 /* wrap_Channel.cpp in Sources */ = {isa = PBXBuildFile; fileRef = FA0B7CB11A95902C000E1D17 /* wrap_Channel.cpp */; };
		FA0B7ECC1A95902C000E1D17 /* wrap_Channel.cpp in Sources */ = {isa = PBXBuildFile; fileRef = FA0B7CB11A95902C000E1D17 /* wrap_Channel.cpp */; };
		FA0B7ECD1A95902C000E1D17 /* wrap_Channel.h in Headers */ = {isa = PBXBuildFile; fileRef = FA0B7CB21A95902C000E1D17 /* wrap_Channel.h */; };
		FA0B7ECE1A95902C000E1D17 /* wrap_LuaThread.cpp in Sources */ = {isa = PBXBuildFile; fileRef = FA0B7CB31A95902C000E1D17 /* wrap_LuaThread.cpp */; };
		FA0B7ECF1A95902C000E1D17 /* wrap_LuaThread.cpp in Sources */ = {isa = PBXBuildFile; fileRef = FA0B7CB31A95902C000E1D17 /* wrap_LuaThread.cpp */; };
		FA0B7ED01A95902C000E1D17 /* wrap_LuaThread.h in Headers */ = {isa = PBXBuildFile; fileRef = FA0B7CB41A95902C000E1D17 /* wrap_LuaThread.h */; };
		FA0B7ED11A95902C000E1D17 /* wrap_ThreadModule.cpp in Sources */ = {isa = PBXBuildFile; fileRef = FA0B7CB51A95902C000E1D17 /* wrap_ThreadModule.cpp */; };
		FA0B7ED21A95902C000E1D17 /* wrap_ThreadModule.cpp in Sources */ = {isa = PBXBuildFile; fileRef = FA0B7CB51A95902C000E1D17 /* wrap_ThreadModule.cpp */; };
		FA0B7ED31A95902C000E1D17 /* wrap_ThreadModule.h in Headers */ = {isa = PBXBuildFile; fileRef = FA0B7CB61A95902C000E1D17 /* wrap_ThreadModule.h */; };
		FA0B7ED71A95902D000E1D17 /* Timer.h in Headers */ = {isa = PBXBuildFile; fileRef = FA0B7CBB1A95902C000E1D17 /* Timer.h */; };
		FA0B7ED81A95902D000E1D17 /* wrap_Timer.cpp in Sources */ = {isa = PBXBuildFile; fileRef = FA0B7CBC1A95902C000E1D17 /* wrap_Timer.cpp */; };
		FA0B7ED91A95902D000E1D17 /* wrap_Timer.cpp in Sources */ = {isa = PBXBuildFile; fileRef = FA0B7CBC1A95902C000E1D17 /* wrap_Timer.cpp */; };
		FA0B7EDA1A95902D000E1D17 /* wrap_Timer.h in Headers */ = {isa = PBXBuildFile; fileRef = FA0B7CBD1A95902C000E1D17 /* wrap_Timer.h */; };
		FA0B7EDB1A95902D000E1D17 /* Touch.cpp in Sources */ = {isa = PBXBuildFile; fileRef = FA0B7CC01A95902C000E1D17 /* Touch.cpp */; };
		FA0B7EDC1A95902D000E1D17 /* Touch.cpp in Sources */ = {isa = PBXBuildFile; fileRef = FA0B7CC01A95902C000E1D17 /* Touch.cpp */; };
		FA0B7EDD1A95902D000E1D17 /* Touch.h in Headers */ = {isa = PBXBuildFile; fileRef = FA0B7CC11A95902C000E1D17 /* Touch.h */; };
		FA0B7EDE1A95902D000E1D17 /* Touch.h in Headers */ = {isa = PBXBuildFile; fileRef = FA0B7CC21A95902C000E1D17 /* Touch.h */; };
		FA0B7EDF1A95902D000E1D17 /* wrap_Touch.cpp in Sources */ = {isa = PBXBuildFile; fileRef = FA0B7CC31A95902C000E1D17 /* wrap_Touch.cpp */; };
		FA0B7EE01A95902D000E1D17 /* wrap_Touch.cpp in Sources */ = {isa = PBXBuildFile; fileRef = FA0B7CC31A95902C000E1D17 /* wrap_Touch.cpp */; };
		FA0B7EE11A95902D000E1D17 /* wrap_Touch.h in Headers */ = {isa = PBXBuildFile; fileRef = FA0B7CC41A95902C000E1D17 /* wrap_Touch.h */; };
		FA0B7EE21A95902D000E1D17 /* Window.cpp in Sources */ = {isa = PBXBuildFile; fileRef = FA0B7CC71A95902C000E1D17 /* Window.cpp */; };
		FA0B7EE31A95902D000E1D17 /* Window.cpp in Sources */ = {isa = PBXBuildFile; fileRef = FA0B7CC71A95902C000E1D17 /* Window.cpp */; };
		FA0B7EE41A95902D000E1D17 /* Window.h in Headers */ = {isa = PBXBuildFile; fileRef = FA0B7CC81A95902C000E1D17 /* Window.h */; };
		FA0B7EE51A95902D000E1D17 /* Window.cpp in Sources */ = {isa = PBXBuildFile; fileRef = FA0B7CC91A95902C000E1D17 /* Window.cpp */; };
		FA0B7EE61A95902D000E1D17 /* Window.cpp in Sources */ = {isa = PBXBuildFile; fileRef = FA0B7CC91A95902C000E1D17 /* Window.cpp */; };
		FA0B7EE71A95902D000E1D17 /* Window.h in Headers */ = {isa = PBXBuildFile; fileRef = FA0B7CCA1A95902C000E1D17 /* Window.h */; };
		FA0B7EE81A95902D000E1D17 /* wrap_Window.cpp in Sources */ = {isa = PBXBuildFile; fileRef = FA0B7CCB1A95902C000E1D17 /* wrap_Window.cpp */; };
		FA0B7EE91A95902D000E1D17 /* wrap_Window.cpp in Sources */ = {isa = PBXBuildFile; fileRef = FA0B7CCB1A95902C000E1D17 /* wrap_Window.cpp */; };
		FA0B7EEA1A95902D000E1D17 /* wrap_Window.h in Headers */ = {isa = PBXBuildFile; fileRef = FA0B7CCC1A95902C000E1D17 /* wrap_Window.h */; };
		FA0B7EF21A959D2C000E1D17 /* ios.mm in Sources */ = {isa = PBXBuildFile; fileRef = FA0B7EF11A959D2C000E1D17 /* ios.mm */; };
		FA1557C01CE90A2C00AFF582 /* tinyexr.h in Headers */ = {isa = PBXBuildFile; fileRef = FA1557BF1CE90A2C00AFF582 /* tinyexr.h */; };
		FA1557C31CE90BD200AFF582 /* EXRHandler.cpp in Sources */ = {isa = PBXBuildFile; fileRef = FA1557C11CE90BD200AFF582 /* EXRHandler.cpp */; };
		FA1557C41CE90BD200AFF582 /* EXRHandler.h in Headers */ = {isa = PBXBuildFile; fileRef = FA1557C21CE90BD200AFF582 /* EXRHandler.h */; };
		FA1557C51CE90BD900AFF582 /* EXRHandler.cpp in Sources */ = {isa = PBXBuildFile; fileRef = FA1557C11CE90BD200AFF582 /* EXRHandler.cpp */; };
		FA1583E21E196180005E603B /* wrap_Shader.cpp in Sources */ = {isa = PBXBuildFile; fileRef = FA1BA0B51E17043400AA2803 /* wrap_Shader.cpp */; };
		FA15DFAC1F9B8C850042AB22 /* StringMap.cpp in Sources */ = {isa = PBXBuildFile; fileRef = FA15DFAB1F9B8C850042AB22 /* StringMap.cpp */; };
		FA15DFAD1F9B8CBA0042AB22 /* StringMap.cpp in Sources */ = {isa = PBXBuildFile; fileRef = FA15DFAB1F9B8C850042AB22 /* StringMap.cpp */; };
		FA15DFAE1F9B8D360042AB22 /* lutf8lib.c in Sources */ = {isa = PBXBuildFile; fileRef = FAAA3FD61F64B3AD00F89E99 /* lutf8lib.c */; };
		FA15DFAF1F9B8D390042AB22 /* lstrlib.c in Sources */ = {isa = PBXBuildFile; fileRef = FAAA3FD41F64B3AD00F89E99 /* lstrlib.c */; };
		FA15DFB01F9B8D6A0042AB22 /* wrap_Data.cpp in Sources */ = {isa = PBXBuildFile; fileRef = FA6A2B651F5F7B6B0074C308 /* wrap_Data.cpp */; };
		FA15DFB11F9B8D820042AB22 /* OggDemuxer.cpp in Sources */ = {isa = PBXBuildFile; fileRef = FAA54AC91F91660400A8FA7B /* OggDemuxer.cpp */; };
		FA15DFB21F9B8D840042AB22 /* TheoraVideoStream.cpp in Sources */ = {isa = PBXBuildFile; fileRef = FAA54AC81F91660400A8FA7B /* TheoraVideoStream.cpp */; };
		FA18CEC523D3AE6700263725 /* wrap_Buffer.cpp in Sources */ = {isa = PBXBuildFile; fileRef = FA18CEC323D3AE6700263725 /* wrap_Buffer.cpp */; };
		FA18CEC623D3AE6800263725 /* wrap_Buffer.cpp in Sources */ = {isa = PBXBuildFile; fileRef = FA18CEC323D3AE6700263725 /* wrap_Buffer.cpp */; };
		FA18CEC723D3AE6800263725 /* wrap_Buffer.h in Headers */ = {isa = PBXBuildFile; fileRef = FA18CEC423D3AE6700263725 /* wrap_Buffer.h */; };
		FA1BA09D1E16CFCE00AA2803 /* Font.cpp in Sources */ = {isa = PBXBuildFile; fileRef = FA1BA09B1E16CFCE00AA2803 /* Font.cpp */; };
		FA1BA09E1E16CFCE00AA2803 /* Font.cpp in Sources */ = {isa = PBXBuildFile; fileRef = FA1BA09B1E16CFCE00AA2803 /* Font.cpp */; };
		FA1BA09F1E16CFCE00AA2803 /* Font.h in Headers */ = {isa = PBXBuildFile; fileRef = FA1BA09C1E16CFCE00AA2803 /* Font.h */; };
		FA1BA0A21E16D97500AA2803 /* wrap_Font.cpp in Sources */ = {isa = PBXBuildFile; fileRef = FA1BA0A01E16D97500AA2803 /* wrap_Font.cpp */; };
		FA1BA0A31E16D97500AA2803 /* wrap_Font.cpp in Sources */ = {isa = PBXBuildFile; fileRef = FA1BA0A01E16D97500AA2803 /* wrap_Font.cpp */; };
		FA1BA0A41E16D97500AA2803 /* wrap_Font.h in Headers */ = {isa = PBXBuildFile; fileRef = FA1BA0A11E16D97500AA2803 /* wrap_Font.h */; };
		FA1BA0B11E16FD0800AA2803 /* Shader.cpp in Sources */ = {isa = PBXBuildFile; fileRef = FA1BA0AF1E16FD0800AA2803 /* Shader.cpp */; };
		FA1BA0B21E16FD0800AA2803 /* Shader.cpp in Sources */ = {isa = PBXBuildFile; fileRef = FA1BA0AF1E16FD0800AA2803 /* Shader.cpp */; };
		FA1BA0B31E16FD0800AA2803 /* Shader.h in Headers */ = {isa = PBXBuildFile; fileRef = FA1BA0B01E16FD0800AA2803 /* Shader.h */; };
		FA1BA0B71E17043400AA2803 /* wrap_Shader.cpp in Sources */ = {isa = PBXBuildFile; fileRef = FA1BA0B51E17043400AA2803 /* wrap_Shader.cpp */; };
		FA1BA0B81E17043400AA2803 /* wrap_Shader.h in Headers */ = {isa = PBXBuildFile; fileRef = FA1BA0B61E17043400AA2803 /* wrap_Shader.h */; };
		FA1E887E1DF363CD00E808AA /* Filter.cpp in Sources */ = {isa = PBXBuildFile; fileRef = FA1E887C1DF363CD00E808AA /* Filter.cpp */; };
		FA1E887F1DF363CD00E808AA /* Filter.h in Headers */ = {isa = PBXBuildFile; fileRef = FA1E887D1DF363CD00E808AA /* Filter.h */; };
		FA1E88801DF363D400E808AA /* Filter.cpp in Sources */ = {isa = PBXBuildFile; fileRef = FA1E887C1DF363CD00E808AA /* Filter.cpp */; };
		FA1E88831DF363DB00E808AA /* Filter.cpp in Sources */ = {isa = PBXBuildFile; fileRef = FA1E88811DF363DB00E808AA /* Filter.cpp */; };
		FA1E88841DF363DB00E808AA /* Filter.h in Headers */ = {isa = PBXBuildFile; fileRef = FA1E88821DF363DB00E808AA /* Filter.h */; };
		FA1E88851DF363E100E808AA /* Filter.cpp in Sources */ = {isa = PBXBuildFile; fileRef = FA1E88811DF363DB00E808AA /* Filter.cpp */; };
		FA24348621D401CB00B8918A /* attribute.h in Headers */ = {isa = PBXBuildFile; fileRef = FA24348121D401CB00B8918A /* attribute.h */; };
		FA24348721D401CB00B8918A /* attribute.cpp in Sources */ = {isa = PBXBuildFile; fileRef = FA24348221D401CB00B8918A /* attribute.cpp */; };
		FA24348821D401CB00B8918A /* attribute.cpp in Sources */ = {isa = PBXBuildFile; fileRef = FA24348221D401CB00B8918A /* attribute.cpp */; };
		FA24348921D401CB00B8918A /* pch.h in Headers */ = {isa = PBXBuildFile; fileRef = FA24348321D401CB00B8918A /* pch.h */; };
		FA27B39D1B498151008A9DCE /* Video.cpp in Sources */ = {isa = PBXBuildFile; fileRef = FA27B38A1B498151008A9DCE /* Video.cpp */; };
		FA27B39E1B498151008A9DCE /* Video.cpp in Sources */ = {isa = PBXBuildFile; fileRef = FA27B38A1B498151008A9DCE /* Video.cpp */; };
		FA27B39F1B498151008A9DCE /* Video.h in Headers */ = {isa = PBXBuildFile; fileRef = FA27B38B1B498151008A9DCE /* Video.h */; };
		FA27B3A91B498151008A9DCE /* Video.h in Headers */ = {isa = PBXBuildFile; fileRef = FA27B3931B498151008A9DCE /* Video.h */; };
		FA27B3AA1B498151008A9DCE /* VideoStream.cpp in Sources */ = {isa = PBXBuildFile; fileRef = FA27B3941B498151008A9DCE /* VideoStream.cpp */; };
		FA27B3AB1B498151008A9DCE /* VideoStream.cpp in Sources */ = {isa = PBXBuildFile; fileRef = FA27B3941B498151008A9DCE /* VideoStream.cpp */; };
		FA27B3AC1B498151008A9DCE /* VideoStream.h in Headers */ = {isa = PBXBuildFile; fileRef = FA27B3951B498151008A9DCE /* VideoStream.h */; };
		FA27B3B31B498151008A9DCE /* wrap_Video.cpp in Sources */ = {isa = PBXBuildFile; fileRef = FA27B39B1B498151008A9DCE /* wrap_Video.cpp */; };
		FA27B3B41B498151008A9DCE /* wrap_Video.cpp in Sources */ = {isa = PBXBuildFile; fileRef = FA27B39B1B498151008A9DCE /* wrap_Video.cpp */; };
		FA27B3B51B498151008A9DCE /* wrap_Video.h in Headers */ = {isa = PBXBuildFile; fileRef = FA27B39C1B498151008A9DCE /* wrap_Video.h */; };
		FA27B3C01B4985BF008A9DCE /* wrap_VideoStream.cpp in Sources */ = {isa = PBXBuildFile; fileRef = FA27B3B91B4985BF008A9DCE /* wrap_VideoStream.cpp */; };
		FA27B3C11B4985BF008A9DCE /* wrap_VideoStream.cpp in Sources */ = {isa = PBXBuildFile; fileRef = FA27B3B91B4985BF008A9DCE /* wrap_VideoStream.cpp */; };
		FA27B3C21B4985BF008A9DCE /* wrap_VideoStream.h in Headers */ = {isa = PBXBuildFile; fileRef = FA27B3BA1B4985BF008A9DCE /* wrap_VideoStream.h */; };
		FA27B3C91B498623008A9DCE /* theora.framework in Frameworks */ = {isa = PBXBuildFile; fileRef = FA27B3C81B498623008A9DCE /* theora.framework */; };
		FA28EBD51E352DB5003446F4 /* FenceSync.cpp in Sources */ = {isa = PBXBuildFile; fileRef = FA28EBD31E352DB5003446F4 /* FenceSync.cpp */; };
		FA28EBD61E352DB5003446F4 /* FenceSync.cpp in Sources */ = {isa = PBXBuildFile; fileRef = FA28EBD31E352DB5003446F4 /* FenceSync.cpp */; };
		FA28EBD71E352DB5003446F4 /* FenceSync.h in Headers */ = {isa = PBXBuildFile; fileRef = FA28EBD41E352DB5003446F4 /* FenceSync.h */; };
		FA29C0051E12355B00268CD8 /* StreamBuffer.cpp in Sources */ = {isa = PBXBuildFile; fileRef = FA29C0041E12355B00268CD8 /* StreamBuffer.cpp */; };
		FA29C0061E12355B00268CD8 /* StreamBuffer.cpp in Sources */ = {isa = PBXBuildFile; fileRef = FA29C0041E12355B00268CD8 /* StreamBuffer.cpp */; };
		FA2AF6741DAD64970032B62C /* vertex.cpp in Sources */ = {isa = PBXBuildFile; fileRef = FA2AF6731DAD64970032B62C /* vertex.cpp */; };
		FA2AF6751DAD64970032B62C /* vertex.cpp in Sources */ = {isa = PBXBuildFile; fileRef = FA2AF6731DAD64970032B62C /* vertex.cpp */; };
		FA3C5E421F8C368C0003C579 /* ShaderStage.cpp in Sources */ = {isa = PBXBuildFile; fileRef = FA3C5E401F8C368C0003C579 /* ShaderStage.cpp */; };
		FA3C5E431F8C368C0003C579 /* ShaderStage.cpp in Sources */ = {isa = PBXBuildFile; fileRef = FA3C5E401F8C368C0003C579 /* ShaderStage.cpp */; };
		FA3C5E441F8C368C0003C579 /* ShaderStage.h in Headers */ = {isa = PBXBuildFile; fileRef = FA3C5E411F8C368C0003C579 /* ShaderStage.h */; };
		FA3C5E471F8D80CA0003C579 /* ShaderStage.cpp in Sources */ = {isa = PBXBuildFile; fileRef = FA3C5E451F8D80CA0003C579 /* ShaderStage.cpp */; };
		FA3C5E481F8D80CA0003C579 /* ShaderStage.cpp in Sources */ = {isa = PBXBuildFile; fileRef = FA3C5E451F8D80CA0003C579 /* ShaderStage.cpp */; };
		FA3C5E491F8D80CA0003C579 /* ShaderStage.h in Headers */ = {isa = PBXBuildFile; fileRef = FA3C5E461F8D80CA0003C579 /* ShaderStage.h */; };
		FA41A3C81C0A1F950084430C /* ASTCHandler.cpp in Sources */ = {isa = PBXBuildFile; fileRef = FA41A3C61C0A1F950084430C /* ASTCHandler.cpp */; };
		FA41A3C91C0A1F950084430C /* ASTCHandler.cpp in Sources */ = {isa = PBXBuildFile; fileRef = FA41A3C61C0A1F950084430C /* ASTCHandler.cpp */; };
		FA41A3CA1C0A1F950084430C /* ASTCHandler.h in Headers */ = {isa = PBXBuildFile; fileRef = FA41A3C71C0A1F950084430C /* ASTCHandler.h */; };
		FA4B66C91ABBCF1900558F15 /* Timer.cpp in Sources */ = {isa = PBXBuildFile; fileRef = FA4B66C81ABBCF1900558F15 /* Timer.cpp */; };
		FA4B66CA1ABBCF1900558F15 /* Timer.cpp in Sources */ = {isa = PBXBuildFile; fileRef = FA4B66C81ABBCF1900558F15 /* Timer.cpp */; };
		FA4F2B791DE0125B00CA37D7 /* xxhash.c in Sources */ = {isa = PBXBuildFile; fileRef = FA4F2B771DE0125B00CA37D7 /* xxhash.c */; };
		FA4F2B7A1DE0125B00CA37D7 /* xxhash.h in Headers */ = {isa = PBXBuildFile; fileRef = FA4F2B781DE0125B00CA37D7 /* xxhash.h */; };
		FA4F2B7B1DE0181B00CA37D7 /* xxhash.c in Sources */ = {isa = PBXBuildFile; fileRef = FA4F2B771DE0125B00CA37D7 /* xxhash.c */; };
		FA4F2BA61DE1E36400CA37D7 /* RecordingDevice.cpp in Sources */ = {isa = PBXBuildFile; fileRef = FA4F2BA21DE1E36400CA37D7 /* RecordingDevice.cpp */; };
		FA4F2BA71DE1E36400CA37D7 /* RecordingDevice.h in Headers */ = {isa = PBXBuildFile; fileRef = FA4F2BA31DE1E36400CA37D7 /* RecordingDevice.h */; };
		FA4F2BA81DE1E36400CA37D7 /* wrap_RecordingDevice.cpp in Sources */ = {isa = PBXBuildFile; fileRef = FA4F2BA41DE1E36400CA37D7 /* wrap_RecordingDevice.cpp */; };
		FA4F2BA91DE1E36400CA37D7 /* wrap_RecordingDevice.h in Headers */ = {isa = PBXBuildFile; fileRef = FA4F2BA51DE1E36400CA37D7 /* wrap_RecordingDevice.h */; };
		FA4F2BAC1DE1E37000CA37D7 /* RecordingDevice.cpp in Sources */ = {isa = PBXBuildFile; fileRef = FA4F2BAA1DE1E37000CA37D7 /* RecordingDevice.cpp */; };
		FA4F2BAD1DE1E37000CA37D7 /* RecordingDevice.h in Headers */ = {isa = PBXBuildFile; fileRef = FA4F2BAB1DE1E37000CA37D7 /* RecordingDevice.h */; };
		FA4F2BB01DE1E37B00CA37D7 /* RecordingDevice.cpp in Sources */ = {isa = PBXBuildFile; fileRef = FA4F2BAE1DE1E37B00CA37D7 /* RecordingDevice.cpp */; };
		FA4F2BB11DE1E37B00CA37D7 /* RecordingDevice.h in Headers */ = {isa = PBXBuildFile; fileRef = FA4F2BAF1DE1E37B00CA37D7 /* RecordingDevice.h */; };
		FA4F2BB21DE1E4B400CA37D7 /* RecordingDevice.cpp in Sources */ = {isa = PBXBuildFile; fileRef = FA4F2BAE1DE1E37B00CA37D7 /* RecordingDevice.cpp */; };
		FA4F2BB31DE1E4B800CA37D7 /* RecordingDevice.cpp in Sources */ = {isa = PBXBuildFile; fileRef = FA4F2BA21DE1E36400CA37D7 /* RecordingDevice.cpp */; };
		FA4F2BB41DE1E4BD00CA37D7 /* RecordingDevice.cpp in Sources */ = {isa = PBXBuildFile; fileRef = FA4F2BAA1DE1E37000CA37D7 /* RecordingDevice.cpp */; };
		FA4F2BB51DE1E4C300CA37D7 /* wrap_RecordingDevice.cpp in Sources */ = {isa = PBXBuildFile; fileRef = FA4F2BA41DE1E36400CA37D7 /* wrap_RecordingDevice.cpp */; };
		FA4F2BE31DE6650600CA37D7 /* Transform.cpp in Sources */ = {isa = PBXBuildFile; fileRef = FA4F2BDF1DE6650600CA37D7 /* Transform.cpp */; };
		FA4F2BE41DE6650600CA37D7 /* Transform.h in Headers */ = {isa = PBXBuildFile; fileRef = FA4F2BE01DE6650600CA37D7 /* Transform.h */; };
		FA4F2BE51DE6650600CA37D7 /* wrap_Transform.cpp in Sources */ = {isa = PBXBuildFile; fileRef = FA4F2BE11DE6650600CA37D7 /* wrap_Transform.cpp */; };
		FA4F2BE61DE6650600CA37D7 /* wrap_Transform.h in Headers */ = {isa = PBXBuildFile; fileRef = FA4F2BE21DE6650600CA37D7 /* wrap_Transform.h */; };
		FA4F2BE71DE6650D00CA37D7 /* Transform.cpp in Sources */ = {isa = PBXBuildFile; fileRef = FA4F2BDF1DE6650600CA37D7 /* Transform.cpp */; };
		FA4F2BE81DE6651000CA37D7 /* wrap_Transform.cpp in Sources */ = {isa = PBXBuildFile; fileRef = FA4F2BE11DE6650600CA37D7 /* wrap_Transform.cpp */; };
		FA4F2C031DE936C200CA37D7 /* auxiliar.c in Sources */ = {isa = PBXBuildFile; fileRef = 217DFB9D1D9F6D490055D849 /* auxiliar.c */; };
		FA4F2C041DE936C600CA37D7 /* buffer.c in Sources */ = {isa = PBXBuildFile; fileRef = 217DFB9F1D9F6D490055D849 /* buffer.c */; };
		FA4F2C051DE936C900CA37D7 /* compat.c in Sources */ = {isa = PBXBuildFile; fileRef = 217DFBA11D9F6D490055D849 /* compat.c */; };
		FA4F2C061DE936CD00CA37D7 /* except.c in Sources */ = {isa = PBXBuildFile; fileRef = 217DFBA31D9F6D490055D849 /* except.c */; };
		FA4F2C071DE936DA00CA37D7 /* inet.c in Sources */ = {isa = PBXBuildFile; fileRef = 217DFBAB1D9F6D490055D849 /* inet.c */; };
		FA4F2C081DE936DD00CA37D7 /* io.c in Sources */ = {isa = PBXBuildFile; fileRef = 217DFBAD1D9F6D490055D849 /* io.c */; };
		FA4F2C091DE936E200CA37D7 /* luasocket.c in Sources */ = {isa = PBXBuildFile; fileRef = 217DFBB11D9F6D490055D849 /* luasocket.c */; };
		FA4F2C0A1DE936E600CA37D7 /* mime.c in Sources */ = {isa = PBXBuildFile; fileRef = 217DFBB61D9F6D490055D849 /* mime.c */; };
		FA4F2C0B1DE936EA00CA37D7 /* options.c in Sources */ = {isa = PBXBuildFile; fileRef = 217DFBBA1D9F6D490055D849 /* options.c */; };
		FA4F2C0C1DE936ED00CA37D7 /* select.c in Sources */ = {isa = PBXBuildFile; fileRef = 217DFBBD1D9F6D490055D849 /* select.c */; };
		FA4F2C0D1DE936F100CA37D7 /* serial.c in Sources */ = {isa = PBXBuildFile; fileRef = 217DFBBF1D9F6D490055D849 /* serial.c */; };
		FA4F2C0E1DE936FE00CA37D7 /* tcp.c in Sources */ = {isa = PBXBuildFile; fileRef = 217DFBC51D9F6D490055D849 /* tcp.c */; };
		FA4F2C0F1DE936FE00CA37D7 /* timeout.c in Sources */ = {isa = PBXBuildFile; fileRef = 217DFBC71D9F6D490055D849 /* timeout.c */; };
		FA4F2C101DE936FE00CA37D7 /* udp.c in Sources */ = {isa = PBXBuildFile; fileRef = 217DFBCB1D9F6D490055D849 /* udp.c */; };
		FA4F2C111DE936FE00CA37D7 /* unix.c in Sources */ = {isa = PBXBuildFile; fileRef = 217DFBCD1D9F6D490055D849 /* unix.c */; };
		FA4F2C121DE936FE00CA37D7 /* unixtcp.c in Sources */ = {isa = PBXBuildFile; fileRef = 217DFBCF1D9F6D490055D849 /* unixtcp.c */; };
		FA4F2C131DE936FE00CA37D7 /* unixudp.c in Sources */ = {isa = PBXBuildFile; fileRef = 217DFBD11D9F6D490055D849 /* unixudp.c */; };
		FA4F2C141DE936FE00CA37D7 /* usocket.c in Sources */ = {isa = PBXBuildFile; fileRef = 217DFBD51D9F6D490055D849 /* usocket.c */; };
		FA522D4D23F9FE380059EE3C /* MP3Decoder.cpp in Sources */ = {isa = PBXBuildFile; fileRef = FA522D4B23F9FE370059EE3C /* MP3Decoder.cpp */; };
		FA522D4E23F9FE380059EE3C /* MP3Decoder.cpp in Sources */ = {isa = PBXBuildFile; fileRef = FA522D4B23F9FE370059EE3C /* MP3Decoder.cpp */; };
		FA522D4F23F9FE380059EE3C /* MP3Decoder.h in Headers */ = {isa = PBXBuildFile; fileRef = FA522D4C23F9FE380059EE3C /* MP3Decoder.h */; };
		FA522D5323F9FF2A0059EE3C /* dr_mp3.h in Headers */ = {isa = PBXBuildFile; fileRef = FA522D5123F9FF2A0059EE3C /* dr_mp3.h */; };
		FA522D5423F9FF2A0059EE3C /* dr_flac.h in Headers */ = {isa = PBXBuildFile; fileRef = FA522D5223F9FF2A0059EE3C /* dr_flac.h */; };
		FA522D5A23FA5ED50059EE3C /* NotoSans-Regular.ttf.gzip.h in Headers */ = {isa = PBXBuildFile; fileRef = FA522D5923FA5ED40059EE3C /* NotoSans-Regular.ttf.gzip.h */; };
		FA56AA381FAFF02000A43D5F /* memory.cpp in Sources */ = {isa = PBXBuildFile; fileRef = FA56AA361FAFF02000A43D5F /* memory.cpp */; };
		FA56AA391FAFF02000A43D5F /* memory.cpp in Sources */ = {isa = PBXBuildFile; fileRef = FA56AA361FAFF02000A43D5F /* memory.cpp */; };
		FA56AA3A1FAFF02000A43D5F /* memory.h in Headers */ = {isa = PBXBuildFile; fileRef = FA56AA371FAFF02000A43D5F /* memory.h */; };
		FA56D9BC1C208A0200D8D3C7 /* libmodplug.a in Frameworks */ = {isa = PBXBuildFile; fileRef = FA56D9BA1C2089EE00D8D3C7 /* libmodplug.a */; };
		FA577AB016C7507900860150 /* Cocoa.framework in Frameworks */ = {isa = PBXBuildFile; fileRef = FA577A7916C71A1700860150 /* Cocoa.framework */; };
		FA577AC516C7513400860150 /* libmodplug.framework in Frameworks */ = {isa = PBXBuildFile; fileRef = FA577A8216C71A5300860150 /* libmodplug.framework */; };
		FA577AC816C7513C00860150 /* ogg.framework in Frameworks */ = {isa = PBXBuildFile; fileRef = FA577A7116C719F400860150 /* ogg.framework */; };
		FA577ACA16C7514100860150 /* OpenGL.framework in Frameworks */ = {isa = PBXBuildFile; fileRef = FA577A7C16C71A2600860150 /* OpenGL.framework */; };
		FA577ACD16C7514C00860150 /* vorbis.framework in Frameworks */ = {isa = PBXBuildFile; fileRef = FA577A7716C71A0800860150 /* vorbis.framework */; };
		FA57FB981AE1993600F2AD6D /* noise1234.cpp in Sources */ = {isa = PBXBuildFile; fileRef = FA57FB961AE1993600F2AD6D /* noise1234.cpp */; };
		FA57FB991AE1993600F2AD6D /* noise1234.cpp in Sources */ = {isa = PBXBuildFile; fileRef = FA57FB961AE1993600F2AD6D /* noise1234.cpp */; };
		FA57FB9A1AE1993600F2AD6D /* noise1234.h in Headers */ = {isa = PBXBuildFile; fileRef = FA57FB971AE1993600F2AD6D /* noise1234.h */; };
		FA59A2D31C06481400328DBA /* ParticleSystem.cpp in Sources */ = {isa = PBXBuildFile; fileRef = FAE272501C05A15B00A67640 /* ParticleSystem.cpp */; };
		FA59A2D81C0649C200328DBA /* libtheora.a in Frameworks */ = {isa = PBXBuildFile; fileRef = FA59A2D61C0649BB00328DBA /* libtheora.a */; };
		FA5D24B31A96D2EC00C6FC8F /* libogg.a in Frameworks */ = {isa = PBXBuildFile; fileRef = FA5D24AB1A96D2EC00C6FC8F /* libogg.a */; };
		FA5D24B51A96D2EC00C6FC8F /* libvorbis.a in Frameworks */ = {isa = PBXBuildFile; fileRef = FA5D24AF1A96D2EC00C6FC8F /* libvorbis.a */; };
		FA5D24CF1A96E68300C6FC8F /* libSDL2.a in Frameworks */ = {isa = PBXBuildFile; fileRef = FA5D24CD1A96E63D00C6FC8F /* libSDL2.a */; };
		FA620A321AA2F8DB005DB4C2 /* wrap_Quad.cpp in Sources */ = {isa = PBXBuildFile; fileRef = FA620A2E1AA2F8DB005DB4C2 /* wrap_Quad.cpp */; };
		FA620A331AA2F8DB005DB4C2 /* wrap_Quad.cpp in Sources */ = {isa = PBXBuildFile; fileRef = FA620A2E1AA2F8DB005DB4C2 /* wrap_Quad.cpp */; };
		FA620A341AA2F8DB005DB4C2 /* wrap_Quad.h in Headers */ = {isa = PBXBuildFile; fileRef = FA620A2F1AA2F8DB005DB4C2 /* wrap_Quad.h */; };
		FA620A351AA2F8DB005DB4C2 /* wrap_Texture.cpp in Sources */ = {isa = PBXBuildFile; fileRef = FA620A301AA2F8DB005DB4C2 /* wrap_Texture.cpp */; };
		FA620A361AA2F8DB005DB4C2 /* wrap_Texture.cpp in Sources */ = {isa = PBXBuildFile; fileRef = FA620A301AA2F8DB005DB4C2 /* wrap_Texture.cpp */; };
		FA620A371AA2F8DB005DB4C2 /* wrap_Texture.h in Headers */ = {isa = PBXBuildFile; fileRef = FA620A311AA2F8DB005DB4C2 /* wrap_Texture.h */; };
		FA620A3A1AA305F6005DB4C2 /* types.cpp in Sources */ = {isa = PBXBuildFile; fileRef = FA620A391AA305F6005DB4C2 /* types.cpp */; };
		FA620A3B1AA305F6005DB4C2 /* types.cpp in Sources */ = {isa = PBXBuildFile; fileRef = FA620A391AA305F6005DB4C2 /* types.cpp */; };
		FA6A2B661F5F7B6B0074C308 /* wrap_Data.h in Headers */ = {isa = PBXBuildFile; fileRef = FA6A2B641F5F7B6B0074C308 /* wrap_Data.h */; };
		FA6A2B671F5F7B6B0074C308 /* wrap_Data.cpp in Sources */ = {isa = PBXBuildFile; fileRef = FA6A2B651F5F7B6B0074C308 /* wrap_Data.cpp */; };
		FA6A2B6A1F5F7F560074C308 /* DataView.cpp in Sources */ = {isa = PBXBuildFile; fileRef = FA6A2B681F5F7F560074C308 /* DataView.cpp */; };
		FA6A2B6B1F5F7F560074C308 /* DataView.cpp in Sources */ = {isa = PBXBuildFile; fileRef = FA6A2B681F5F7F560074C308 /* DataView.cpp */; };
		FA6A2B6C1F5F7F560074C308 /* DataView.h in Headers */ = {isa = PBXBuildFile; fileRef = FA6A2B691F5F7F560074C308 /* DataView.h */; };
		FA6A2B6F1F5F845F0074C308 /* wrap_DataView.h in Headers */ = {isa = PBXBuildFile; fileRef = FA6A2B6D1F5F845F0074C308 /* wrap_DataView.h */; };
		FA6A2B701F5F845F0074C308 /* wrap_DataView.cpp in Sources */ = {isa = PBXBuildFile; fileRef = FA6A2B6E1F5F845F0074C308 /* wrap_DataView.cpp */; };
		FA6A2B711F5F845F0074C308 /* wrap_DataView.cpp in Sources */ = {isa = PBXBuildFile; fileRef = FA6A2B6E1F5F845F0074C308 /* wrap_DataView.cpp */; };
		FA6A2B741F60B6710074C308 /* ByteData.cpp in Sources */ = {isa = PBXBuildFile; fileRef = FA6A2B721F60B6710074C308 /* ByteData.cpp */; };
		FA6A2B751F60B6710074C308 /* ByteData.cpp in Sources */ = {isa = PBXBuildFile; fileRef = FA6A2B721F60B6710074C308 /* ByteData.cpp */; };
		FA6A2B761F60B6710074C308 /* ByteData.h in Headers */ = {isa = PBXBuildFile; fileRef = FA6A2B731F60B6710074C308 /* ByteData.h */; };
		FA6A2B791F60B8250074C308 /* wrap_ByteData.h in Headers */ = {isa = PBXBuildFile; fileRef = FA6A2B771F60B8250074C308 /* wrap_ByteData.h */; };
		FA6A2B7A1F60B8250074C308 /* wrap_ByteData.cpp in Sources */ = {isa = PBXBuildFile; fileRef = FA6A2B781F60B8250074C308 /* wrap_ByteData.cpp */; };
		FA6A2B7B1F60B8250074C308 /* wrap_ByteData.cpp in Sources */ = {isa = PBXBuildFile; fileRef = FA6A2B781F60B8250074C308 /* wrap_ByteData.cpp */; };
		FA6BDE5C1F31725300786805 /* Color.h in Headers */ = {isa = PBXBuildFile; fileRef = FA6BDE5B1F31725300786805 /* Color.h */; };
		FA7550A81AEBE276003E311E /* libluajit.a in Frameworks */ = {isa = PBXBuildFile; fileRef = FA7550A71AEBE276003E311E /* libluajit.a */; };
		FA76344A1E28722A0066EF9E /* StreamBuffer.cpp in Sources */ = {isa = PBXBuildFile; fileRef = FA7634481E28722A0066EF9E /* StreamBuffer.cpp */; };
		FA76344B1E28722A0066EF9E /* StreamBuffer.cpp in Sources */ = {isa = PBXBuildFile; fileRef = FA7634481E28722A0066EF9E /* StreamBuffer.cpp */; };
		FA76344C1E28722A0066EF9E /* StreamBuffer.h in Headers */ = {isa = PBXBuildFile; fileRef = FA7634491E28722A0066EF9E /* StreamBuffer.h */; };
		FA8951A21AA2EDF300EC385A /* wrap_Event.cpp in Sources */ = {isa = PBXBuildFile; fileRef = FA8951A01AA2EDF300EC385A /* wrap_Event.cpp */; };
		FA8951A31AA2EDF300EC385A /* wrap_Event.cpp in Sources */ = {isa = PBXBuildFile; fileRef = FA8951A01AA2EDF300EC385A /* wrap_Event.cpp */; };
		FA8951A41AA2EDF300EC385A /* wrap_Event.h in Headers */ = {isa = PBXBuildFile; fileRef = FA8951A11AA2EDF300EC385A /* wrap_Event.h */; };
		FA91DA8B1F377C3900C80E33 /* deprecation.cpp in Sources */ = {isa = PBXBuildFile; fileRef = FA91DA891F377C3900C80E33 /* deprecation.cpp */; };
		FA91DA8C1F377C3900C80E33 /* deprecation.cpp in Sources */ = {isa = PBXBuildFile; fileRef = FA91DA891F377C3900C80E33 /* deprecation.cpp */; };
		FA91DA8D1F377C3900C80E33 /* deprecation.h in Headers */ = {isa = PBXBuildFile; fileRef = FA91DA8A1F377C3900C80E33 /* deprecation.h */; };
		FA93C4531F315B960087CCD4 /* FormatHandler.h in Headers */ = {isa = PBXBuildFile; fileRef = FA93C4501F315B960087CCD4 /* FormatHandler.h */; };
		FA93C4541F315B960087CCD4 /* FormatHandler.cpp in Sources */ = {isa = PBXBuildFile; fileRef = FA93C4511F315B960087CCD4 /* FormatHandler.cpp */; };
		FA9B4A0816E1578300074F42 /* SDL2.framework in Frameworks */ = {isa = PBXBuildFile; fileRef = FA9B4A0716E1578300074F42 /* SDL2.framework */; };
		FA9D53AC1F5307E900125C6B /* Deprecations.cpp in Sources */ = {isa = PBXBuildFile; fileRef = FA9D53AA1F5307E900125C6B /* Deprecations.cpp */; };
		FA9D53AD1F5307E900125C6B /* Deprecations.cpp in Sources */ = {isa = PBXBuildFile; fileRef = FA9D53AA1F5307E900125C6B /* Deprecations.cpp */; };
		FA9D53AE1F5307E900125C6B /* Deprecations.h in Headers */ = {isa = PBXBuildFile; fileRef = FA9D53AB1F5307E900125C6B /* Deprecations.h */; };
		FA9D8DD11DEB56C3002CD881 /* pixelformat.cpp in Sources */ = {isa = PBXBuildFile; fileRef = FA9D8DCF1DEB56C3002CD881 /* pixelformat.cpp */; };
		FA9D8DD21DEB56C3002CD881 /* pixelformat.cpp in Sources */ = {isa = PBXBuildFile; fileRef = FA9D8DCF1DEB56C3002CD881 /* pixelformat.cpp */; };
		FA9D8DD31DEB56C3002CD881 /* pixelformat.h in Headers */ = {isa = PBXBuildFile; fileRef = FA9D8DD01DEB56C3002CD881 /* pixelformat.h */; };
		FA9D8DD71DEF8411002CD881 /* Data.cpp in Sources */ = {isa = PBXBuildFile; fileRef = FA9D8DD41DEF8411002CD881 /* Data.cpp */; };
		FA9D8DD81DEF8411002CD881 /* Data.cpp in Sources */ = {isa = PBXBuildFile; fileRef = FA9D8DD41DEF8411002CD881 /* Data.cpp */; };
		FA9D8DD91DEF8411002CD881 /* Stream.cpp in Sources */ = {isa = PBXBuildFile; fileRef = FA9D8DD51DEF8411002CD881 /* Stream.cpp */; };
		FA9D8DDA1DEF8411002CD881 /* Stream.cpp in Sources */ = {isa = PBXBuildFile; fileRef = FA9D8DD51DEF8411002CD881 /* Stream.cpp */; };
		FA9D8DDB1DEF8411002CD881 /* Stream.h in Headers */ = {isa = PBXBuildFile; fileRef = FA9D8DD61DEF8411002CD881 /* Stream.h */; };
		FA9D8DDD1DEF842A002CD881 /* Drawable.cpp in Sources */ = {isa = PBXBuildFile; fileRef = FA9D8DDC1DEF842A002CD881 /* Drawable.cpp */; };
		FA9D8DDE1DEF842A002CD881 /* Drawable.cpp in Sources */ = {isa = PBXBuildFile; fileRef = FA9D8DDC1DEF842A002CD881 /* Drawable.cpp */; };
		FA9D8DE01DEF843D002CD881 /* Image.cpp in Sources */ = {isa = PBXBuildFile; fileRef = FA9D8DDF1DEF843D002CD881 /* Image.cpp */; };
		FA9D8DE11DEF843D002CD881 /* Image.cpp in Sources */ = {isa = PBXBuildFile; fileRef = FA9D8DDF1DEF843D002CD881 /* Image.cpp */; };
		FAA3A9AE1B7D465A00CED060 /* android.cpp in Sources */ = {isa = PBXBuildFile; fileRef = FAA3A9AC1B7D465A00CED060 /* android.cpp */; };
		FAA3A9AF1B7D465A00CED060 /* android.cpp in Sources */ = {isa = PBXBuildFile; fileRef = FAA3A9AC1B7D465A00CED060 /* android.cpp */; };
		FAA3A9B01B7D465A00CED060 /* android.h in Headers */ = {isa = PBXBuildFile; fileRef = FAA3A9AD1B7D465A00CED060 /* android.h */; };
		FAA54ACA1F91660400A8FA7B /* OggDemuxer.h in Headers */ = {isa = PBXBuildFile; fileRef = FAA54AC61F91660400A8FA7B /* OggDemuxer.h */; };
		FAA54ACB1F91660400A8FA7B /* TheoraVideoStream.h in Headers */ = {isa = PBXBuildFile; fileRef = FAA54AC71F91660400A8FA7B /* TheoraVideoStream.h */; };
		FAA54ACC1F91660400A8FA7B /* TheoraVideoStream.cpp in Sources */ = {isa = PBXBuildFile; fileRef = FAA54AC81F91660400A8FA7B /* TheoraVideoStream.cpp */; };
		FAA54ACD1F91660400A8FA7B /* OggDemuxer.cpp in Sources */ = {isa = PBXBuildFile; fileRef = FAA54AC91F91660400A8FA7B /* OggDemuxer.cpp */; };
		FAA627CE18E7E1560080752D /* CoreServices.framework in Frameworks */ = {isa = PBXBuildFile; fileRef = FAA627CD18E7E1560080752D /* CoreServices.framework */; };
		FAAA3FD81F64B3AD00F89E99 /* lprefix.h in Headers */ = {isa = PBXBuildFile; fileRef = FAAA3FD31F64B3AD00F89E99 /* lprefix.h */; };
		FAAA3FD91F64B3AD00F89E99 /* lstrlib.c in Sources */ = {isa = PBXBuildFile; fileRef = FAAA3FD41F64B3AD00F89E99 /* lstrlib.c */; };
		FAAA3FDA1F64B3AD00F89E99 /* lstrlib.h in Headers */ = {isa = PBXBuildFile; fileRef = FAAA3FD51F64B3AD00F89E99 /* lstrlib.h */; };
		FAAA3FDB1F64B3AD00F89E99 /* lutf8lib.c in Sources */ = {isa = PBXBuildFile; fileRef = FAAA3FD61F64B3AD00F89E99 /* lutf8lib.c */; };
		FAAA3FDC1F64B3AD00F89E99 /* lutf8lib.h in Headers */ = {isa = PBXBuildFile; fileRef = FAAA3FD71F64B3AD00F89E99 /* lutf8lib.h */; };
		FAAC2F79251A9D2200BCB81B /* apple.mm in Sources */ = {isa = PBXBuildFile; fileRef = FAAC2F78251A9D2200BCB81B /* apple.mm */; };
		FAAC2F7A251A9D2200BCB81B /* apple.mm in Sources */ = {isa = PBXBuildFile; fileRef = FAAC2F78251A9D2200BCB81B /* apple.mm */; };
		FAAFF04416CB11C700CCDE45 /* OpenAL-Soft.framework in Frameworks */ = {isa = PBXBuildFile; fileRef = FAAFF04316CB11C700CCDE45 /* OpenAL-Soft.framework */; };
		FAB17BE61ABFAA9000F9BA27 /* lz4.c in Sources */ = {isa = PBXBuildFile; fileRef = FAB17BE41ABFAA9000F9BA27 /* lz4.c */; };
		FAB17BE71ABFAA9000F9BA27 /* lz4.c in Sources */ = {isa = PBXBuildFile; fileRef = FAB17BE41ABFAA9000F9BA27 /* lz4.c */; };
		FAB17BE81ABFAA9000F9BA27 /* lz4.h in Headers */ = {isa = PBXBuildFile; fileRef = FAB17BE51ABFAA9000F9BA27 /* lz4.h */; };
		FAB17BF51ABFC4B100F9BA27 /* lz4hc.c in Sources */ = {isa = PBXBuildFile; fileRef = FAB17BF31ABFC4B100F9BA27 /* lz4hc.c */; };
		FAB17BF61ABFC4B100F9BA27 /* lz4hc.c in Sources */ = {isa = PBXBuildFile; fileRef = FAB17BF31ABFC4B100F9BA27 /* lz4hc.c */; };
		FAB17BF71ABFC4B100F9BA27 /* lz4hc.h in Headers */ = {isa = PBXBuildFile; fileRef = FAB17BF41ABFC4B100F9BA27 /* lz4hc.h */; };
		FAB2D5AA1AABDD8A008224A4 /* TrueTypeRasterizer.cpp in Sources */ = {isa = PBXBuildFile; fileRef = FAB2D5A81AABDD8A008224A4 /* TrueTypeRasterizer.cpp */; };
		FAB2D5AB1AABDD8A008224A4 /* TrueTypeRasterizer.cpp in Sources */ = {isa = PBXBuildFile; fileRef = FAB2D5A81AABDD8A008224A4 /* TrueTypeRasterizer.cpp */; };
		FAB2D5AC1AABDD8A008224A4 /* TrueTypeRasterizer.h in Headers */ = {isa = PBXBuildFile; fileRef = FAB2D5A91AABDD8A008224A4 /* TrueTypeRasterizer.h */; };
		FAB922C6257D99EF0035DAD6 /* Range.h in Headers */ = {isa = PBXBuildFile; fileRef = FAB922C3257D99EF0035DAD6 /* Range.h */; };
		FABDA9762552448200B5C523 /* b2_joint.h in Headers */ = {isa = PBXBuildFile; fileRef = FABDA9112552448200B5C523 /* b2_joint.h */; };
		FABDA9772552448200B5C523 /* b2_shape.h in Headers */ = {isa = PBXBuildFile; fileRef = FABDA9122552448200B5C523 /* b2_shape.h */; };
		FABDA9782552448200B5C523 /* b2_block_allocator.h in Headers */ = {isa = PBXBuildFile; fileRef = FABDA9132552448200B5C523 /* b2_block_allocator.h */; };
		FABDA9792552448200B5C523 /* b2_joint.cpp in Sources */ = {isa = PBXBuildFile; fileRef = FABDA9152552448200B5C523 /* b2_joint.cpp */; };
		FABDA97A2552448200B5C523 /* b2_joint.cpp in Sources */ = {isa = PBXBuildFile; fileRef = FABDA9152552448200B5C523 /* b2_joint.cpp */; };
		FABDA97B2552448200B5C523 /* b2_chain_polygon_contact.h in Headers */ = {isa = PBXBuildFile; fileRef = FABDA9162552448200B5C523 /* b2_chain_polygon_contact.h */; };
		FABDA97C2552448200B5C523 /* b2_chain_circle_contact.cpp in Sources */ = {isa = PBXBuildFile; fileRef = FABDA9172552448200B5C523 /* b2_chain_circle_contact.cpp */; };
		FABDA97D2552448200B5C523 /* b2_chain_circle_contact.cpp in Sources */ = {isa = PBXBuildFile; fileRef = FABDA9172552448200B5C523 /* b2_chain_circle_contact.cpp */; };
		FABDA97E2552448200B5C523 /* b2_chain_circle_contact.h in Headers */ = {isa = PBXBuildFile; fileRef = FABDA9182552448200B5C523 /* b2_chain_circle_contact.h */; };
		FABDA97F2552448200B5C523 /* b2_polygon_circle_contact.h in Headers */ = {isa = PBXBuildFile; fileRef = FABDA9192552448200B5C523 /* b2_polygon_circle_contact.h */; };
		FABDA9802552448200B5C523 /* b2_circle_contact.h in Headers */ = {isa = PBXBuildFile; fileRef = FABDA91A2552448200B5C523 /* b2_circle_contact.h */; };
		FABDA9812552448200B5C523 /* b2_weld_joint.cpp in Sources */ = {isa = PBXBuildFile; fileRef = FABDA91B2552448200B5C523 /* b2_weld_joint.cpp */; };
		FABDA9822552448200B5C523 /* b2_weld_joint.cpp in Sources */ = {isa = PBXBuildFile; fileRef = FABDA91B2552448200B5C523 /* b2_weld_joint.cpp */; };
		FABDA9832552448200B5C523 /* b2_chain_polygon_contact.cpp in Sources */ = {isa = PBXBuildFile; fileRef = FABDA91C2552448200B5C523 /* b2_chain_polygon_contact.cpp */; };
		FABDA9842552448200B5C523 /* b2_chain_polygon_contact.cpp in Sources */ = {isa = PBXBuildFile; fileRef = FABDA91C2552448200B5C523 /* b2_chain_polygon_contact.cpp */; };
		FABDA9852552448200B5C523 /* b2_edge_circle_contact.h in Headers */ = {isa = PBXBuildFile; fileRef = FABDA91D2552448200B5C523 /* b2_edge_circle_contact.h */; };
		FABDA9862552448200B5C523 /* b2_body.cpp in Sources */ = {isa = PBXBuildFile; fileRef = FABDA91E2552448200B5C523 /* b2_body.cpp */; };
		FABDA9872552448200B5C523 /* b2_body.cpp in Sources */ = {isa = PBXBuildFile; fileRef = FABDA91E2552448200B5C523 /* b2_body.cpp */; };
		FABDA9882552448300B5C523 /* b2_contact.cpp in Sources */ = {isa = PBXBuildFile; fileRef = FABDA91F2552448200B5C523 /* b2_contact.cpp */; };
		FABDA9892552448300B5C523 /* b2_contact.cpp in Sources */ = {isa = PBXBuildFile; fileRef = FABDA91F2552448200B5C523 /* b2_contact.cpp */; };
		FABDA98A2552448300B5C523 /* b2_revolute_joint.cpp in Sources */ = {isa = PBXBuildFile; fileRef = FABDA9202552448200B5C523 /* b2_revolute_joint.cpp */; };
		FABDA98B2552448300B5C523 /* b2_revolute_joint.cpp in Sources */ = {isa = PBXBuildFile; fileRef = FABDA9202552448200B5C523 /* b2_revolute_joint.cpp */; };
		FABDA98C2552448300B5C523 /* b2_contact_solver.h in Headers */ = {isa = PBXBuildFile; fileRef = FABDA9212552448200B5C523 /* b2_contact_solver.h */; };
		FABDA98D2552448300B5C523 /* b2_contact_solver.cpp in Sources */ = {isa = PBXBuildFile; fileRef = FABDA9222552448200B5C523 /* b2_contact_solver.cpp */; };
		FABDA98E2552448300B5C523 /* b2_contact_solver.cpp in Sources */ = {isa = PBXBuildFile; fileRef = FABDA9222552448200B5C523 /* b2_contact_solver.cpp */; };
		FABDA98F2552448300B5C523 /* b2_world_callbacks.cpp in Sources */ = {isa = PBXBuildFile; fileRef = FABDA9232552448200B5C523 /* b2_world_callbacks.cpp */; };
		FABDA9902552448300B5C523 /* b2_world_callbacks.cpp in Sources */ = {isa = PBXBuildFile; fileRef = FABDA9232552448200B5C523 /* b2_world_callbacks.cpp */; };
		FABDA9912552448300B5C523 /* b2_pulley_joint.cpp in Sources */ = {isa = PBXBuildFile; fileRef = FABDA9242552448200B5C523 /* b2_pulley_joint.cpp */; };
		FABDA9922552448300B5C523 /* b2_pulley_joint.cpp in Sources */ = {isa = PBXBuildFile; fileRef = FABDA9242552448200B5C523 /* b2_pulley_joint.cpp */; };
		FABDA9932552448300B5C523 /* b2_polygon_circle_contact.cpp in Sources */ = {isa = PBXBuildFile; fileRef = FABDA9252552448200B5C523 /* b2_polygon_circle_contact.cpp */; };
		FABDA9942552448300B5C523 /* b2_polygon_circle_contact.cpp in Sources */ = {isa = PBXBuildFile; fileRef = FABDA9252552448200B5C523 /* b2_polygon_circle_contact.cpp */; };
		FABDA9952552448300B5C523 /* b2_edge_polygon_contact.h in Headers */ = {isa = PBXBuildFile; fileRef = FABDA9262552448200B5C523 /* b2_edge_polygon_contact.h */; };
		FABDA9962552448300B5C523 /* b2_distance_joint.cpp in Sources */ = {isa = PBXBuildFile; fileRef = FABDA9272552448200B5C523 /* b2_distance_joint.cpp */; };
		FABDA9972552448300B5C523 /* b2_distance_joint.cpp in Sources */ = {isa = PBXBuildFile; fileRef = FABDA9272552448200B5C523 /* b2_distance_joint.cpp */; };
		FABDA9982552448300B5C523 /* b2_contact_manager.cpp in Sources */ = {isa = PBXBuildFile; fileRef = FABDA9282552448200B5C523 /* b2_contact_manager.cpp */; };
		FABDA9992552448300B5C523 /* b2_contact_manager.cpp in Sources */ = {isa = PBXBuildFile; fileRef = FABDA9282552448200B5C523 /* b2_contact_manager.cpp */; };
		FABDA99A2552448300B5C523 /* b2_polygon_contact.cpp in Sources */ = {isa = PBXBuildFile; fileRef = FABDA9292552448200B5C523 /* b2_polygon_contact.cpp */; };
		FABDA99B2552448300B5C523 /* b2_polygon_contact.cpp in Sources */ = {isa = PBXBuildFile; fileRef = FABDA9292552448200B5C523 /* b2_polygon_contact.cpp */; };
		FABDA99C2552448300B5C523 /* b2_edge_polygon_contact.cpp in Sources */ = {isa = PBXBuildFile; fileRef = FABDA92A2552448200B5C523 /* b2_edge_polygon_contact.cpp */; };
		FABDA99D2552448300B5C523 /* b2_edge_polygon_contact.cpp in Sources */ = {isa = PBXBuildFile; fileRef = FABDA92A2552448200B5C523 /* b2_edge_polygon_contact.cpp */; };
		FABDA99E2552448300B5C523 /* b2_edge_circle_contact.cpp in Sources */ = {isa = PBXBuildFile; fileRef = FABDA92B2552448200B5C523 /* b2_edge_circle_contact.cpp */; };
		FABDA99F2552448300B5C523 /* b2_edge_circle_contact.cpp in Sources */ = {isa = PBXBuildFile; fileRef = FABDA92B2552448200B5C523 /* b2_edge_circle_contact.cpp */; };
		FABDA9A02552448300B5C523 /* b2_gear_joint.cpp in Sources */ = {isa = PBXBuildFile; fileRef = FABDA92C2552448200B5C523 /* b2_gear_joint.cpp */; };
		FABDA9A12552448300B5C523 /* b2_gear_joint.cpp in Sources */ = {isa = PBXBuildFile; fileRef = FABDA92C2552448200B5C523 /* b2_gear_joint.cpp */; };
		FABDA9A22552448300B5C523 /* b2_friction_joint.cpp in Sources */ = {isa = PBXBuildFile; fileRef = FABDA92D2552448200B5C523 /* b2_friction_joint.cpp */; };
		FABDA9A32552448300B5C523 /* b2_friction_joint.cpp in Sources */ = {isa = PBXBuildFile; fileRef = FABDA92D2552448200B5C523 /* b2_friction_joint.cpp */; };
		FABDA9A42552448300B5C523 /* b2_wheel_joint.cpp in Sources */ = {isa = PBXBuildFile; fileRef = FABDA92E2552448200B5C523 /* b2_wheel_joint.cpp */; };
		FABDA9A52552448300B5C523 /* b2_wheel_joint.cpp in Sources */ = {isa = PBXBuildFile; fileRef = FABDA92E2552448200B5C523 /* b2_wheel_joint.cpp */; };
		FABDA9A62552448300B5C523 /* b2_polygon_contact.h in Headers */ = {isa = PBXBuildFile; fileRef = FABDA92F2552448200B5C523 /* b2_polygon_contact.h */; };
		FABDA9A72552448300B5C523 /* b2_motor_joint.cpp in Sources */ = {isa = PBXBuildFile; fileRef = FABDA9302552448200B5C523 /* b2_motor_joint.cpp */; };
		FABDA9A82552448300B5C523 /* b2_motor_joint.cpp in Sources */ = {isa = PBXBuildFile; fileRef = FABDA9302552448200B5C523 /* b2_motor_joint.cpp */; };
		FABDA9AB2552448300B5C523 /* b2_world.cpp in Sources */ = {isa = PBXBuildFile; fileRef = FABDA9322552448200B5C523 /* b2_world.cpp */; };
		FABDA9AC2552448300B5C523 /* b2_world.cpp in Sources */ = {isa = PBXBuildFile; fileRef = FABDA9322552448200B5C523 /* b2_world.cpp */; };
		FABDA9AD2552448300B5C523 /* b2_island.cpp in Sources */ = {isa = PBXBuildFile; fileRef = FABDA9332552448200B5C523 /* b2_island.cpp */; };
		FABDA9AE2552448300B5C523 /* b2_island.cpp in Sources */ = {isa = PBXBuildFile; fileRef = FABDA9332552448200B5C523 /* b2_island.cpp */; };
		FABDA9AF2552448300B5C523 /* b2_mouse_joint.cpp in Sources */ = {isa = PBXBuildFile; fileRef = FABDA9342552448200B5C523 /* b2_mouse_joint.cpp */; };
		FABDA9B02552448300B5C523 /* b2_mouse_joint.cpp in Sources */ = {isa = PBXBuildFile; fileRef = FABDA9342552448200B5C523 /* b2_mouse_joint.cpp */; };
		FABDA9B12552448300B5C523 /* b2_circle_contact.cpp in Sources */ = {isa = PBXBuildFile; fileRef = FABDA9352552448200B5C523 /* b2_circle_contact.cpp */; };
		FABDA9B22552448300B5C523 /* b2_circle_contact.cpp in Sources */ = {isa = PBXBuildFile; fileRef = FABDA9352552448200B5C523 /* b2_circle_contact.cpp */; };
		FABDA9B32552448300B5C523 /* b2_prismatic_joint.cpp in Sources */ = {isa = PBXBuildFile; fileRef = FABDA9362552448200B5C523 /* b2_prismatic_joint.cpp */; };
		FABDA9B42552448300B5C523 /* b2_prismatic_joint.cpp in Sources */ = {isa = PBXBuildFile; fileRef = FABDA9362552448200B5C523 /* b2_prismatic_joint.cpp */; };
		FABDA9B52552448300B5C523 /* b2_fixture.cpp in Sources */ = {isa = PBXBuildFile; fileRef = FABDA9372552448200B5C523 /* b2_fixture.cpp */; };
		FABDA9B62552448300B5C523 /* b2_fixture.cpp in Sources */ = {isa = PBXBuildFile; fileRef = FABDA9372552448200B5C523 /* b2_fixture.cpp */; };
		FABDA9B72552448300B5C523 /* b2_island.h in Headers */ = {isa = PBXBuildFile; fileRef = FABDA9382552448200B5C523 /* b2_island.h */; };
		FABDA9B82552448300B5C523 /* b2_motor_joint.h in Headers */ = {isa = PBXBuildFile; fileRef = FABDA9392552448200B5C523 /* b2_motor_joint.h */; };
		FABDA9B92552448300B5C523 /* b2_common.h in Headers */ = {isa = PBXBuildFile; fileRef = FABDA93A2552448200B5C523 /* b2_common.h */; };
		FABDA9BA2552448300B5C523 /* b2_weld_joint.h in Headers */ = {isa = PBXBuildFile; fileRef = FABDA93B2552448200B5C523 /* b2_weld_joint.h */; };
		FABDA9BB2552448300B5C523 /* b2_dynamic_tree.h in Headers */ = {isa = PBXBuildFile; fileRef = FABDA93C2552448200B5C523 /* b2_dynamic_tree.h */; };
		FABDA9BC2552448300B5C523 /* b2_fixture.h in Headers */ = {isa = PBXBuildFile; fileRef = FABDA93D2552448200B5C523 /* b2_fixture.h */; };
		FABDA9BD2552448300B5C523 /* b2_stack_allocator.h in Headers */ = {isa = PBXBuildFile; fileRef = FABDA93E2552448200B5C523 /* b2_stack_allocator.h */; };
		FABDA9BE2552448300B5C523 /* Box2D.h in Headers */ = {isa = PBXBuildFile; fileRef = FABDA93F2552448200B5C523 /* Box2D.h */; };
		FABDA9BF2552448300B5C523 /* b2_types.h in Headers */ = {isa = PBXBuildFile; fileRef = FABDA9402552448200B5C523 /* b2_types.h */; };
		FABDA9C02552448300B5C523 /* b2_broad_phase.h in Headers */ = {isa = PBXBuildFile; fileRef = FABDA9412552448200B5C523 /* b2_broad_phase.h */; };
		FABDA9C12552448300B5C523 /* b2_rope.cpp in Sources */ = {isa = PBXBuildFile; fileRef = FABDA9432552448200B5C523 /* b2_rope.cpp */; };
		FABDA9C22552448300B5C523 /* b2_rope.cpp in Sources */ = {isa = PBXBuildFile; fileRef = FABDA9432552448200B5C523 /* b2_rope.cpp */; };
		FABDA9C32552448300B5C523 /* b2_settings.h in Headers */ = {isa = PBXBuildFile; fileRef = FABDA9442552448200B5C523 /* b2_settings.h */; };
		FABDA9C42552448300B5C523 /* b2_revolute_joint.h in Headers */ = {isa = PBXBuildFile; fileRef = FABDA9452552448200B5C523 /* b2_revolute_joint.h */; };
		FABDA9C52552448300B5C523 /* README.MODIFIED in Resources */ = {isa = PBXBuildFile; fileRef = FABDA9462552448200B5C523 /* README.MODIFIED */; };
		FABDA9C62552448300B5C523 /* b2_rope.h in Headers */ = {isa = PBXBuildFile; fileRef = FABDA9472552448200B5C523 /* b2_rope.h */; };
		FABDA9C72552448300B5C523 /* b2_distance_joint.h in Headers */ = {isa = PBXBuildFile; fileRef = FABDA9482552448200B5C523 /* b2_distance_joint.h */; };
		FABDA9C82552448300B5C523 /* b2_body.h in Headers */ = {isa = PBXBuildFile; fileRef = FABDA9492552448200B5C523 /* b2_body.h */; };
		FABDA9C92552448300B5C523 /* b2_distance.h in Headers */ = {isa = PBXBuildFile; fileRef = FABDA94A2552448200B5C523 /* b2_distance.h */; };
		FABDA9CA2552448300B5C523 /* b2_time_step.h in Headers */ = {isa = PBXBuildFile; fileRef = FABDA94B2552448200B5C523 /* b2_time_step.h */; };
		FABDA9CB2552448300B5C523 /* b2_pulley_joint.h in Headers */ = {isa = PBXBuildFile; fileRef = FABDA94C2552448200B5C523 /* b2_pulley_joint.h */; };
		FABDA9CC2552448300B5C523 /* b2_circle_shape.h in Headers */ = {isa = PBXBuildFile; fileRef = FABDA94D2552448200B5C523 /* b2_circle_shape.h */; };
		FABDA9CD2552448300B5C523 /* b2_math.h in Headers */ = {isa = PBXBuildFile; fileRef = FABDA94E2552448200B5C523 /* b2_math.h */; };
		FABDA9CE2552448300B5C523 /* b2_time_of_impact.h in Headers */ = {isa = PBXBuildFile; fileRef = FABDA94F2552448200B5C523 /* b2_time_of_impact.h */; };
		FABDA9CF2552448300B5C523 /* b2_mouse_joint.h in Headers */ = {isa = PBXBuildFile; fileRef = FABDA9502552448200B5C523 /* b2_mouse_joint.h */; };
		FABDA9D02552448300B5C523 /* b2_draw.cpp in Sources */ = {isa = PBXBuildFile; fileRef = FABDA9522552448200B5C523 /* b2_draw.cpp */; };
		FABDA9D12552448300B5C523 /* b2_draw.cpp in Sources */ = {isa = PBXBuildFile; fileRef = FABDA9522552448200B5C523 /* b2_draw.cpp */; };
		FABDA9D22552448300B5C523 /* b2_timer.cpp in Sources */ = {isa = PBXBuildFile; fileRef = FABDA9532552448200B5C523 /* b2_timer.cpp */; };
		FABDA9D32552448300B5C523 /* b2_timer.cpp in Sources */ = {isa = PBXBuildFile; fileRef = FABDA9532552448200B5C523 /* b2_timer.cpp */; };
		FABDA9D42552448300B5C523 /* b2_block_allocator.cpp in Sources */ = {isa = PBXBuildFile; fileRef = FABDA9542552448200B5C523 /* b2_block_allocator.cpp */; };
		FABDA9D52552448300B5C523 /* b2_block_allocator.cpp in Sources */ = {isa = PBXBuildFile; fileRef = FABDA9542552448200B5C523 /* b2_block_allocator.cpp */; };
		FABDA9D62552448300B5C523 /* b2_stack_allocator.cpp in Sources */ = {isa = PBXBuildFile; fileRef = FABDA9552552448200B5C523 /* b2_stack_allocator.cpp */; };
		FABDA9D72552448300B5C523 /* b2_stack_allocator.cpp in Sources */ = {isa = PBXBuildFile; fileRef = FABDA9552552448200B5C523 /* b2_stack_allocator.cpp */; };
		FABDA9D82552448300B5C523 /* b2_settings.cpp in Sources */ = {isa = PBXBuildFile; fileRef = FABDA9562552448200B5C523 /* b2_settings.cpp */; };
		FABDA9D92552448300B5C523 /* b2_settings.cpp in Sources */ = {isa = PBXBuildFile; fileRef = FABDA9562552448200B5C523 /* b2_settings.cpp */; };
		FABDA9DA2552448300B5C523 /* b2_math.cpp in Sources */ = {isa = PBXBuildFile; fileRef = FABDA9572552448200B5C523 /* b2_math.cpp */; };
		FABDA9DB2552448300B5C523 /* b2_math.cpp in Sources */ = {isa = PBXBuildFile; fileRef = FABDA9572552448200B5C523 /* b2_math.cpp */; };
		FABDA9DC2552448300B5C523 /* b2_friction_joint.h in Headers */ = {isa = PBXBuildFile; fileRef = FABDA9582552448200B5C523 /* b2_friction_joint.h */; };
		FABDA9DD2552448300B5C523 /* b2_contact.h in Headers */ = {isa = PBXBuildFile; fileRef = FABDA9592552448200B5C523 /* b2_contact.h */; };
		FABDA9DE2552448300B5C523 /* b2_prismatic_joint.h in Headers */ = {isa = PBXBuildFile; fileRef = FABDA95A2552448200B5C523 /* b2_prismatic_joint.h */; };
		FABDA9DF2552448300B5C523 /* b2_world.h in Headers */ = {isa = PBXBuildFile; fileRef = FABDA95B2552448200B5C523 /* b2_world.h */; };
		FABDA9E02552448300B5C523 /* b2_polygon_shape.h in Headers */ = {isa = PBXBuildFile; fileRef = FABDA95C2552448200B5C523 /* b2_polygon_shape.h */; };
		FABDA9E12552448300B5C523 /* b2_wheel_joint.h in Headers */ = {isa = PBXBuildFile; fileRef = FABDA95D2552448200B5C523 /* b2_wheel_joint.h */; };
		FABDA9E22552448300B5C523 /* b2_growable_stack.h in Headers */ = {isa = PBXBuildFile; fileRef = FABDA95E2552448200B5C523 /* b2_growable_stack.h */; };
		FABDA9E32552448300B5C523 /* b2_draw.h in Headers */ = {isa = PBXBuildFile; fileRef = FABDA95F2552448200B5C523 /* b2_draw.h */; };
		FABDA9E42552448300B5C523 /* b2_collision.h in Headers */ = {isa = PBXBuildFile; fileRef = FABDA9602552448200B5C523 /* b2_collision.h */; };
		FABDA9E62552448300B5C523 /* b2_api.h in Headers */ = {isa = PBXBuildFile; fileRef = FABDA9622552448200B5C523 /* b2_api.h */; };
		FABDA9E72552448300B5C523 /* b2_chain_shape.h in Headers */ = {isa = PBXBuildFile; fileRef = FABDA9632552448200B5C523 /* b2_chain_shape.h */; };
		FABDA9E82552448300B5C523 /* b2_gear_joint.h in Headers */ = {isa = PBXBuildFile; fileRef = FABDA9642552448200B5C523 /* b2_gear_joint.h */; };
		FABDA9E92552448300B5C523 /* b2_timer.h in Headers */ = {isa = PBXBuildFile; fileRef = FABDA9652552448200B5C523 /* b2_timer.h */; };
		FABDA9EA2552448300B5C523 /* b2_world_callbacks.h in Headers */ = {isa = PBXBuildFile; fileRef = FABDA9662552448200B5C523 /* b2_world_callbacks.h */; };
		FABDA9EB2552448300B5C523 /* b2_collide_circle.cpp in Sources */ = {isa = PBXBuildFile; fileRef = FABDA9682552448200B5C523 /* b2_collide_circle.cpp */; };
		FABDA9EC2552448300B5C523 /* b2_collide_circle.cpp in Sources */ = {isa = PBXBuildFile; fileRef = FABDA9682552448200B5C523 /* b2_collide_circle.cpp */; };
		FABDA9ED2552448300B5C523 /* b2_circle_shape.cpp in Sources */ = {isa = PBXBuildFile; fileRef = FABDA9692552448200B5C523 /* b2_circle_shape.cpp */; };
		FABDA9EE2552448300B5C523 /* b2_circle_shape.cpp in Sources */ = {isa = PBXBuildFile; fileRef = FABDA9692552448200B5C523 /* b2_circle_shape.cpp */; };
		FABDA9EF2552448300B5C523 /* b2_collision.cpp in Sources */ = {isa = PBXBuildFile; fileRef = FABDA96A2552448200B5C523 /* b2_collision.cpp */; };
		FABDA9F02552448300B5C523 /* b2_collision.cpp in Sources */ = {isa = PBXBuildFile; fileRef = FABDA96A2552448200B5C523 /* b2_collision.cpp */; };
		FABDA9F12552448300B5C523 /* b2_collide_edge.cpp in Sources */ = {isa = PBXBuildFile; fileRef = FABDA96B2552448200B5C523 /* b2_collide_edge.cpp */; };
		FABDA9F22552448300B5C523 /* b2_collide_edge.cpp in Sources */ = {isa = PBXBuildFile; fileRef = FABDA96B2552448200B5C523 /* b2_collide_edge.cpp */; };
		FABDA9F32552448300B5C523 /* b2_chain_shape.cpp in Sources */ = {isa = PBXBuildFile; fileRef = FABDA96C2552448200B5C523 /* b2_chain_shape.cpp */; };
		FABDA9F42552448300B5C523 /* b2_chain_shape.cpp in Sources */ = {isa = PBXBuildFile; fileRef = FABDA96C2552448200B5C523 /* b2_chain_shape.cpp */; };
		FABDA9F52552448300B5C523 /* b2_broad_phase.cpp in Sources */ = {isa = PBXBuildFile; fileRef = FABDA96D2552448200B5C523 /* b2_broad_phase.cpp */; };
		FABDA9F62552448300B5C523 /* b2_broad_phase.cpp in Sources */ = {isa = PBXBuildFile; fileRef = FABDA96D2552448200B5C523 /* b2_broad_phase.cpp */; };
		FABDA9F72552448300B5C523 /* b2_dynamic_tree.cpp in Sources */ = {isa = PBXBuildFile; fileRef = FABDA96E2552448200B5C523 /* b2_dynamic_tree.cpp */; };
		FABDA9F82552448300B5C523 /* b2_dynamic_tree.cpp in Sources */ = {isa = PBXBuildFile; fileRef = FABDA96E2552448200B5C523 /* b2_dynamic_tree.cpp */; };
		FABDA9F92552448300B5C523 /* b2_polygon_shape.cpp in Sources */ = {isa = PBXBuildFile; fileRef = FABDA96F2552448200B5C523 /* b2_polygon_shape.cpp */; };
		FABDA9FA2552448300B5C523 /* b2_polygon_shape.cpp in Sources */ = {isa = PBXBuildFile; fileRef = FABDA96F2552448200B5C523 /* b2_polygon_shape.cpp */; };
		FABDA9FB2552448300B5C523 /* b2_collide_polygon.cpp in Sources */ = {isa = PBXBuildFile; fileRef = FABDA9702552448200B5C523 /* b2_collide_polygon.cpp */; };
		FABDA9FC2552448300B5C523 /* b2_collide_polygon.cpp in Sources */ = {isa = PBXBuildFile; fileRef = FABDA9702552448200B5C523 /* b2_collide_polygon.cpp */; };
		FABDA9FD2552448300B5C523 /* b2_edge_shape.cpp in Sources */ = {isa = PBXBuildFile; fileRef = FABDA9712552448200B5C523 /* b2_edge_shape.cpp */; };
		FABDA9FE2552448300B5C523 /* b2_edge_shape.cpp in Sources */ = {isa = PBXBuildFile; fileRef = FABDA9712552448200B5C523 /* b2_edge_shape.cpp */; };
		FABDA9FF2552448300B5C523 /* b2_time_of_impact.cpp in Sources */ = {isa = PBXBuildFile; fileRef = FABDA9722552448200B5C523 /* b2_time_of_impact.cpp */; };
		FABDAA002552448300B5C523 /* b2_time_of_impact.cpp in Sources */ = {isa = PBXBuildFile; fileRef = FABDA9722552448200B5C523 /* b2_time_of_impact.cpp */; };
		FABDAA012552448300B5C523 /* b2_distance.cpp in Sources */ = {isa = PBXBuildFile; fileRef = FABDA9732552448200B5C523 /* b2_distance.cpp */; };
		FABDAA022552448300B5C523 /* b2_distance.cpp in Sources */ = {isa = PBXBuildFile; fileRef = FABDA9732552448200B5C523 /* b2_distance.cpp */; };
		FABDAA032552448300B5C523 /* b2_contact_manager.h in Headers */ = {isa = PBXBuildFile; fileRef = FABDA9742552448200B5C523 /* b2_contact_manager.h */; };
		FABDAA042552448300B5C523 /* b2_edge_shape.h in Headers */ = {isa = PBXBuildFile; fileRef = FABDA9752552448200B5C523 /* b2_edge_shape.h */; };
		FAC271E523B5B5B400C200D3 /* renderstate.h in Headers */ = {isa = PBXBuildFile; fileRef = FAC271E323B5B5B400C200D3 /* renderstate.h */; };
		FAC271E623B5B5B400C200D3 /* renderstate.cpp in Sources */ = {isa = PBXBuildFile; fileRef = FAC271E423B5B5B400C200D3 /* renderstate.cpp */; };
		FAC271E723B5B5B400C200D3 /* renderstate.cpp in Sources */ = {isa = PBXBuildFile; fileRef = FAC271E423B5B5B400C200D3 /* renderstate.cpp */; };
		FAC756F51E4F99B400B91289 /* Effect.cpp in Sources */ = {isa = PBXBuildFile; fileRef = FAC756F31E4F99B400B91289 /* Effect.cpp */; };
		FAC756F61E4F99B400B91289 /* Effect.h in Headers */ = {isa = PBXBuildFile; fileRef = FAC756F41E4F99B400B91289 /* Effect.h */; };
		FAC756F71E4F99BC00B91289 /* Effect.cpp in Sources */ = {isa = PBXBuildFile; fileRef = FAC756F31E4F99B400B91289 /* Effect.cpp */; };
		FAC756FA1E4F99D200B91289 /* Effect.cpp in Sources */ = {isa = PBXBuildFile; fileRef = FAC756F81E4F99D200B91289 /* Effect.cpp */; };
		FAC756FB1E4F99D200B91289 /* Effect.h in Headers */ = {isa = PBXBuildFile; fileRef = FAC756F91E4F99D200B91289 /* Effect.h */; };
		FAC756FC1E4F99DB00B91289 /* Effect.cpp in Sources */ = {isa = PBXBuildFile; fileRef = FAC756F81E4F99D200B91289 /* Effect.cpp */; };
		FAC7CD771FE35E95006A60C7 /* physfs_internal.h in Headers */ = {isa = PBXBuildFile; fileRef = FAC7CD5A1FE35E95006A60C7 /* physfs_internal.h */; };
		FAC7CD781FE35E95006A60C7 /* physfs_platform_qnx.c in Sources */ = {isa = PBXBuildFile; fileRef = FAC7CD5B1FE35E95006A60C7 /* physfs_platform_qnx.c */; };
		FAC7CD791FE35E95006A60C7 /* physfs.c in Sources */ = {isa = PBXBuildFile; fileRef = FAC7CD5C1FE35E95006A60C7 /* physfs.c */; };
		FAC7CD7A1FE35E95006A60C7 /* physfs_archiver_7z.c in Sources */ = {isa = PBXBuildFile; fileRef = FAC7CD5D1FE35E95006A60C7 /* physfs_archiver_7z.c */; };
		FAC7CD7B1FE35E95006A60C7 /* physfs_platform_unix.c in Sources */ = {isa = PBXBuildFile; fileRef = FAC7CD5E1FE35E95006A60C7 /* physfs_platform_unix.c */; };
		FAC7CD7C1FE35E95006A60C7 /* physfs_archiver_slb.c in Sources */ = {isa = PBXBuildFile; fileRef = FAC7CD5F1FE35E95006A60C7 /* physfs_archiver_slb.c */; };
		FAC7CD7D1FE35E95006A60C7 /* physfs_platform_winrt.cpp in Sources */ = {isa = PBXBuildFile; fileRef = FAC7CD601FE35E95006A60C7 /* physfs_platform_winrt.cpp */; };
		FAC7CD7E1FE35E95006A60C7 /* physfs_archiver_mvl.c in Sources */ = {isa = PBXBuildFile; fileRef = FAC7CD611FE35E95006A60C7 /* physfs_archiver_mvl.c */; };
		FAC7CD7F1FE35E95006A60C7 /* physfs_archiver_wad.c in Sources */ = {isa = PBXBuildFile; fileRef = FAC7CD621FE35E95006A60C7 /* physfs_archiver_wad.c */; };
		FAC7CD801FE35E95006A60C7 /* physfs_casefolding.h in Headers */ = {isa = PBXBuildFile; fileRef = FAC7CD631FE35E95006A60C7 /* physfs_casefolding.h */; };
		FAC7CD811FE35E95006A60C7 /* physfs_platform_os2.c in Sources */ = {isa = PBXBuildFile; fileRef = FAC7CD641FE35E95006A60C7 /* physfs_platform_os2.c */; };
		FAC7CD821FE35E95006A60C7 /* physfs_platform_haiku.cpp in Sources */ = {isa = PBXBuildFile; fileRef = FAC7CD651FE35E95006A60C7 /* physfs_platform_haiku.cpp */; };
		FAC7CD831FE35E95006A60C7 /* physfs_platform_windows.c in Sources */ = {isa = PBXBuildFile; fileRef = FAC7CD661FE35E95006A60C7 /* physfs_platform_windows.c */; };
		FAC7CD841FE35E95006A60C7 /* physfs_archiver_unpacked.c in Sources */ = {isa = PBXBuildFile; fileRef = FAC7CD671FE35E95006A60C7 /* physfs_archiver_unpacked.c */; };
		FAC7CD851FE35E95006A60C7 /* physfs_unicode.c in Sources */ = {isa = PBXBuildFile; fileRef = FAC7CD681FE35E95006A60C7 /* physfs_unicode.c */; };
		FAC7CD861FE35E95006A60C7 /* physfs.h in Headers */ = {isa = PBXBuildFile; fileRef = FAC7CD691FE35E95006A60C7 /* physfs.h */; };
		FAC7CD871FE35E95006A60C7 /* physfs_archiver_vdf.c in Sources */ = {isa = PBXBuildFile; fileRef = FAC7CD6A1FE35E95006A60C7 /* physfs_archiver_vdf.c */; };
		FAC7CD881FE35E95006A60C7 /* physfs_platform_apple.m in Sources */ = {isa = PBXBuildFile; fileRef = FAC7CD6B1FE35E95006A60C7 /* physfs_platform_apple.m */; };
		FAC7CD891FE35E95006A60C7 /* physfs_archiver_dir.c in Sources */ = {isa = PBXBuildFile; fileRef = FAC7CD6C1FE35E95006A60C7 /* physfs_archiver_dir.c */; };
		FAC7CD8A1FE35E95006A60C7 /* physfs_byteorder.c in Sources */ = {isa = PBXBuildFile; fileRef = FAC7CD6D1FE35E95006A60C7 /* physfs_byteorder.c */; };
		FAC7CD8B1FE35E95006A60C7 /* physfs_archiver_iso9660.c in Sources */ = {isa = PBXBuildFile; fileRef = FAC7CD6E1FE35E95006A60C7 /* physfs_archiver_iso9660.c */; };
		FAC7CD8C1FE35E95006A60C7 /* physfs_archiver_qpak.c in Sources */ = {isa = PBXBuildFile; fileRef = FAC7CD6F1FE35E95006A60C7 /* physfs_archiver_qpak.c */; };
		FAC7CD8D1FE35E95006A60C7 /* physfs_platforms.h in Headers */ = {isa = PBXBuildFile; fileRef = FAC7CD701FE35E95006A60C7 /* physfs_platforms.h */; };
		FAC7CD8E1FE35E95006A60C7 /* physfs_lzmasdk.h in Headers */ = {isa = PBXBuildFile; fileRef = FAC7CD711FE35E95006A60C7 /* physfs_lzmasdk.h */; };
		FAC7CD8F1FE35E95006A60C7 /* physfs_platform_posix.c in Sources */ = {isa = PBXBuildFile; fileRef = FAC7CD721FE35E95006A60C7 /* physfs_platform_posix.c */; };
		FAC7CD901FE35E95006A60C7 /* physfs_miniz.h in Headers */ = {isa = PBXBuildFile; fileRef = FAC7CD731FE35E95006A60C7 /* physfs_miniz.h */; };
		FAC7CD911FE35E95006A60C7 /* physfs_archiver_grp.c in Sources */ = {isa = PBXBuildFile; fileRef = FAC7CD741FE35E95006A60C7 /* physfs_archiver_grp.c */; };
		FAC7CD921FE35E95006A60C7 /* physfs_archiver_hog.c in Sources */ = {isa = PBXBuildFile; fileRef = FAC7CD751FE35E95006A60C7 /* physfs_archiver_hog.c */; };
		FAC7CD931FE35E95006A60C7 /* physfs_archiver_zip.c in Sources */ = {isa = PBXBuildFile; fileRef = FAC7CD761FE35E95006A60C7 /* physfs_archiver_zip.c */; };
		FAC7CD961FE755B4006A60C7 /* lz4opt.h in Headers */ = {isa = PBXBuildFile; fileRef = FAC7CD951FE755B3006A60C7 /* lz4opt.h */; };
		FAC8E54523AC832A007B07C8 /* NativeFile.h in Headers */ = {isa = PBXBuildFile; fileRef = FAC8E54323AC832A007B07C8 /* NativeFile.h */; };
		FAC8E54623AC832A007B07C8 /* NativeFile.cpp in Sources */ = {isa = PBXBuildFile; fileRef = FAC8E54423AC832A007B07C8 /* NativeFile.cpp */; };
		FAC8E54723AC832A007B07C8 /* NativeFile.cpp in Sources */ = {isa = PBXBuildFile; fileRef = FAC8E54423AC832A007B07C8 /* NativeFile.cpp */; };
		FAC8E54A23AC8379007B07C8 /* wrap_NativeFile.cpp in Sources */ = {isa = PBXBuildFile; fileRef = FAC8E54823AC8379007B07C8 /* wrap_NativeFile.cpp */; };
		FAC8E54B23AC8379007B07C8 /* wrap_NativeFile.cpp in Sources */ = {isa = PBXBuildFile; fileRef = FAC8E54823AC8379007B07C8 /* wrap_NativeFile.cpp */; };
		FAC8E54C23AC8379007B07C8 /* wrap_NativeFile.h in Headers */ = {isa = PBXBuildFile; fileRef = FAC8E54923AC8379007B07C8 /* wrap_NativeFile.h */; };
		FAC8E55023B01C0D007B07C8 /* macos.h in Headers */ = {isa = PBXBuildFile; fileRef = FAC8E54E23B01C0C007B07C8 /* macos.h */; };
		FAC8E55123B01C0D007B07C8 /* macos.mm in Sources */ = {isa = PBXBuildFile; fileRef = FAC8E54F23B01C0C007B07C8 /* macos.mm */; };
		FACA02EC1F5E396B0084B28F /* CompressedData.cpp in Sources */ = {isa = PBXBuildFile; fileRef = FACA02E01F5E396B0084B28F /* CompressedData.cpp */; };
		FACA02ED1F5E396B0084B28F /* CompressedData.h in Headers */ = {isa = PBXBuildFile; fileRef = FACA02E11F5E396B0084B28F /* CompressedData.h */; };
		FACA02EE1F5E396B0084B28F /* Compressor.cpp in Sources */ = {isa = PBXBuildFile; fileRef = FACA02E21F5E396B0084B28F /* Compressor.cpp */; };
		FACA02EF1F5E396B0084B28F /* Compressor.h in Headers */ = {isa = PBXBuildFile; fileRef = FACA02E31F5E396B0084B28F /* Compressor.h */; };
		FACA02F01F5E396B0084B28F /* DataModule.cpp in Sources */ = {isa = PBXBuildFile; fileRef = FACA02E41F5E396B0084B28F /* DataModule.cpp */; };
		FACA02F11F5E396B0084B28F /* DataModule.h in Headers */ = {isa = PBXBuildFile; fileRef = FACA02E51F5E396B0084B28F /* DataModule.h */; };
		FACA02F21F5E396B0084B28F /* HashFunction.cpp in Sources */ = {isa = PBXBuildFile; fileRef = FACA02E61F5E396B0084B28F /* HashFunction.cpp */; };
		FACA02F31F5E396B0084B28F /* HashFunction.h in Headers */ = {isa = PBXBuildFile; fileRef = FACA02E71F5E396B0084B28F /* HashFunction.h */; };
		FACA02F41F5E396B0084B28F /* wrap_CompressedData.cpp in Sources */ = {isa = PBXBuildFile; fileRef = FACA02E81F5E396B0084B28F /* wrap_CompressedData.cpp */; };
		FACA02F51F5E396B0084B28F /* wrap_CompressedData.h in Headers */ = {isa = PBXBuildFile; fileRef = FACA02E91F5E396B0084B28F /* wrap_CompressedData.h */; };
		FACA02F61F5E396B0084B28F /* wrap_DataModule.cpp in Sources */ = {isa = PBXBuildFile; fileRef = FACA02EA1F5E396B0084B28F /* wrap_DataModule.cpp */; };
		FACA02F71F5E396B0084B28F /* wrap_DataModule.h in Headers */ = {isa = PBXBuildFile; fileRef = FACA02EB1F5E396B0084B28F /* wrap_DataModule.h */; };
		FACA02F81F5E39760084B28F /* CompressedData.cpp in Sources */ = {isa = PBXBuildFile; fileRef = FACA02E01F5E396B0084B28F /* CompressedData.cpp */; };
		FACA02F91F5E39790084B28F /* Compressor.cpp in Sources */ = {isa = PBXBuildFile; fileRef = FACA02E21F5E396B0084B28F /* Compressor.cpp */; };
		FACA02FA1F5E397B0084B28F /* DataModule.cpp in Sources */ = {isa = PBXBuildFile; fileRef = FACA02E41F5E396B0084B28F /* DataModule.cpp */; };
		FACA02FB1F5E397E0084B28F /* HashFunction.cpp in Sources */ = {isa = PBXBuildFile; fileRef = FACA02E61F5E396B0084B28F /* HashFunction.cpp */; };
		FACA02FC1F5E39810084B28F /* wrap_CompressedData.cpp in Sources */ = {isa = PBXBuildFile; fileRef = FACA02E81F5E396B0084B28F /* wrap_CompressedData.cpp */; };
		FACA02FD1F5E39840084B28F /* wrap_DataModule.cpp in Sources */ = {isa = PBXBuildFile; fileRef = FACA02EA1F5E396B0084B28F /* wrap_DataModule.cpp */; };
		FAD19A171DFF8CA200D5398A /* ImageDataBase.cpp in Sources */ = {isa = PBXBuildFile; fileRef = FAD19A151DFF8CA200D5398A /* ImageDataBase.cpp */; };
		FAD19A181DFF8CA200D5398A /* ImageDataBase.cpp in Sources */ = {isa = PBXBuildFile; fileRef = FAD19A151DFF8CA200D5398A /* ImageDataBase.cpp */; };
		FAD19A191DFF8CA200D5398A /* ImageDataBase.h in Headers */ = {isa = PBXBuildFile; fileRef = FAD19A161DFF8CA200D5398A /* ImageDataBase.h */; };
		FAD43ECC1FF312D800831BB8 /* freetype.framework in Frameworks */ = {isa = PBXBuildFile; fileRef = FAD43ECB1FF312D800831BB8 /* freetype.framework */; };
		FADF4CC62663D0EC004F95C1 /* libz.tbd in Frameworks */ = {isa = PBXBuildFile; fileRef = FADF4CC52663D0EC004F95C1 /* libz.tbd */; };
		FADF53F81E3C7ACD00012CC0 /* Buffer.cpp in Sources */ = {isa = PBXBuildFile; fileRef = FADF53F61E3C7ACD00012CC0 /* Buffer.cpp */; };
		FADF53F91E3C7ACD00012CC0 /* Buffer.cpp in Sources */ = {isa = PBXBuildFile; fileRef = FADF53F61E3C7ACD00012CC0 /* Buffer.cpp */; };
		FADF53FA1E3C7ACD00012CC0 /* Buffer.h in Headers */ = {isa = PBXBuildFile; fileRef = FADF53F71E3C7ACD00012CC0 /* Buffer.h */; };
		FADF53FD1E3D74F200012CC0 /* Text.cpp in Sources */ = {isa = PBXBuildFile; fileRef = FADF53FB1E3D74F200012CC0 /* Text.cpp */; };
		FADF53FE1E3D74F200012CC0 /* Text.cpp in Sources */ = {isa = PBXBuildFile; fileRef = FADF53FB1E3D74F200012CC0 /* Text.cpp */; };
		FADF53FF1E3D74F200012CC0 /* Text.h in Headers */ = {isa = PBXBuildFile; fileRef = FADF53FC1E3D74F200012CC0 /* Text.h */; };
		FADF54021E3D77B500012CC0 /* wrap_Text.cpp in Sources */ = {isa = PBXBuildFile; fileRef = FADF54001E3D77B500012CC0 /* wrap_Text.cpp */; };
		FADF54031E3D77B500012CC0 /* wrap_Text.cpp in Sources */ = {isa = PBXBuildFile; fileRef = FADF54001E3D77B500012CC0 /* wrap_Text.cpp */; };
		FADF54041E3D77B500012CC0 /* wrap_Text.h in Headers */ = {isa = PBXBuildFile; fileRef = FADF54011E3D77B500012CC0 /* wrap_Text.h */; };
		FADF54071E3D78F700012CC0 /* Video.cpp in Sources */ = {isa = PBXBuildFile; fileRef = FADF54051E3D78F700012CC0 /* Video.cpp */; };
		FADF54081E3D78F700012CC0 /* Video.cpp in Sources */ = {isa = PBXBuildFile; fileRef = FADF54051E3D78F700012CC0 /* Video.cpp */; };
		FADF54091E3D78F700012CC0 /* Video.h in Headers */ = {isa = PBXBuildFile; fileRef = FADF54061E3D78F700012CC0 /* Video.h */; };
		FADF540D1E3D7CDD00012CC0 /* wrap_Video.cpp in Sources */ = {isa = PBXBuildFile; fileRef = FADF540A1E3D7CDD00012CC0 /* wrap_Video.cpp */; };
		FADF540E1E3D7CDD00012CC0 /* wrap_Video.cpp in Sources */ = {isa = PBXBuildFile; fileRef = FADF540A1E3D7CDD00012CC0 /* wrap_Video.cpp */; };
		FADF540F1E3D7CDD00012CC0 /* wrap_Video.h in Headers */ = {isa = PBXBuildFile; fileRef = FADF540B1E3D7CDD00012CC0 /* wrap_Video.h */; };
		FADF54201E3DA52C00012CC0 /* wrap_ParticleSystem.cpp in Sources */ = {isa = PBXBuildFile; fileRef = FADF541E1E3DA52C00012CC0 /* wrap_ParticleSystem.cpp */; };
		FADF54211E3DA52C00012CC0 /* wrap_ParticleSystem.cpp in Sources */ = {isa = PBXBuildFile; fileRef = FADF541E1E3DA52C00012CC0 /* wrap_ParticleSystem.cpp */; };
		FADF54221E3DA52C00012CC0 /* wrap_ParticleSystem.h in Headers */ = {isa = PBXBuildFile; fileRef = FADF541F1E3DA52C00012CC0 /* wrap_ParticleSystem.h */; };
		FADF54251E3DA5BA00012CC0 /* Mesh.cpp in Sources */ = {isa = PBXBuildFile; fileRef = FADF54231E3DA5BA00012CC0 /* Mesh.cpp */; };
		FADF54261E3DA5BA00012CC0 /* Mesh.cpp in Sources */ = {isa = PBXBuildFile; fileRef = FADF54231E3DA5BA00012CC0 /* Mesh.cpp */; };
		FADF54271E3DA5BA00012CC0 /* Mesh.h in Headers */ = {isa = PBXBuildFile; fileRef = FADF54241E3DA5BA00012CC0 /* Mesh.h */; };
		FADF542A1E3DAADA00012CC0 /* wrap_Mesh.cpp in Sources */ = {isa = PBXBuildFile; fileRef = FADF54281E3DAADA00012CC0 /* wrap_Mesh.cpp */; };
		FADF542B1E3DAADA00012CC0 /* wrap_Mesh.cpp in Sources */ = {isa = PBXBuildFile; fileRef = FADF54281E3DAADA00012CC0 /* wrap_Mesh.cpp */; };
		FADF542C1E3DAADA00012CC0 /* wrap_Mesh.h in Headers */ = {isa = PBXBuildFile; fileRef = FADF54291E3DAADA00012CC0 /* wrap_Mesh.h */; };
		FADF542F1E3DABF600012CC0 /* SpriteBatch.cpp in Sources */ = {isa = PBXBuildFile; fileRef = FADF542D1E3DABF600012CC0 /* SpriteBatch.cpp */; };
		FADF54301E3DABF600012CC0 /* SpriteBatch.cpp in Sources */ = {isa = PBXBuildFile; fileRef = FADF542D1E3DABF600012CC0 /* SpriteBatch.cpp */; };
		FADF54311E3DABF600012CC0 /* SpriteBatch.h in Headers */ = {isa = PBXBuildFile; fileRef = FADF542E1E3DABF600012CC0 /* SpriteBatch.h */; };
		FADF54341E3DAE6E00012CC0 /* wrap_SpriteBatch.cpp in Sources */ = {isa = PBXBuildFile; fileRef = FADF54321E3DAE6E00012CC0 /* wrap_SpriteBatch.cpp */; };
		FADF54351E3DAE6E00012CC0 /* wrap_SpriteBatch.cpp in Sources */ = {isa = PBXBuildFile; fileRef = FADF54321E3DAE6E00012CC0 /* wrap_SpriteBatch.cpp */; };
		FADF54361E3DAE6E00012CC0 /* wrap_SpriteBatch.h in Headers */ = {isa = PBXBuildFile; fileRef = FADF54331E3DAE6E00012CC0 /* wrap_SpriteBatch.h */; };
		FADF543B1E3DAFF700012CC0 /* wrap_Graphics.cpp in Sources */ = {isa = PBXBuildFile; fileRef = FADF54391E3DAFF700012CC0 /* wrap_Graphics.cpp */; };
		FADF543C1E3DAFF700012CC0 /* wrap_Graphics.cpp in Sources */ = {isa = PBXBuildFile; fileRef = FADF54391E3DAFF700012CC0 /* wrap_Graphics.cpp */; };
		FADF543D1E3DAFF700012CC0 /* wrap_Graphics.h in Headers */ = {isa = PBXBuildFile; fileRef = FADF543A1E3DAFF700012CC0 /* wrap_Graphics.h */; };
		FAE272521C05A15B00A67640 /* ParticleSystem.cpp in Sources */ = {isa = PBXBuildFile; fileRef = FAE272501C05A15B00A67640 /* ParticleSystem.cpp */; };
		FAE272531C05A15B00A67640 /* ParticleSystem.h in Headers */ = {isa = PBXBuildFile; fileRef = FAE272511C05A15B00A67640 /* ParticleSystem.h */; };
		FAE64A7F207135AD00BC7981 /* libfreetype.a in Frameworks */ = {isa = PBXBuildFile; fileRef = FAE64A7D2071359C00BC7981 /* libfreetype.a */; };
		FAE64A802071362A00BC7981 /* physfs_archiver_7z.c in Sources */ = {isa = PBXBuildFile; fileRef = FAC7CD5D1FE35E95006A60C7 /* physfs_archiver_7z.c */; };
		FAE64A812071363100BC7981 /* physfs_archiver_dir.c in Sources */ = {isa = PBXBuildFile; fileRef = FAC7CD6C1FE35E95006A60C7 /* physfs_archiver_dir.c */; };
		FAE64A822071363100BC7981 /* physfs_archiver_grp.c in Sources */ = {isa = PBXBuildFile; fileRef = FAC7CD741FE35E95006A60C7 /* physfs_archiver_grp.c */; };
		FAE64A832071363100BC7981 /* physfs_archiver_hog.c in Sources */ = {isa = PBXBuildFile; fileRef = FAC7CD751FE35E95006A60C7 /* physfs_archiver_hog.c */; };
		FAE64A842071363100BC7981 /* physfs_archiver_iso9660.c in Sources */ = {isa = PBXBuildFile; fileRef = FAC7CD6E1FE35E95006A60C7 /* physfs_archiver_iso9660.c */; };
		FAE64A852071363100BC7981 /* physfs_archiver_mvl.c in Sources */ = {isa = PBXBuildFile; fileRef = FAC7CD611FE35E95006A60C7 /* physfs_archiver_mvl.c */; };
		FAE64A862071363100BC7981 /* physfs_archiver_qpak.c in Sources */ = {isa = PBXBuildFile; fileRef = FAC7CD6F1FE35E95006A60C7 /* physfs_archiver_qpak.c */; };
		FAE64A872071363100BC7981 /* physfs_archiver_slb.c in Sources */ = {isa = PBXBuildFile; fileRef = FAC7CD5F1FE35E95006A60C7 /* physfs_archiver_slb.c */; };
		FAE64A882071363100BC7981 /* physfs_archiver_unpacked.c in Sources */ = {isa = PBXBuildFile; fileRef = FAC7CD671FE35E95006A60C7 /* physfs_archiver_unpacked.c */; };
		FAE64A892071363100BC7981 /* physfs_archiver_vdf.c in Sources */ = {isa = PBXBuildFile; fileRef = FAC7CD6A1FE35E95006A60C7 /* physfs_archiver_vdf.c */; };
		FAE64A8A2071363100BC7981 /* physfs_archiver_wad.c in Sources */ = {isa = PBXBuildFile; fileRef = FAC7CD621FE35E95006A60C7 /* physfs_archiver_wad.c */; };
		FAE64A8B2071363100BC7981 /* physfs_archiver_zip.c in Sources */ = {isa = PBXBuildFile; fileRef = FAC7CD761FE35E95006A60C7 /* physfs_archiver_zip.c */; };
		FAE64A8C2071363100BC7981 /* physfs_byteorder.c in Sources */ = {isa = PBXBuildFile; fileRef = FAC7CD6D1FE35E95006A60C7 /* physfs_byteorder.c */; };
		FAE64A8D2071363500BC7981 /* physfs_platform_apple.m in Sources */ = {isa = PBXBuildFile; fileRef = FAC7CD6B1FE35E95006A60C7 /* physfs_platform_apple.m */; };
		FAE64A8E2071363A00BC7981 /* physfs_platform_posix.c in Sources */ = {isa = PBXBuildFile; fileRef = FAC7CD721FE35E95006A60C7 /* physfs_platform_posix.c */; };
		FAE64A8F2071364200BC7981 /* physfs_platform_unix.c in Sources */ = {isa = PBXBuildFile; fileRef = FAC7CD5E1FE35E95006A60C7 /* physfs_platform_unix.c */; };
		FAE64A902071364800BC7981 /* physfs_unicode.c in Sources */ = {isa = PBXBuildFile; fileRef = FAC7CD681FE35E95006A60C7 /* physfs_unicode.c */; };
		FAE64A912071364800BC7981 /* physfs.c in Sources */ = {isa = PBXBuildFile; fileRef = FAC7CD5C1FE35E95006A60C7 /* physfs.c */; };
		FAE64A922071364B00BC7981 /* physfs_platform_winrt.cpp in Sources */ = {isa = PBXBuildFile; fileRef = FAC7CD601FE35E95006A60C7 /* physfs_platform_winrt.cpp */; };
		FAE64A932071365100BC7981 /* physfs_platform_haiku.cpp in Sources */ = {isa = PBXBuildFile; fileRef = FAC7CD651FE35E95006A60C7 /* physfs_platform_haiku.cpp */; };
		FAE64A942071365100BC7981 /* physfs_platform_os2.c in Sources */ = {isa = PBXBuildFile; fileRef = FAC7CD641FE35E95006A60C7 /* physfs_platform_os2.c */; };
		FAE64A952071365100BC7981 /* physfs_platform_qnx.c in Sources */ = {isa = PBXBuildFile; fileRef = FAC7CD5B1FE35E95006A60C7 /* physfs_platform_qnx.c */; };
		FAE64A962071365100BC7981 /* physfs_platform_windows.c in Sources */ = {isa = PBXBuildFile; fileRef = FAC7CD661FE35E95006A60C7 /* physfs_platform_windows.c */; };
		FAECA1B21F3164700095D008 /* CompressedSlice.cpp in Sources */ = {isa = PBXBuildFile; fileRef = FAECA1B01F3164700095D008 /* CompressedSlice.cpp */; };
		FAECA1B31F3164700095D008 /* CompressedSlice.cpp in Sources */ = {isa = PBXBuildFile; fileRef = FAECA1B01F3164700095D008 /* CompressedSlice.cpp */; };
		FAECA1B41F3164700095D008 /* CompressedSlice.h in Headers */ = {isa = PBXBuildFile; fileRef = FAECA1B11F3164700095D008 /* CompressedSlice.h */; };
		FAECA1B51F31648A0095D008 /* FormatHandler.cpp in Sources */ = {isa = PBXBuildFile; fileRef = FA93C4511F315B960087CCD4 /* FormatHandler.cpp */; };
		FAF140531E20934C00F898D2 /* CodeGen.cpp in Sources */ = {isa = PBXBuildFile; fileRef = FAF13FC21E20934C00F898D2 /* CodeGen.cpp */; };
		FAF140541E20934C00F898D2 /* CodeGen.cpp in Sources */ = {isa = PBXBuildFile; fileRef = FAF13FC21E20934C00F898D2 /* CodeGen.cpp */; };
		FAF140551E20934C00F898D2 /* Link.cpp in Sources */ = {isa = PBXBuildFile; fileRef = FAF13FC31E20934C00F898D2 /* Link.cpp */; };
		FAF140561E20934C00F898D2 /* Link.cpp in Sources */ = {isa = PBXBuildFile; fileRef = FAF13FC31E20934C00F898D2 /* Link.cpp */; };
		FAF140571E20934C00F898D2 /* arrays.h in Headers */ = {isa = PBXBuildFile; fileRef = FAF13FC51E20934C00F898D2 /* arrays.h */; };
		FAF140581E20934C00F898D2 /* BaseTypes.h in Headers */ = {isa = PBXBuildFile; fileRef = FAF13FC61E20934C00F898D2 /* BaseTypes.h */; };
		FAF140591E20934C00F898D2 /* Common.h in Headers */ = {isa = PBXBuildFile; fileRef = FAF13FC71E20934C00F898D2 /* Common.h */; };
		FAF1405A1E20934C00F898D2 /* ConstantUnion.h in Headers */ = {isa = PBXBuildFile; fileRef = FAF13FC81E20934C00F898D2 /* ConstantUnion.h */; };
		FAF1405B1E20934C00F898D2 /* InfoSink.h in Headers */ = {isa = PBXBuildFile; fileRef = FAF13FC91E20934C00F898D2 /* InfoSink.h */; };
		FAF1405C1E20934C00F898D2 /* InitializeGlobals.h in Headers */ = {isa = PBXBuildFile; fileRef = FAF13FCA1E20934C00F898D2 /* InitializeGlobals.h */; };
		FAF1405D1E20934C00F898D2 /* intermediate.h in Headers */ = {isa = PBXBuildFile; fileRef = FAF13FCB1E20934C00F898D2 /* intermediate.h */; };
		FAF1405E1E20934C00F898D2 /* PoolAlloc.h in Headers */ = {isa = PBXBuildFile; fileRef = FAF13FCC1E20934C00F898D2 /* PoolAlloc.h */; };
		FAF1405F1E20934C00F898D2 /* ResourceLimits.h in Headers */ = {isa = PBXBuildFile; fileRef = FAF13FCD1E20934C00F898D2 /* ResourceLimits.h */; };
		FAF140601E20934C00F898D2 /* revision.h in Headers */ = {isa = PBXBuildFile; fileRef = FAF13FCE1E20934C00F898D2 /* revision.h */; };
		FAF140621E20934C00F898D2 /* ShHandle.h in Headers */ = {isa = PBXBuildFile; fileRef = FAF13FD01E20934C00F898D2 /* ShHandle.h */; };
		FAF140631E20934C00F898D2 /* Types.h in Headers */ = {isa = PBXBuildFile; fileRef = FAF13FD11E20934C00F898D2 /* Types.h */; };
		FAF140641E20934C00F898D2 /* Constant.cpp in Sources */ = {isa = PBXBuildFile; fileRef = FAF13FD31E20934C00F898D2 /* Constant.cpp */; };
		FAF140651E20934C00F898D2 /* Constant.cpp in Sources */ = {isa = PBXBuildFile; fileRef = FAF13FD31E20934C00F898D2 /* Constant.cpp */; };
		FAF140661E20934C00F898D2 /* gl_types.h in Headers */ = {isa = PBXBuildFile; fileRef = FAF13FD41E20934C00F898D2 /* gl_types.h */; };
		FAF140691E20934C00F898D2 /* glslang_tab.cpp in Sources */ = {isa = PBXBuildFile; fileRef = FAF13FD61E20934C00F898D2 /* glslang_tab.cpp */; };
		FAF1406A1E20934C00F898D2 /* glslang_tab.cpp in Sources */ = {isa = PBXBuildFile; fileRef = FAF13FD61E20934C00F898D2 /* glslang_tab.cpp */; };
		FAF1406B1E20934C00F898D2 /* glslang_tab.cpp.h in Headers */ = {isa = PBXBuildFile; fileRef = FAF13FD71E20934C00F898D2 /* glslang_tab.cpp.h */; };
		FAF1406C1E20934C00F898D2 /* InfoSink.cpp in Sources */ = {isa = PBXBuildFile; fileRef = FAF13FD81E20934C00F898D2 /* InfoSink.cpp */; };
		FAF1406D1E20934C00F898D2 /* InfoSink.cpp in Sources */ = {isa = PBXBuildFile; fileRef = FAF13FD81E20934C00F898D2 /* InfoSink.cpp */; };
		FAF1406E1E20934C00F898D2 /* Initialize.cpp in Sources */ = {isa = PBXBuildFile; fileRef = FAF13FD91E20934C00F898D2 /* Initialize.cpp */; };
		FAF1406F1E20934C00F898D2 /* Initialize.cpp in Sources */ = {isa = PBXBuildFile; fileRef = FAF13FD91E20934C00F898D2 /* Initialize.cpp */; };
		FAF140701E20934C00F898D2 /* Initialize.h in Headers */ = {isa = PBXBuildFile; fileRef = FAF13FDA1E20934C00F898D2 /* Initialize.h */; };
		FAF140711E20934C00F898D2 /* Intermediate.cpp in Sources */ = {isa = PBXBuildFile; fileRef = FAF13FDB1E20934C00F898D2 /* Intermediate.cpp */; };
		FAF140721E20934C00F898D2 /* Intermediate.cpp in Sources */ = {isa = PBXBuildFile; fileRef = FAF13FDB1E20934C00F898D2 /* Intermediate.cpp */; };
		FAF140731E20934C00F898D2 /* intermOut.cpp in Sources */ = {isa = PBXBuildFile; fileRef = FAF13FDC1E20934C00F898D2 /* intermOut.cpp */; };
		FAF140741E20934C00F898D2 /* intermOut.cpp in Sources */ = {isa = PBXBuildFile; fileRef = FAF13FDC1E20934C00F898D2 /* intermOut.cpp */; };
		FAF140751E20934C00F898D2 /* IntermTraverse.cpp in Sources */ = {isa = PBXBuildFile; fileRef = FAF13FDD1E20934C00F898D2 /* IntermTraverse.cpp */; };
		FAF140761E20934C00F898D2 /* IntermTraverse.cpp in Sources */ = {isa = PBXBuildFile; fileRef = FAF13FDD1E20934C00F898D2 /* IntermTraverse.cpp */; };
		FAF140771E20934C00F898D2 /* iomapper.cpp in Sources */ = {isa = PBXBuildFile; fileRef = FAF13FDE1E20934C00F898D2 /* iomapper.cpp */; };
		FAF140781E20934C00F898D2 /* iomapper.cpp in Sources */ = {isa = PBXBuildFile; fileRef = FAF13FDE1E20934C00F898D2 /* iomapper.cpp */; };
		FAF140791E20934C00F898D2 /* iomapper.h in Headers */ = {isa = PBXBuildFile; fileRef = FAF13FDF1E20934C00F898D2 /* iomapper.h */; };
		FAF1407A1E20934C00F898D2 /* limits.cpp in Sources */ = {isa = PBXBuildFile; fileRef = FAF13FE01E20934C00F898D2 /* limits.cpp */; };
		FAF1407B1E20934C00F898D2 /* limits.cpp in Sources */ = {isa = PBXBuildFile; fileRef = FAF13FE01E20934C00F898D2 /* limits.cpp */; };
		FAF1407C1E20934C00F898D2 /* linkValidate.cpp in Sources */ = {isa = PBXBuildFile; fileRef = FAF13FE11E20934C00F898D2 /* linkValidate.cpp */; };
		FAF1407D1E20934C00F898D2 /* linkValidate.cpp in Sources */ = {isa = PBXBuildFile; fileRef = FAF13FE11E20934C00F898D2 /* linkValidate.cpp */; };
		FAF1407E1E20934C00F898D2 /* LiveTraverser.h in Headers */ = {isa = PBXBuildFile; fileRef = FAF13FE21E20934C00F898D2 /* LiveTraverser.h */; };
		FAF1407F1E20934C00F898D2 /* localintermediate.h in Headers */ = {isa = PBXBuildFile; fileRef = FAF13FE31E20934C00F898D2 /* localintermediate.h */; };
		FAF140801E20934C00F898D2 /* parseConst.cpp in Sources */ = {isa = PBXBuildFile; fileRef = FAF13FE41E20934C00F898D2 /* parseConst.cpp */; };
		FAF140811E20934C00F898D2 /* parseConst.cpp in Sources */ = {isa = PBXBuildFile; fileRef = FAF13FE41E20934C00F898D2 /* parseConst.cpp */; };
		FAF140821E20934C00F898D2 /* ParseContextBase.cpp in Sources */ = {isa = PBXBuildFile; fileRef = FAF13FE51E20934C00F898D2 /* ParseContextBase.cpp */; };
		FAF140831E20934C00F898D2 /* ParseContextBase.cpp in Sources */ = {isa = PBXBuildFile; fileRef = FAF13FE51E20934C00F898D2 /* ParseContextBase.cpp */; };
		FAF140841E20934C00F898D2 /* ParseHelper.cpp in Sources */ = {isa = PBXBuildFile; fileRef = FAF13FE61E20934C00F898D2 /* ParseHelper.cpp */; };
		FAF140851E20934C00F898D2 /* ParseHelper.cpp in Sources */ = {isa = PBXBuildFile; fileRef = FAF13FE61E20934C00F898D2 /* ParseHelper.cpp */; };
		FAF140861E20934C00F898D2 /* ParseHelper.h in Headers */ = {isa = PBXBuildFile; fileRef = FAF13FE71E20934C00F898D2 /* ParseHelper.h */; };
		FAF140871E20934C00F898D2 /* parseVersions.h in Headers */ = {isa = PBXBuildFile; fileRef = FAF13FE81E20934C00F898D2 /* parseVersions.h */; };
		FAF140881E20934C00F898D2 /* PoolAlloc.cpp in Sources */ = {isa = PBXBuildFile; fileRef = FAF13FE91E20934C00F898D2 /* PoolAlloc.cpp */; };
		FAF140891E20934C00F898D2 /* PoolAlloc.cpp in Sources */ = {isa = PBXBuildFile; fileRef = FAF13FE91E20934C00F898D2 /* PoolAlloc.cpp */; };
		FAF1408A1E20934C00F898D2 /* Pp.cpp in Sources */ = {isa = PBXBuildFile; fileRef = FAF13FEB1E20934C00F898D2 /* Pp.cpp */; };
		FAF1408B1E20934C00F898D2 /* Pp.cpp in Sources */ = {isa = PBXBuildFile; fileRef = FAF13FEB1E20934C00F898D2 /* Pp.cpp */; };
		FAF1408C1E20934C00F898D2 /* PpAtom.cpp in Sources */ = {isa = PBXBuildFile; fileRef = FAF13FEC1E20934C00F898D2 /* PpAtom.cpp */; };
		FAF1408D1E20934C00F898D2 /* PpAtom.cpp in Sources */ = {isa = PBXBuildFile; fileRef = FAF13FEC1E20934C00F898D2 /* PpAtom.cpp */; };
		FAF1408E1E20934C00F898D2 /* PpContext.cpp in Sources */ = {isa = PBXBuildFile; fileRef = FAF13FED1E20934C00F898D2 /* PpContext.cpp */; };
		FAF1408F1E20934C00F898D2 /* PpContext.cpp in Sources */ = {isa = PBXBuildFile; fileRef = FAF13FED1E20934C00F898D2 /* PpContext.cpp */; };
		FAF140901E20934C00F898D2 /* PpContext.h in Headers */ = {isa = PBXBuildFile; fileRef = FAF13FEE1E20934C00F898D2 /* PpContext.h */; };
		FAF140931E20934C00F898D2 /* PpScanner.cpp in Sources */ = {isa = PBXBuildFile; fileRef = FAF13FF01E20934C00F898D2 /* PpScanner.cpp */; };
		FAF140941E20934C00F898D2 /* PpScanner.cpp in Sources */ = {isa = PBXBuildFile; fileRef = FAF13FF01E20934C00F898D2 /* PpScanner.cpp */; };
		FAF140971E20934C00F898D2 /* PpTokens.cpp in Sources */ = {isa = PBXBuildFile; fileRef = FAF13FF21E20934C00F898D2 /* PpTokens.cpp */; };
		FAF140981E20934C00F898D2 /* PpTokens.cpp in Sources */ = {isa = PBXBuildFile; fileRef = FAF13FF21E20934C00F898D2 /* PpTokens.cpp */; };
		FAF140991E20934C00F898D2 /* PpTokens.h in Headers */ = {isa = PBXBuildFile; fileRef = FAF13FF31E20934C00F898D2 /* PpTokens.h */; };
		FAF1409A1E20934C00F898D2 /* propagateNoContraction.cpp in Sources */ = {isa = PBXBuildFile; fileRef = FAF13FF41E20934C00F898D2 /* propagateNoContraction.cpp */; };
		FAF1409B1E20934C00F898D2 /* propagateNoContraction.cpp in Sources */ = {isa = PBXBuildFile; fileRef = FAF13FF41E20934C00F898D2 /* propagateNoContraction.cpp */; };
		FAF1409C1E20934C00F898D2 /* propagateNoContraction.h in Headers */ = {isa = PBXBuildFile; fileRef = FAF13FF51E20934C00F898D2 /* propagateNoContraction.h */; };
		FAF1409D1E20934C00F898D2 /* reflection.cpp in Sources */ = {isa = PBXBuildFile; fileRef = FAF13FF61E20934C00F898D2 /* reflection.cpp */; };
		FAF1409E1E20934C00F898D2 /* reflection.cpp in Sources */ = {isa = PBXBuildFile; fileRef = FAF13FF61E20934C00F898D2 /* reflection.cpp */; };
		FAF1409F1E20934C00F898D2 /* reflection.h in Headers */ = {isa = PBXBuildFile; fileRef = FAF13FF71E20934C00F898D2 /* reflection.h */; };
		FAF140A01E20934C00F898D2 /* RemoveTree.cpp in Sources */ = {isa = PBXBuildFile; fileRef = FAF13FF81E20934C00F898D2 /* RemoveTree.cpp */; };
		FAF140A11E20934C00F898D2 /* RemoveTree.cpp in Sources */ = {isa = PBXBuildFile; fileRef = FAF13FF81E20934C00F898D2 /* RemoveTree.cpp */; };
		FAF140A21E20934C00F898D2 /* RemoveTree.h in Headers */ = {isa = PBXBuildFile; fileRef = FAF13FF91E20934C00F898D2 /* RemoveTree.h */; };
		FAF140A31E20934C00F898D2 /* Scan.cpp in Sources */ = {isa = PBXBuildFile; fileRef = FAF13FFA1E20934C00F898D2 /* Scan.cpp */; };
		FAF140A41E20934C00F898D2 /* Scan.cpp in Sources */ = {isa = PBXBuildFile; fileRef = FAF13FFA1E20934C00F898D2 /* Scan.cpp */; };
		FAF140A51E20934C00F898D2 /* Scan.h in Headers */ = {isa = PBXBuildFile; fileRef = FAF13FFB1E20934C00F898D2 /* Scan.h */; };
		FAF140A61E20934C00F898D2 /* ScanContext.h in Headers */ = {isa = PBXBuildFile; fileRef = FAF13FFC1E20934C00F898D2 /* ScanContext.h */; };
		FAF140A71E20934C00F898D2 /* ShaderLang.cpp in Sources */ = {isa = PBXBuildFile; fileRef = FAF13FFD1E20934C00F898D2 /* ShaderLang.cpp */; };
		FAF140A81E20934C00F898D2 /* ShaderLang.cpp in Sources */ = {isa = PBXBuildFile; fileRef = FAF13FFD1E20934C00F898D2 /* ShaderLang.cpp */; };
		FAF140A91E20934C00F898D2 /* SymbolTable.cpp in Sources */ = {isa = PBXBuildFile; fileRef = FAF13FFE1E20934C00F898D2 /* SymbolTable.cpp */; };
		FAF140AA1E20934C00F898D2 /* SymbolTable.cpp in Sources */ = {isa = PBXBuildFile; fileRef = FAF13FFE1E20934C00F898D2 /* SymbolTable.cpp */; };
		FAF140AB1E20934C00F898D2 /* SymbolTable.h in Headers */ = {isa = PBXBuildFile; fileRef = FAF13FFF1E20934C00F898D2 /* SymbolTable.h */; };
		FAF140AC1E20934C00F898D2 /* Versions.cpp in Sources */ = {isa = PBXBuildFile; fileRef = FAF140001E20934C00F898D2 /* Versions.cpp */; };
		FAF140AD1E20934C00F898D2 /* Versions.cpp in Sources */ = {isa = PBXBuildFile; fileRef = FAF140001E20934C00F898D2 /* Versions.cpp */; };
		FAF140AE1E20934C00F898D2 /* Versions.h in Headers */ = {isa = PBXBuildFile; fileRef = FAF140011E20934C00F898D2 /* Versions.h */; };
		FAF140AF1E20934C00F898D2 /* osinclude.h in Headers */ = {isa = PBXBuildFile; fileRef = FAF140031E20934C00F898D2 /* osinclude.h */; };
		FAF140BB1E20934C00F898D2 /* ossource.cpp in Sources */ = {isa = PBXBuildFile; fileRef = FAF140211E20934C00F898D2 /* ossource.cpp */; };
		FAF140BC1E20934C00F898D2 /* ossource.cpp in Sources */ = {isa = PBXBuildFile; fileRef = FAF140211E20934C00F898D2 /* ossource.cpp */; };
		FAF140C41E20934C00F898D2 /* ShaderLang.h in Headers */ = {isa = PBXBuildFile; fileRef = FAF140291E20934C00F898D2 /* ShaderLang.h */; };
		FAF140DB1E20934C00F898D2 /* InitializeDll.cpp in Sources */ = {isa = PBXBuildFile; fileRef = FAF1403B1E20934C00F898D2 /* InitializeDll.cpp */; };
		FAF140DC1E20934C00F898D2 /* InitializeDll.cpp in Sources */ = {isa = PBXBuildFile; fileRef = FAF1403B1E20934C00F898D2 /* InitializeDll.cpp */; };
		FAF140DD1E20934C00F898D2 /* InitializeDll.h in Headers */ = {isa = PBXBuildFile; fileRef = FAF1403C1E20934C00F898D2 /* InitializeDll.h */; };
		FAF6C9DA23C2DE2900D7B5BC /* SPVRemapper.h in Headers */ = {isa = PBXBuildFile; fileRef = FAF6C9C123C2DE2900D7B5BC /* SPVRemapper.h */; };
		FAF6C9DB23C2DE2900D7B5BC /* SpvBuilder.h in Headers */ = {isa = PBXBuildFile; fileRef = FAF6C9C223C2DE2900D7B5BC /* SpvBuilder.h */; };
		FAF6C9DC23C2DE2900D7B5BC /* SpvPostProcess.cpp in Sources */ = {isa = PBXBuildFile; fileRef = FAF6C9C323C2DE2900D7B5BC /* SpvPostProcess.cpp */; };
		FAF6C9DD23C2DE2900D7B5BC /* SpvPostProcess.cpp in Sources */ = {isa = PBXBuildFile; fileRef = FAF6C9C323C2DE2900D7B5BC /* SpvPostProcess.cpp */; };
		FAF6C9DE23C2DE2900D7B5BC /* SpvTools.h in Headers */ = {isa = PBXBuildFile; fileRef = FAF6C9C423C2DE2900D7B5BC /* SpvTools.h */; };
		FAF6C9DF23C2DE2900D7B5BC /* SpvTools.cpp in Sources */ = {isa = PBXBuildFile; fileRef = FAF6C9C523C2DE2900D7B5BC /* SpvTools.cpp */; };
		FAF6C9E023C2DE2900D7B5BC /* SpvTools.cpp in Sources */ = {isa = PBXBuildFile; fileRef = FAF6C9C523C2DE2900D7B5BC /* SpvTools.cpp */; };
		FAF6C9E123C2DE2900D7B5BC /* InReadableOrder.cpp in Sources */ = {isa = PBXBuildFile; fileRef = FAF6C9C623C2DE2900D7B5BC /* InReadableOrder.cpp */; };
		FAF6C9E223C2DE2900D7B5BC /* InReadableOrder.cpp in Sources */ = {isa = PBXBuildFile; fileRef = FAF6C9C623C2DE2900D7B5BC /* InReadableOrder.cpp */; };
		FAF6C9E323C2DE2900D7B5BC /* GLSL.ext.AMD.h in Headers */ = {isa = PBXBuildFile; fileRef = FAF6C9C723C2DE2900D7B5BC /* GLSL.ext.AMD.h */; };
		FAF6C9E423C2DE2900D7B5BC /* doc.h in Headers */ = {isa = PBXBuildFile; fileRef = FAF6C9C823C2DE2900D7B5BC /* doc.h */; };
		FAF6C9E523C2DE2900D7B5BC /* spirv.hpp in Headers */ = {isa = PBXBuildFile; fileRef = FAF6C9C923C2DE2900D7B5BC /* spirv.hpp */; };
		FAF6C9E623C2DE2900D7B5BC /* SpvBuilder.cpp in Sources */ = {isa = PBXBuildFile; fileRef = FAF6C9CA23C2DE2900D7B5BC /* SpvBuilder.cpp */; };
		FAF6C9E723C2DE2900D7B5BC /* SpvBuilder.cpp in Sources */ = {isa = PBXBuildFile; fileRef = FAF6C9CA23C2DE2900D7B5BC /* SpvBuilder.cpp */; };
		FAF6C9E823C2DE2900D7B5BC /* GLSL.ext.EXT.h in Headers */ = {isa = PBXBuildFile; fileRef = FAF6C9CB23C2DE2900D7B5BC /* GLSL.ext.EXT.h */; };
		FAF6C9E923C2DE2900D7B5BC /* GLSL.ext.KHR.h in Headers */ = {isa = PBXBuildFile; fileRef = FAF6C9CC23C2DE2900D7B5BC /* GLSL.ext.KHR.h */; };
		FAF6C9EA23C2DE2900D7B5BC /* GLSL.ext.NV.h in Headers */ = {isa = PBXBuildFile; fileRef = FAF6C9CD23C2DE2900D7B5BC /* GLSL.ext.NV.h */; };
		FAF6C9EB23C2DE2900D7B5BC /* GlslangToSpv.cpp in Sources */ = {isa = PBXBuildFile; fileRef = FAF6C9CE23C2DE2900D7B5BC /* GlslangToSpv.cpp */; };
		FAF6C9EC23C2DE2900D7B5BC /* GlslangToSpv.cpp in Sources */ = {isa = PBXBuildFile; fileRef = FAF6C9CE23C2DE2900D7B5BC /* GlslangToSpv.cpp */; };
		FAF6C9ED23C2DE2900D7B5BC /* spvIR.h in Headers */ = {isa = PBXBuildFile; fileRef = FAF6C9CF23C2DE2900D7B5BC /* spvIR.h */; };
		FAF6C9EE23C2DE2900D7B5BC /* bitutils.h in Headers */ = {isa = PBXBuildFile; fileRef = FAF6C9D023C2DE2900D7B5BC /* bitutils.h */; };
		FAF6C9EF23C2DE2900D7B5BC /* disassemble.h in Headers */ = {isa = PBXBuildFile; fileRef = FAF6C9D123C2DE2900D7B5BC /* disassemble.h */; };
		FAF6C9F023C2DE2900D7B5BC /* GlslangToSpv.h in Headers */ = {isa = PBXBuildFile; fileRef = FAF6C9D223C2DE2900D7B5BC /* GlslangToSpv.h */; };
		FAF6C9F123C2DE2900D7B5BC /* GLSL.std.450.h in Headers */ = {isa = PBXBuildFile; fileRef = FAF6C9D323C2DE2900D7B5BC /* GLSL.std.450.h */; };
		FAF6C9F223C2DE2900D7B5BC /* SPVRemapper.cpp in Sources */ = {isa = PBXBuildFile; fileRef = FAF6C9D423C2DE2900D7B5BC /* SPVRemapper.cpp */; };
		FAF6C9F323C2DE2900D7B5BC /* SPVRemapper.cpp in Sources */ = {isa = PBXBuildFile; fileRef = FAF6C9D423C2DE2900D7B5BC /* SPVRemapper.cpp */; };
		FAF6C9F423C2DE2900D7B5BC /* Logger.cpp in Sources */ = {isa = PBXBuildFile; fileRef = FAF6C9D523C2DE2900D7B5BC /* Logger.cpp */; };
		FAF6C9F523C2DE2900D7B5BC /* Logger.cpp in Sources */ = {isa = PBXBuildFile; fileRef = FAF6C9D523C2DE2900D7B5BC /* Logger.cpp */; };
		FAF6C9F623C2DE2900D7B5BC /* hex_float.h in Headers */ = {isa = PBXBuildFile; fileRef = FAF6C9D623C2DE2900D7B5BC /* hex_float.h */; };
		FAF6C9F723C2DE2900D7B5BC /* Logger.h in Headers */ = {isa = PBXBuildFile; fileRef = FAF6C9D723C2DE2900D7B5BC /* Logger.h */; };
		FAF6C9F823C2DE2900D7B5BC /* doc.cpp in Sources */ = {isa = PBXBuildFile; fileRef = FAF6C9D823C2DE2900D7B5BC /* doc.cpp */; };
		FAF6C9F923C2DE2900D7B5BC /* doc.cpp in Sources */ = {isa = PBXBuildFile; fileRef = FAF6C9D823C2DE2900D7B5BC /* doc.cpp */; };
		FAF6C9FA23C2DE2900D7B5BC /* disassemble.cpp in Sources */ = {isa = PBXBuildFile; fileRef = FAF6C9D923C2DE2900D7B5BC /* disassemble.cpp */; };
		FAF6C9FB23C2DE2900D7B5BC /* disassemble.cpp in Sources */ = {isa = PBXBuildFile; fileRef = FAF6C9D923C2DE2900D7B5BC /* disassemble.cpp */; };
/* End PBXBuildFile section */

/* Begin PBXCopyFilesBuildPhase section */
		FA0B78DB1A958B90000E1D17 /* CopyFiles */ = {
			isa = PBXCopyFilesBuildPhase;
			buildActionMask = 2147483647;
			dstPath = "include/$(PRODUCT_NAME)";
			dstSubfolderSpec = 16;
			files = (
			);
			runOnlyForDeploymentPostprocessing = 0;
		};
/* End PBXCopyFilesBuildPhase section */

/* Begin PBXFileReference section */
		217DFB9D1D9F6D490055D849 /* auxiliar.c */ = {isa = PBXFileReference; fileEncoding = 4; lastKnownFileType = sourcecode.c.c; path = auxiliar.c; sourceTree = "<group>"; };
		217DFB9E1D9F6D490055D849 /* auxiliar.h */ = {isa = PBXFileReference; fileEncoding = 4; lastKnownFileType = sourcecode.c.h; path = auxiliar.h; sourceTree = "<group>"; };
		217DFB9F1D9F6D490055D849 /* buffer.c */ = {isa = PBXFileReference; fileEncoding = 4; lastKnownFileType = sourcecode.c.c; path = buffer.c; sourceTree = "<group>"; };
		217DFBA01D9F6D490055D849 /* buffer.h */ = {isa = PBXFileReference; fileEncoding = 4; lastKnownFileType = sourcecode.c.h; path = buffer.h; sourceTree = "<group>"; };
		217DFBA11D9F6D490055D849 /* compat.c */ = {isa = PBXFileReference; fileEncoding = 4; lastKnownFileType = sourcecode.c.c; path = compat.c; sourceTree = "<group>"; };
		217DFBA21D9F6D490055D849 /* compat.h */ = {isa = PBXFileReference; fileEncoding = 4; lastKnownFileType = sourcecode.c.h; path = compat.h; sourceTree = "<group>"; };
		217DFBA31D9F6D490055D849 /* except.c */ = {isa = PBXFileReference; fileEncoding = 4; lastKnownFileType = sourcecode.c.c; path = except.c; sourceTree = "<group>"; };
		217DFBA41D9F6D490055D849 /* except.h */ = {isa = PBXFileReference; fileEncoding = 4; lastKnownFileType = sourcecode.c.h; path = except.h; sourceTree = "<group>"; };
		217DFBA51D9F6D490055D849 /* ftp.lua */ = {isa = PBXFileReference; fileEncoding = 4; lastKnownFileType = text; path = ftp.lua; sourceTree = "<group>"; };
		217DFBA61D9F6D490055D849 /* ftp.lua.h */ = {isa = PBXFileReference; fileEncoding = 4; lastKnownFileType = sourcecode.c.h; path = ftp.lua.h; sourceTree = "<group>"; };
		217DFBA71D9F6D490055D849 /* headers.lua */ = {isa = PBXFileReference; fileEncoding = 4; lastKnownFileType = text; path = headers.lua; sourceTree = "<group>"; };
		217DFBA81D9F6D490055D849 /* headers.lua.h */ = {isa = PBXFileReference; fileEncoding = 4; lastKnownFileType = sourcecode.c.h; path = headers.lua.h; sourceTree = "<group>"; };
		217DFBA91D9F6D490055D849 /* http.lua */ = {isa = PBXFileReference; fileEncoding = 4; lastKnownFileType = text; path = http.lua; sourceTree = "<group>"; };
		217DFBAA1D9F6D490055D849 /* http.lua.h */ = {isa = PBXFileReference; fileEncoding = 4; lastKnownFileType = sourcecode.c.h; path = http.lua.h; sourceTree = "<group>"; };
		217DFBAB1D9F6D490055D849 /* inet.c */ = {isa = PBXFileReference; fileEncoding = 4; lastKnownFileType = sourcecode.c.c; path = inet.c; sourceTree = "<group>"; };
		217DFBAC1D9F6D490055D849 /* inet.h */ = {isa = PBXFileReference; fileEncoding = 4; lastKnownFileType = sourcecode.c.h; path = inet.h; sourceTree = "<group>"; };
		217DFBAD1D9F6D490055D849 /* io.c */ = {isa = PBXFileReference; fileEncoding = 4; lastKnownFileType = sourcecode.c.c; path = io.c; sourceTree = "<group>"; };
		217DFBAE1D9F6D490055D849 /* io.h */ = {isa = PBXFileReference; fileEncoding = 4; lastKnownFileType = sourcecode.c.h; path = io.h; sourceTree = "<group>"; };
		217DFBAF1D9F6D490055D849 /* ltn12.lua */ = {isa = PBXFileReference; fileEncoding = 4; lastKnownFileType = text; path = ltn12.lua; sourceTree = "<group>"; };
		217DFBB01D9F6D490055D849 /* ltn12.lua.h */ = {isa = PBXFileReference; fileEncoding = 4; lastKnownFileType = sourcecode.c.h; path = ltn12.lua.h; sourceTree = "<group>"; };
		217DFBB11D9F6D490055D849 /* luasocket.c */ = {isa = PBXFileReference; fileEncoding = 4; lastKnownFileType = sourcecode.c.c; path = luasocket.c; sourceTree = "<group>"; };
		217DFBB21D9F6D490055D849 /* luasocket.h */ = {isa = PBXFileReference; fileEncoding = 4; lastKnownFileType = sourcecode.c.h; path = luasocket.h; sourceTree = "<group>"; };
		217DFBB41D9F6D490055D849 /* mbox.lua */ = {isa = PBXFileReference; fileEncoding = 4; lastKnownFileType = text; path = mbox.lua; sourceTree = "<group>"; };
		217DFBB51D9F6D490055D849 /* mbox.lua.h */ = {isa = PBXFileReference; fileEncoding = 4; lastKnownFileType = sourcecode.c.h; path = mbox.lua.h; sourceTree = "<group>"; };
		217DFBB61D9F6D490055D849 /* mime.c */ = {isa = PBXFileReference; fileEncoding = 4; lastKnownFileType = sourcecode.c.c; path = mime.c; sourceTree = "<group>"; };
		217DFBB71D9F6D490055D849 /* mime.h */ = {isa = PBXFileReference; fileEncoding = 4; lastKnownFileType = sourcecode.c.h; path = mime.h; sourceTree = "<group>"; };
		217DFBB81D9F6D490055D849 /* mime.lua */ = {isa = PBXFileReference; fileEncoding = 4; lastKnownFileType = text; path = mime.lua; sourceTree = "<group>"; };
		217DFBB91D9F6D490055D849 /* mime.lua.h */ = {isa = PBXFileReference; fileEncoding = 4; lastKnownFileType = sourcecode.c.h; path = mime.lua.h; sourceTree = "<group>"; };
		217DFBBA1D9F6D490055D849 /* options.c */ = {isa = PBXFileReference; fileEncoding = 4; lastKnownFileType = sourcecode.c.c; path = options.c; sourceTree = "<group>"; };
		217DFBBB1D9F6D490055D849 /* options.h */ = {isa = PBXFileReference; fileEncoding = 4; lastKnownFileType = sourcecode.c.h; path = options.h; sourceTree = "<group>"; };
		217DFBBC1D9F6D490055D849 /* pierror.h */ = {isa = PBXFileReference; fileEncoding = 4; lastKnownFileType = sourcecode.c.h; path = pierror.h; sourceTree = "<group>"; };
		217DFBBD1D9F6D490055D849 /* select.c */ = {isa = PBXFileReference; fileEncoding = 4; lastKnownFileType = sourcecode.c.c; path = select.c; sourceTree = "<group>"; };
		217DFBBE1D9F6D490055D849 /* select.h */ = {isa = PBXFileReference; fileEncoding = 4; lastKnownFileType = sourcecode.c.h; path = select.h; sourceTree = "<group>"; };
		217DFBBF1D9F6D490055D849 /* serial.c */ = {isa = PBXFileReference; fileEncoding = 4; lastKnownFileType = sourcecode.c.c; path = serial.c; sourceTree = "<group>"; };
		217DFBC01D9F6D490055D849 /* smtp.lua */ = {isa = PBXFileReference; fileEncoding = 4; lastKnownFileType = text; path = smtp.lua; sourceTree = "<group>"; };
		217DFBC11D9F6D490055D849 /* smtp.lua.h */ = {isa = PBXFileReference; fileEncoding = 4; lastKnownFileType = sourcecode.c.h; path = smtp.lua.h; sourceTree = "<group>"; };
		217DFBC21D9F6D490055D849 /* socket.h */ = {isa = PBXFileReference; fileEncoding = 4; lastKnownFileType = sourcecode.c.h; path = socket.h; sourceTree = "<group>"; };
		217DFBC31D9F6D490055D849 /* socket.lua */ = {isa = PBXFileReference; fileEncoding = 4; lastKnownFileType = text; path = socket.lua; sourceTree = "<group>"; };
		217DFBC41D9F6D490055D849 /* socket.lua.h */ = {isa = PBXFileReference; fileEncoding = 4; lastKnownFileType = sourcecode.c.h; path = socket.lua.h; sourceTree = "<group>"; };
		217DFBC51D9F6D490055D849 /* tcp.c */ = {isa = PBXFileReference; fileEncoding = 4; lastKnownFileType = sourcecode.c.c; path = tcp.c; sourceTree = "<group>"; };
		217DFBC61D9F6D490055D849 /* tcp.h */ = {isa = PBXFileReference; fileEncoding = 4; lastKnownFileType = sourcecode.c.h; path = tcp.h; sourceTree = "<group>"; };
		217DFBC71D9F6D490055D849 /* timeout.c */ = {isa = PBXFileReference; fileEncoding = 4; lastKnownFileType = sourcecode.c.c; path = timeout.c; sourceTree = "<group>"; };
		217DFBC81D9F6D490055D849 /* timeout.h */ = {isa = PBXFileReference; fileEncoding = 4; lastKnownFileType = sourcecode.c.h; path = timeout.h; sourceTree = "<group>"; };
		217DFBC91D9F6D490055D849 /* tp.lua */ = {isa = PBXFileReference; fileEncoding = 4; lastKnownFileType = text; path = tp.lua; sourceTree = "<group>"; };
		217DFBCA1D9F6D490055D849 /* tp.lua.h */ = {isa = PBXFileReference; fileEncoding = 4; lastKnownFileType = sourcecode.c.h; path = tp.lua.h; sourceTree = "<group>"; };
		217DFBCB1D9F6D490055D849 /* udp.c */ = {isa = PBXFileReference; fileEncoding = 4; lastKnownFileType = sourcecode.c.c; path = udp.c; sourceTree = "<group>"; };
		217DFBCC1D9F6D490055D849 /* udp.h */ = {isa = PBXFileReference; fileEncoding = 4; lastKnownFileType = sourcecode.c.h; path = udp.h; sourceTree = "<group>"; };
		217DFBCD1D9F6D490055D849 /* unix.c */ = {isa = PBXFileReference; fileEncoding = 4; lastKnownFileType = sourcecode.c.c; path = unix.c; sourceTree = "<group>"; };
		217DFBCE1D9F6D490055D849 /* unix.h */ = {isa = PBXFileReference; fileEncoding = 4; lastKnownFileType = sourcecode.c.h; path = unix.h; sourceTree = "<group>"; };
		217DFBCF1D9F6D490055D849 /* unixtcp.c */ = {isa = PBXFileReference; fileEncoding = 4; lastKnownFileType = sourcecode.c.c; path = unixtcp.c; sourceTree = "<group>"; };
		217DFBD01D9F6D490055D849 /* unixtcp.h */ = {isa = PBXFileReference; fileEncoding = 4; lastKnownFileType = sourcecode.c.h; path = unixtcp.h; sourceTree = "<group>"; };
		217DFBD11D9F6D490055D849 /* unixudp.c */ = {isa = PBXFileReference; fileEncoding = 4; lastKnownFileType = sourcecode.c.c; path = unixudp.c; sourceTree = "<group>"; };
		217DFBD21D9F6D490055D849 /* unixudp.h */ = {isa = PBXFileReference; fileEncoding = 4; lastKnownFileType = sourcecode.c.h; path = unixudp.h; sourceTree = "<group>"; };
		217DFBD31D9F6D490055D849 /* url.lua */ = {isa = PBXFileReference; fileEncoding = 4; lastKnownFileType = text; path = url.lua; sourceTree = "<group>"; };
		217DFBD41D9F6D490055D849 /* url.lua.h */ = {isa = PBXFileReference; fileEncoding = 4; lastKnownFileType = sourcecode.c.h; path = url.lua.h; sourceTree = "<group>"; };
		217DFBD51D9F6D490055D849 /* usocket.c */ = {isa = PBXFileReference; fileEncoding = 4; lastKnownFileType = sourcecode.c.c; path = usocket.c; sourceTree = "<group>"; };
		217DFBD61D9F6D490055D849 /* usocket.h */ = {isa = PBXFileReference; fileEncoding = 4; lastKnownFileType = sourcecode.c.h; path = usocket.h; sourceTree = "<group>"; };
		503971A86B7167A91B670FBA /* boot.lua.h */ = {isa = PBXFileReference; lastKnownFileType = sourcecode.c.h; path = boot.lua.h; sourceTree = "<group>"; };
		FA08F5AE16C7525600F007B5 /* liblove-macosx.plist */ = {isa = PBXFileReference; fileEncoding = 4; lastKnownFileType = text.plist.xml; name = "liblove-macosx.plist"; path = "macosx/liblove-macosx.plist"; sourceTree = "<group>"; };
		FA0A3A5D23366CE9001C269E /* floattypes.h */ = {isa = PBXFileReference; fileEncoding = 4; lastKnownFileType = sourcecode.c.h; path = floattypes.h; sourceTree = "<group>"; };
		FA0A3A5E23366CE9001C269E /* floattypes.cpp */ = {isa = PBXFileReference; fileEncoding = 4; lastKnownFileType = sourcecode.cpp.cpp; path = floattypes.cpp; sourceTree = "<group>"; };
		FA0B78DD1A958B90000E1D17 /* liblove.a */ = {isa = PBXFileReference; explicitFileType = archive.ar; includeInIndex = 0; path = liblove.a; sourceTree = BUILT_PRODUCTS_DIR; };
		FA0B78F71A958E3B000E1D17 /* b64.cpp */ = {isa = PBXFileReference; fileEncoding = 4; lastKnownFileType = sourcecode.cpp.cpp; lineEnding = 0; path = b64.cpp; sourceTree = "<group>"; xcLanguageSpecificationIdentifier = xcode.lang.cpp; };
		FA0B78F81A958E3B000E1D17 /* b64.h */ = {isa = PBXFileReference; fileEncoding = 4; lastKnownFileType = sourcecode.c.h; lineEnding = 0; path = b64.h; sourceTree = "<group>"; xcLanguageSpecificationIdentifier = xcode.lang.objcpp; };
		FA0B78F91A958E3B000E1D17 /* config.h */ = {isa = PBXFileReference; fileEncoding = 4; lastKnownFileType = sourcecode.c.h; path = config.h; sourceTree = "<group>"; };
		FA0B78FA1A958E3B000E1D17 /* Data.h */ = {isa = PBXFileReference; fileEncoding = 4; lastKnownFileType = sourcecode.c.h; path = Data.h; sourceTree = "<group>"; };
		FA0B78FB1A958E3B000E1D17 /* delay.cpp */ = {isa = PBXFileReference; fileEncoding = 4; lastKnownFileType = sourcecode.cpp.cpp; path = delay.cpp; sourceTree = "<group>"; };
		FA0B78FC1A958E3B000E1D17 /* delay.h */ = {isa = PBXFileReference; fileEncoding = 4; lastKnownFileType = sourcecode.c.h; path = delay.h; sourceTree = "<group>"; };
		FA0B78FD1A958E3B000E1D17 /* EnumMap.h */ = {isa = PBXFileReference; fileEncoding = 4; lastKnownFileType = sourcecode.c.h; path = EnumMap.h; sourceTree = "<group>"; };
		FA0B78FE1A958E3B000E1D17 /* Exception.cpp */ = {isa = PBXFileReference; fileEncoding = 4; lastKnownFileType = sourcecode.cpp.cpp; path = Exception.cpp; sourceTree = "<group>"; };
		FA0B78FF1A958E3B000E1D17 /* Exception.h */ = {isa = PBXFileReference; fileEncoding = 4; lastKnownFileType = sourcecode.c.h; path = Exception.h; sourceTree = "<group>"; };
		FA0B79001A958E3B000E1D17 /* int.h */ = {isa = PBXFileReference; fileEncoding = 4; lastKnownFileType = sourcecode.c.h; path = int.h; sourceTree = "<group>"; };
		FA0B79011A958E3B000E1D17 /* math.h */ = {isa = PBXFileReference; fileEncoding = 4; lastKnownFileType = sourcecode.c.h; path = math.h; sourceTree = "<group>"; };
		FA0B79021A958E3B000E1D17 /* Matrix.cpp */ = {isa = PBXFileReference; fileEncoding = 4; lastKnownFileType = sourcecode.cpp.cpp; path = Matrix.cpp; sourceTree = "<group>"; };
		FA0B79031A958E3B000E1D17 /* Matrix.h */ = {isa = PBXFileReference; fileEncoding = 4; lastKnownFileType = sourcecode.c.h; path = Matrix.h; sourceTree = "<group>"; };
		FA0B79061A958E3B000E1D17 /* Module.cpp */ = {isa = PBXFileReference; fileEncoding = 4; lastKnownFileType = sourcecode.cpp.cpp; path = Module.cpp; sourceTree = "<group>"; };
		FA0B79071A958E3B000E1D17 /* Module.h */ = {isa = PBXFileReference; fileEncoding = 4; lastKnownFileType = sourcecode.c.h; path = Module.h; sourceTree = "<group>"; };
		FA0B79081A958E3B000E1D17 /* Object.cpp */ = {isa = PBXFileReference; fileEncoding = 4; lastKnownFileType = sourcecode.cpp.cpp; path = Object.cpp; sourceTree = "<group>"; };
		FA0B79091A958E3B000E1D17 /* Object.h */ = {isa = PBXFileReference; fileEncoding = 4; lastKnownFileType = sourcecode.c.h; path = Object.h; sourceTree = "<group>"; };
		FA0B790C1A958E3B000E1D17 /* Reference.cpp */ = {isa = PBXFileReference; fileEncoding = 4; lastKnownFileType = sourcecode.cpp.cpp; path = Reference.cpp; sourceTree = "<group>"; };
		FA0B790D1A958E3B000E1D17 /* Reference.h */ = {isa = PBXFileReference; fileEncoding = 4; lastKnownFileType = sourcecode.c.h; path = Reference.h; sourceTree = "<group>"; };
		FA0B790E1A958E3B000E1D17 /* runtime.cpp */ = {isa = PBXFileReference; fileEncoding = 4; lastKnownFileType = sourcecode.cpp.cpp; path = runtime.cpp; sourceTree = "<group>"; };
		FA0B790F1A958E3B000E1D17 /* runtime.h */ = {isa = PBXFileReference; fileEncoding = 4; lastKnownFileType = sourcecode.c.h; path = runtime.h; sourceTree = "<group>"; };
		FA0B79101A958E3B000E1D17 /* StringMap.h */ = {isa = PBXFileReference; fileEncoding = 4; lastKnownFileType = sourcecode.c.h; path = StringMap.h; sourceTree = "<group>"; };
		FA0B79111A958E3B000E1D17 /* types.h */ = {isa = PBXFileReference; fileEncoding = 4; lastKnownFileType = sourcecode.c.h; path = types.h; sourceTree = "<group>"; };
		FA0B79121A958E3B000E1D17 /* utf8.cpp */ = {isa = PBXFileReference; fileEncoding = 4; lastKnownFileType = sourcecode.cpp.cpp; path = utf8.cpp; sourceTree = "<group>"; };
		FA0B79131A958E3B000E1D17 /* utf8.h */ = {isa = PBXFileReference; fileEncoding = 4; lastKnownFileType = sourcecode.c.h; path = utf8.h; sourceTree = "<group>"; };
		FA0B79141A958E3B000E1D17 /* Variant.cpp */ = {isa = PBXFileReference; fileEncoding = 4; lastKnownFileType = sourcecode.cpp.cpp; path = Variant.cpp; sourceTree = "<group>"; };
		FA0B79151A958E3B000E1D17 /* Variant.h */ = {isa = PBXFileReference; fileEncoding = 4; lastKnownFileType = sourcecode.c.h; path = Variant.h; sourceTree = "<group>"; };
		FA0B79161A958E3B000E1D17 /* Vector.cpp */ = {isa = PBXFileReference; fileEncoding = 4; lastKnownFileType = sourcecode.cpp.cpp; path = Vector.cpp; sourceTree = "<group>"; };
		FA0B79171A958E3B000E1D17 /* Vector.h */ = {isa = PBXFileReference; fileEncoding = 4; lastKnownFileType = sourcecode.c.h; path = Vector.h; sourceTree = "<group>"; };
		FA0B79181A958E3B000E1D17 /* version.h */ = {isa = PBXFileReference; fileEncoding = 4; lastKnownFileType = sourcecode.c.h; path = version.h; sourceTree = "<group>"; };
		FA0B79B51A958EA3000E1D17 /* ddsinfo.h */ = {isa = PBXFileReference; fileEncoding = 4; lastKnownFileType = sourcecode.c.h; path = ddsinfo.h; sourceTree = "<group>"; };
		FA0B79B61A958EA3000E1D17 /* ddsparse.cpp */ = {isa = PBXFileReference; fileEncoding = 4; lastKnownFileType = sourcecode.cpp.cpp; path = ddsparse.cpp; sourceTree = "<group>"; };
		FA0B79B71A958EA3000E1D17 /* ddsparse.h */ = {isa = PBXFileReference; fileEncoding = 4; lastKnownFileType = sourcecode.c.h; path = ddsparse.h; sourceTree = "<group>"; };
		FA0B79B91A958EA3000E1D17 /* enet.cpp */ = {isa = PBXFileReference; fileEncoding = 4; lastKnownFileType = sourcecode.cpp.cpp; path = enet.cpp; sourceTree = "<group>"; };
		FA0B79BB1A958EA3000E1D17 /* callbacks.c */ = {isa = PBXFileReference; fileEncoding = 4; lastKnownFileType = sourcecode.c.c; path = callbacks.c; sourceTree = "<group>"; };
		FA0B79BD1A958EA3000E1D17 /* compress.c */ = {isa = PBXFileReference; fileEncoding = 4; lastKnownFileType = sourcecode.c.c; path = compress.c; sourceTree = "<group>"; };
		FA0B79BE1A958EA3000E1D17 /* host.c */ = {isa = PBXFileReference; fileEncoding = 4; lastKnownFileType = sourcecode.c.c; path = host.c; sourceTree = "<group>"; };
		FA0B79C11A958EA3000E1D17 /* callbacks.h */ = {isa = PBXFileReference; fileEncoding = 4; lastKnownFileType = sourcecode.c.h; path = callbacks.h; sourceTree = "<group>"; };
		FA0B79C21A958EA3000E1D17 /* enet.h */ = {isa = PBXFileReference; fileEncoding = 4; lastKnownFileType = sourcecode.c.h; path = enet.h; sourceTree = "<group>"; };
		FA0B79C31A958EA3000E1D17 /* list.h */ = {isa = PBXFileReference; fileEncoding = 4; lastKnownFileType = sourcecode.c.h; path = list.h; sourceTree = "<group>"; };
		FA0B79C41A958EA3000E1D17 /* protocol.h */ = {isa = PBXFileReference; fileEncoding = 4; lastKnownFileType = sourcecode.c.h; path = protocol.h; sourceTree = "<group>"; };
		FA0B79C51A958EA3000E1D17 /* time.h */ = {isa = PBXFileReference; fileEncoding = 4; lastKnownFileType = sourcecode.c.h; path = time.h; sourceTree = "<group>"; };
		FA0B79C61A958EA3000E1D17 /* types.h */ = {isa = PBXFileReference; fileEncoding = 4; lastKnownFileType = sourcecode.c.h; path = types.h; sourceTree = "<group>"; };
		FA0B79C71A958EA3000E1D17 /* unix.h */ = {isa = PBXFileReference; fileEncoding = 4; lastKnownFileType = sourcecode.c.h; path = unix.h; sourceTree = "<group>"; };
		FA0B79C81A958EA3000E1D17 /* utility.h */ = {isa = PBXFileReference; fileEncoding = 4; lastKnownFileType = sourcecode.c.h; path = utility.h; sourceTree = "<group>"; };
		FA0B79C91A958EA3000E1D17 /* win32.h */ = {isa = PBXFileReference; fileEncoding = 4; lastKnownFileType = sourcecode.c.h; path = win32.h; sourceTree = "<group>"; };
		FA0B79CB1A958EA3000E1D17 /* list.c */ = {isa = PBXFileReference; fileEncoding = 4; lastKnownFileType = sourcecode.c.c; path = list.c; sourceTree = "<group>"; };
		FA0B79CC1A958EA3000E1D17 /* packet.c */ = {isa = PBXFileReference; fileEncoding = 4; lastKnownFileType = sourcecode.c.c; path = packet.c; sourceTree = "<group>"; };
		FA0B79CD1A958EA3000E1D17 /* peer.c */ = {isa = PBXFileReference; fileEncoding = 4; lastKnownFileType = sourcecode.c.c; path = peer.c; sourceTree = "<group>"; };
		FA0B79CE1A958EA3000E1D17 /* protocol.c */ = {isa = PBXFileReference; fileEncoding = 4; lastKnownFileType = sourcecode.c.c; path = protocol.c; sourceTree = "<group>"; };
		FA0B79D01A958EA3000E1D17 /* unix.c */ = {isa = PBXFileReference; fileEncoding = 4; lastKnownFileType = sourcecode.c.c; path = unix.c; sourceTree = "<group>"; };
		FA0B79D11A958EA3000E1D17 /* win32.c */ = {isa = PBXFileReference; fileEncoding = 4; lastKnownFileType = sourcecode.c.c; path = win32.c; sourceTree = "<group>"; };
		FA0B79D21A958EA3000E1D17 /* lua-enet.h */ = {isa = PBXFileReference; fileEncoding = 4; lastKnownFileType = sourcecode.c.h; path = "lua-enet.h"; sourceTree = "<group>"; };
		FA0B79D41A958EA3000E1D17 /* glad.cpp */ = {isa = PBXFileReference; fileEncoding = 4; lastKnownFileType = sourcecode.cpp.cpp; path = glad.cpp; sourceTree = "<group>"; };
		FA0B79D61A958EA3000E1D17 /* glad.hpp */ = {isa = PBXFileReference; fileEncoding = 4; lastKnownFileType = sourcecode.cpp.h; path = glad.hpp; sourceTree = "<group>"; };
		FA0B79D71A958EA3000E1D17 /* gladfuncs.hpp */ = {isa = PBXFileReference; fileEncoding = 4; lastKnownFileType = sourcecode.cpp.h; path = gladfuncs.hpp; sourceTree = "<group>"; };
		FA0B79D91A958EA3000E1D17 /* lodepng.cpp */ = {isa = PBXFileReference; fileEncoding = 4; lastKnownFileType = sourcecode.cpp.cpp; path = lodepng.cpp; sourceTree = "<group>"; };
		FA0B79DA1A958EA3000E1D17 /* lodepng.h */ = {isa = PBXFileReference; fileEncoding = 4; lastKnownFileType = sourcecode.c.h; path = lodepng.h; sourceTree = "<group>"; };
		FA0B7A0E1A958EA3000E1D17 /* luasocket.cpp */ = {isa = PBXFileReference; fileEncoding = 4; lastKnownFileType = sourcecode.cpp.cpp; path = luasocket.cpp; sourceTree = "<group>"; };
		FA0B7A0F1A958EA3000E1D17 /* luasocket.h */ = {isa = PBXFileReference; fileEncoding = 4; lastKnownFileType = sourcecode.c.h; path = luasocket.h; sourceTree = "<group>"; };
		FA0B7A151A958EA3000E1D17 /* simplexnoise1234.cpp */ = {isa = PBXFileReference; fileEncoding = 4; lastKnownFileType = sourcecode.cpp.cpp; path = simplexnoise1234.cpp; sourceTree = "<group>"; };
		FA0B7A161A958EA3000E1D17 /* simplexnoise1234.h */ = {isa = PBXFileReference; fileEncoding = 4; lastKnownFileType = sourcecode.c.h; path = simplexnoise1234.h; sourceTree = "<group>"; };
		FA0B7A181A958EA3000E1D17 /* stb_image.h */ = {isa = PBXFileReference; fileEncoding = 4; lastKnownFileType = sourcecode.c.h; path = stb_image.h; sourceTree = "<group>"; };
		FA0B7A1B1A958EA3000E1D17 /* checked.h */ = {isa = PBXFileReference; fileEncoding = 4; lastKnownFileType = sourcecode.c.h; path = checked.h; sourceTree = "<group>"; };
		FA0B7A1C1A958EA3000E1D17 /* core.h */ = {isa = PBXFileReference; fileEncoding = 4; lastKnownFileType = sourcecode.c.h; path = core.h; sourceTree = "<group>"; };
		FA0B7A1D1A958EA3000E1D17 /* unchecked.h */ = {isa = PBXFileReference; fileEncoding = 4; lastKnownFileType = sourcecode.c.h; path = unchecked.h; sourceTree = "<group>"; };
		FA0B7A1E1A958EA3000E1D17 /* utf8.h */ = {isa = PBXFileReference; fileEncoding = 4; lastKnownFileType = sourcecode.c.h; path = utf8.h; sourceTree = "<group>"; };
		FA0B7A201A958EA3000E1D17 /* wuff.c */ = {isa = PBXFileReference; fileEncoding = 4; lastKnownFileType = sourcecode.c.c; path = wuff.c; sourceTree = "<group>"; };
		FA0B7A211A958EA3000E1D17 /* wuff.h */ = {isa = PBXFileReference; fileEncoding = 4; lastKnownFileType = sourcecode.c.h; path = wuff.h; sourceTree = "<group>"; };
		FA0B7A221A958EA3000E1D17 /* wuff_config.h */ = {isa = PBXFileReference; fileEncoding = 4; lastKnownFileType = sourcecode.c.h; path = wuff_config.h; sourceTree = "<group>"; };
		FA0B7A231A958EA3000E1D17 /* wuff_convert.c */ = {isa = PBXFileReference; fileEncoding = 4; lastKnownFileType = sourcecode.c.c; path = wuff_convert.c; sourceTree = "<group>"; };
		FA0B7A241A958EA3000E1D17 /* wuff_convert.h */ = {isa = PBXFileReference; fileEncoding = 4; lastKnownFileType = sourcecode.c.h; path = wuff_convert.h; sourceTree = "<group>"; };
		FA0B7A251A958EA3000E1D17 /* wuff_internal.c */ = {isa = PBXFileReference; fileEncoding = 4; lastKnownFileType = sourcecode.c.c; path = wuff_internal.c; sourceTree = "<group>"; };
		FA0B7A261A958EA3000E1D17 /* wuff_internal.h */ = {isa = PBXFileReference; fileEncoding = 4; lastKnownFileType = sourcecode.c.h; path = wuff_internal.h; sourceTree = "<group>"; };
		FA0B7A271A958EA3000E1D17 /* wuff_memory.c */ = {isa = PBXFileReference; fileEncoding = 4; lastKnownFileType = sourcecode.c.c; path = wuff_memory.c; sourceTree = "<group>"; };
		FA0B7B3E1A95902C000E1D17 /* Audio.cpp */ = {isa = PBXFileReference; fileEncoding = 4; lastKnownFileType = sourcecode.cpp.cpp; lineEnding = 0; path = Audio.cpp; sourceTree = "<group>"; xcLanguageSpecificationIdentifier = xcode.lang.cpp; };
		FA0B7B3F1A95902C000E1D17 /* Audio.h */ = {isa = PBXFileReference; fileEncoding = 4; lastKnownFileType = sourcecode.c.h; lineEnding = 0; path = Audio.h; sourceTree = "<group>"; xcLanguageSpecificationIdentifier = xcode.lang.objcpp; };
		FA0B7B411A95902C000E1D17 /* Audio.cpp */ = {isa = PBXFileReference; fileEncoding = 4; lastKnownFileType = sourcecode.cpp.cpp; lineEnding = 0; path = Audio.cpp; sourceTree = "<group>"; xcLanguageSpecificationIdentifier = xcode.lang.cpp; };
		FA0B7B421A95902C000E1D17 /* Audio.h */ = {isa = PBXFileReference; fileEncoding = 4; lastKnownFileType = sourcecode.c.h; lineEnding = 0; path = Audio.h; sourceTree = "<group>"; xcLanguageSpecificationIdentifier = xcode.lang.objcpp; };
		FA0B7B431A95902C000E1D17 /* Source.cpp */ = {isa = PBXFileReference; fileEncoding = 4; lastKnownFileType = sourcecode.cpp.cpp; path = Source.cpp; sourceTree = "<group>"; };
		FA0B7B441A95902C000E1D17 /* Source.h */ = {isa = PBXFileReference; fileEncoding = 4; lastKnownFileType = sourcecode.c.h; path = Source.h; sourceTree = "<group>"; };
		FA0B7B461A95902C000E1D17 /* Audio.cpp */ = {isa = PBXFileReference; fileEncoding = 4; lastKnownFileType = sourcecode.cpp.cpp; lineEnding = 0; path = Audio.cpp; sourceTree = "<group>"; xcLanguageSpecificationIdentifier = xcode.lang.cpp; };
		FA0B7B471A95902C000E1D17 /* Audio.h */ = {isa = PBXFileReference; fileEncoding = 4; lastKnownFileType = sourcecode.c.h; lineEnding = 0; path = Audio.h; sourceTree = "<group>"; xcLanguageSpecificationIdentifier = xcode.lang.objcpp; };
		FA0B7B481A95902C000E1D17 /* Pool.cpp */ = {isa = PBXFileReference; fileEncoding = 4; lastKnownFileType = sourcecode.cpp.cpp; path = Pool.cpp; sourceTree = "<group>"; };
		FA0B7B491A95902C000E1D17 /* Pool.h */ = {isa = PBXFileReference; fileEncoding = 4; lastKnownFileType = sourcecode.c.h; path = Pool.h; sourceTree = "<group>"; };
		FA0B7B4A1A95902C000E1D17 /* Source.cpp */ = {isa = PBXFileReference; fileEncoding = 4; lastKnownFileType = sourcecode.cpp.cpp; path = Source.cpp; sourceTree = "<group>"; };
		FA0B7B4B1A95902C000E1D17 /* Source.h */ = {isa = PBXFileReference; fileEncoding = 4; lastKnownFileType = sourcecode.c.h; path = Source.h; sourceTree = "<group>"; };
		FA0B7B4C1A95902C000E1D17 /* Source.cpp */ = {isa = PBXFileReference; fileEncoding = 4; lastKnownFileType = sourcecode.cpp.cpp; path = Source.cpp; sourceTree = "<group>"; };
		FA0B7B4D1A95902C000E1D17 /* Source.h */ = {isa = PBXFileReference; fileEncoding = 4; lastKnownFileType = sourcecode.c.h; path = Source.h; sourceTree = "<group>"; };
		FA0B7B4E1A95902C000E1D17 /* wrap_Audio.cpp */ = {isa = PBXFileReference; fileEncoding = 4; lastKnownFileType = sourcecode.cpp.cpp; path = wrap_Audio.cpp; sourceTree = "<group>"; };
		FA0B7B4F1A95902C000E1D17 /* wrap_Audio.h */ = {isa = PBXFileReference; fileEncoding = 4; lastKnownFileType = sourcecode.c.h; path = wrap_Audio.h; sourceTree = "<group>"; };
		FA0B7B501A95902C000E1D17 /* wrap_Source.cpp */ = {isa = PBXFileReference; fileEncoding = 4; lastKnownFileType = sourcecode.cpp.cpp; path = wrap_Source.cpp; sourceTree = "<group>"; };
		FA0B7B511A95902C000E1D17 /* wrap_Source.h */ = {isa = PBXFileReference; fileEncoding = 4; lastKnownFileType = sourcecode.c.h; path = wrap_Source.h; sourceTree = "<group>"; };
		FA0B7B531A95902C000E1D17 /* Event.cpp */ = {isa = PBXFileReference; fileEncoding = 4; lastKnownFileType = sourcecode.cpp.cpp; path = Event.cpp; sourceTree = "<group>"; };
		FA0B7B541A95902C000E1D17 /* Event.h */ = {isa = PBXFileReference; fileEncoding = 4; lastKnownFileType = sourcecode.c.h; path = Event.h; sourceTree = "<group>"; };
		FA0B7B561A95902C000E1D17 /* Event.cpp */ = {isa = PBXFileReference; fileEncoding = 4; lastKnownFileType = sourcecode.cpp.cpp; path = Event.cpp; sourceTree = "<group>"; };
		FA0B7B571A95902C000E1D17 /* Event.h */ = {isa = PBXFileReference; fileEncoding = 4; lastKnownFileType = sourcecode.c.h; path = Event.h; sourceTree = "<group>"; };
		FA0B7B5D1A95902C000E1D17 /* File.cpp */ = {isa = PBXFileReference; fileEncoding = 4; lastKnownFileType = sourcecode.cpp.cpp; path = File.cpp; sourceTree = "<group>"; };
		FA0B7B5E1A95902C000E1D17 /* File.h */ = {isa = PBXFileReference; fileEncoding = 4; lastKnownFileType = sourcecode.c.h; path = File.h; sourceTree = "<group>"; };
		FA0B7B5F1A95902C000E1D17 /* FileData.cpp */ = {isa = PBXFileReference; fileEncoding = 4; lastKnownFileType = sourcecode.cpp.cpp; path = FileData.cpp; sourceTree = "<group>"; };
		FA0B7B601A95902C000E1D17 /* FileData.h */ = {isa = PBXFileReference; fileEncoding = 4; lastKnownFileType = sourcecode.c.h; path = FileData.h; sourceTree = "<group>"; };
		FA0B7B611A95902C000E1D17 /* Filesystem.cpp */ = {isa = PBXFileReference; fileEncoding = 4; lastKnownFileType = sourcecode.cpp.cpp; path = Filesystem.cpp; sourceTree = "<group>"; };
		FA0B7B621A95902C000E1D17 /* Filesystem.h */ = {isa = PBXFileReference; fileEncoding = 4; lastKnownFileType = sourcecode.c.h; path = Filesystem.h; sourceTree = "<group>"; };
		FA0B7B641A95902C000E1D17 /* File.cpp */ = {isa = PBXFileReference; fileEncoding = 4; lastKnownFileType = sourcecode.cpp.cpp; path = File.cpp; sourceTree = "<group>"; };
		FA0B7B651A95902C000E1D17 /* File.h */ = {isa = PBXFileReference; fileEncoding = 4; lastKnownFileType = sourcecode.c.h; path = File.h; sourceTree = "<group>"; };
		FA0B7B661A95902C000E1D17 /* Filesystem.cpp */ = {isa = PBXFileReference; fileEncoding = 4; lastKnownFileType = sourcecode.cpp.cpp; path = Filesystem.cpp; sourceTree = "<group>"; };
		FA0B7B671A95902C000E1D17 /* Filesystem.h */ = {isa = PBXFileReference; fileEncoding = 4; lastKnownFileType = sourcecode.c.h; path = Filesystem.h; sourceTree = "<group>"; };
		FA0B7B6A1A95902C000E1D17 /* wrap_File.cpp */ = {isa = PBXFileReference; fileEncoding = 4; lastKnownFileType = sourcecode.cpp.cpp; path = wrap_File.cpp; sourceTree = "<group>"; };
		FA0B7B6B1A95902C000E1D17 /* wrap_File.h */ = {isa = PBXFileReference; fileEncoding = 4; lastKnownFileType = sourcecode.c.h; path = wrap_File.h; sourceTree = "<group>"; };
		FA0B7B6C1A95902C000E1D17 /* wrap_FileData.cpp */ = {isa = PBXFileReference; fileEncoding = 4; lastKnownFileType = sourcecode.cpp.cpp; path = wrap_FileData.cpp; sourceTree = "<group>"; };
		FA0B7B6D1A95902C000E1D17 /* wrap_FileData.h */ = {isa = PBXFileReference; fileEncoding = 4; lastKnownFileType = sourcecode.c.h; path = wrap_FileData.h; sourceTree = "<group>"; };
		FA0B7B6E1A95902C000E1D17 /* wrap_Filesystem.cpp */ = {isa = PBXFileReference; fileEncoding = 4; lastKnownFileType = sourcecode.cpp.cpp; path = wrap_Filesystem.cpp; sourceTree = "<group>"; };
		FA0B7B6F1A95902C000E1D17 /* wrap_Filesystem.h */ = {isa = PBXFileReference; fileEncoding = 4; lastKnownFileType = sourcecode.c.h; path = wrap_Filesystem.h; sourceTree = "<group>"; };
		FA0B7B711A95902C000E1D17 /* BMFontRasterizer.cpp */ = {isa = PBXFileReference; fileEncoding = 4; lastKnownFileType = sourcecode.cpp.cpp; lineEnding = 0; path = BMFontRasterizer.cpp; sourceTree = "<group>"; xcLanguageSpecificationIdentifier = xcode.lang.cpp; };
		FA0B7B721A95902C000E1D17 /* BMFontRasterizer.h */ = {isa = PBXFileReference; fileEncoding = 4; lastKnownFileType = sourcecode.c.h; path = BMFontRasterizer.h; sourceTree = "<group>"; };
		FA0B7B731A95902C000E1D17 /* Font.cpp */ = {isa = PBXFileReference; fileEncoding = 4; lastKnownFileType = sourcecode.cpp.cpp; path = Font.cpp; sourceTree = "<group>"; };
		FA0B7B741A95902C000E1D17 /* Font.h */ = {isa = PBXFileReference; fileEncoding = 4; lastKnownFileType = sourcecode.c.h; path = Font.h; sourceTree = "<group>"; };
		FA0B7B761A95902C000E1D17 /* Font.cpp */ = {isa = PBXFileReference; fileEncoding = 4; lastKnownFileType = sourcecode.cpp.cpp; path = Font.cpp; sourceTree = "<group>"; };
		FA0B7B771A95902C000E1D17 /* Font.h */ = {isa = PBXFileReference; fileEncoding = 4; lastKnownFileType = sourcecode.c.h; path = Font.h; sourceTree = "<group>"; };
		FA0B7B781A95902C000E1D17 /* TrueTypeRasterizer.cpp */ = {isa = PBXFileReference; fileEncoding = 4; lastKnownFileType = sourcecode.cpp.cpp; path = TrueTypeRasterizer.cpp; sourceTree = "<group>"; };
		FA0B7B791A95902C000E1D17 /* TrueTypeRasterizer.h */ = {isa = PBXFileReference; fileEncoding = 4; lastKnownFileType = sourcecode.c.h; path = TrueTypeRasterizer.h; sourceTree = "<group>"; };
		FA0B7B7A1A95902C000E1D17 /* GlyphData.cpp */ = {isa = PBXFileReference; fileEncoding = 4; lastKnownFileType = sourcecode.cpp.cpp; path = GlyphData.cpp; sourceTree = "<group>"; };
		FA0B7B7B1A95902C000E1D17 /* GlyphData.h */ = {isa = PBXFileReference; fileEncoding = 4; lastKnownFileType = sourcecode.c.h; path = GlyphData.h; sourceTree = "<group>"; };
		FA0B7B7C1A95902C000E1D17 /* ImageRasterizer.cpp */ = {isa = PBXFileReference; fileEncoding = 4; lastKnownFileType = sourcecode.cpp.cpp; path = ImageRasterizer.cpp; sourceTree = "<group>"; };
		FA0B7B7D1A95902C000E1D17 /* ImageRasterizer.h */ = {isa = PBXFileReference; fileEncoding = 4; lastKnownFileType = sourcecode.c.h; path = ImageRasterizer.h; sourceTree = "<group>"; };
		FA0B7B7E1A95902C000E1D17 /* Rasterizer.cpp */ = {isa = PBXFileReference; fileEncoding = 4; lastKnownFileType = sourcecode.cpp.cpp; path = Rasterizer.cpp; sourceTree = "<group>"; };
		FA0B7B7F1A95902C000E1D17 /* Rasterizer.h */ = {isa = PBXFileReference; fileEncoding = 4; lastKnownFileType = sourcecode.c.h; path = Rasterizer.h; sourceTree = "<group>"; };
		FA0B7B811A95902C000E1D17 /* wrap_Font.cpp */ = {isa = PBXFileReference; fileEncoding = 4; lastKnownFileType = sourcecode.cpp.cpp; path = wrap_Font.cpp; sourceTree = "<group>"; };
		FA0B7B821A95902C000E1D17 /* wrap_Font.h */ = {isa = PBXFileReference; fileEncoding = 4; lastKnownFileType = sourcecode.c.h; path = wrap_Font.h; sourceTree = "<group>"; };
		FA0B7B831A95902C000E1D17 /* wrap_GlyphData.cpp */ = {isa = PBXFileReference; fileEncoding = 4; lastKnownFileType = sourcecode.cpp.cpp; path = wrap_GlyphData.cpp; sourceTree = "<group>"; };
		FA0B7B841A95902C000E1D17 /* wrap_GlyphData.h */ = {isa = PBXFileReference; fileEncoding = 4; lastKnownFileType = sourcecode.c.h; path = wrap_GlyphData.h; sourceTree = "<group>"; };
		FA0B7B851A95902C000E1D17 /* wrap_Rasterizer.cpp */ = {isa = PBXFileReference; fileEncoding = 4; lastKnownFileType = sourcecode.cpp.cpp; path = wrap_Rasterizer.cpp; sourceTree = "<group>"; };
		FA0B7B861A95902C000E1D17 /* wrap_Rasterizer.h */ = {isa = PBXFileReference; fileEncoding = 4; lastKnownFileType = sourcecode.c.h; path = wrap_Rasterizer.h; sourceTree = "<group>"; };
		FA0B7B891A95902C000E1D17 /* Drawable.h */ = {isa = PBXFileReference; fileEncoding = 4; lastKnownFileType = sourcecode.c.h; path = Drawable.h; sourceTree = "<group>"; };
		FA0B7B8A1A95902C000E1D17 /* Graphics.cpp */ = {isa = PBXFileReference; fileEncoding = 4; lastKnownFileType = sourcecode.cpp.cpp; lineEnding = 0; path = Graphics.cpp; sourceTree = "<group>"; xcLanguageSpecificationIdentifier = xcode.lang.cpp; };
		FA0B7B8B1A95902C000E1D17 /* Graphics.h */ = {isa = PBXFileReference; fileEncoding = 4; lastKnownFileType = sourcecode.c.h; path = Graphics.h; sourceTree = "<group>"; };
		FA0B7B911A95902C000E1D17 /* Graphics.cpp */ = {isa = PBXFileReference; fileEncoding = 4; lastKnownFileType = sourcecode.cpp.cpp; lineEnding = 0; path = Graphics.cpp; sourceTree = "<group>"; xcLanguageSpecificationIdentifier = xcode.lang.cpp; };
		FA0B7B921A95902C000E1D17 /* Graphics.h */ = {isa = PBXFileReference; fileEncoding = 4; lastKnownFileType = sourcecode.c.h; path = Graphics.h; sourceTree = "<group>"; };
		FA0B7B931A95902C000E1D17 /* Texture.cpp */ = {isa = PBXFileReference; fileEncoding = 4; lastKnownFileType = sourcecode.cpp.cpp; path = Texture.cpp; sourceTree = "<group>"; };
		FA0B7B941A95902C000E1D17 /* Texture.h */ = {isa = PBXFileReference; fileEncoding = 4; lastKnownFileType = sourcecode.c.h; path = Texture.h; sourceTree = "<group>"; };
		FA0B7B971A95902C000E1D17 /* OpenGL.cpp */ = {isa = PBXFileReference; fileEncoding = 4; lastKnownFileType = sourcecode.cpp.cpp; path = OpenGL.cpp; sourceTree = "<group>"; };
		FA0B7B981A95902C000E1D17 /* OpenGL.h */ = {isa = PBXFileReference; fileEncoding = 4; lastKnownFileType = sourcecode.c.h; path = OpenGL.h; sourceTree = "<group>"; };
		FA0B7B9B1A95902C000E1D17 /* Polyline.cpp */ = {isa = PBXFileReference; fileEncoding = 4; lastKnownFileType = sourcecode.cpp.cpp; path = Polyline.cpp; sourceTree = "<group>"; };
		FA0B7B9C1A95902C000E1D17 /* Polyline.h */ = {isa = PBXFileReference; fileEncoding = 4; lastKnownFileType = sourcecode.c.h; path = Polyline.h; sourceTree = "<group>"; };
		FA0B7B9D1A95902C000E1D17 /* Shader.cpp */ = {isa = PBXFileReference; fileEncoding = 4; lastKnownFileType = sourcecode.cpp.cpp; path = Shader.cpp; sourceTree = "<group>"; };
		FA0B7B9E1A95902C000E1D17 /* Shader.h */ = {isa = PBXFileReference; fileEncoding = 4; lastKnownFileType = sourcecode.c.h; path = Shader.h; sourceTree = "<group>"; };
		FA0B7BA41A95902C000E1D17 /* Buffer.cpp */ = {isa = PBXFileReference; fileEncoding = 4; lastKnownFileType = sourcecode.cpp.cpp; path = Buffer.cpp; sourceTree = "<group>"; };
		FA0B7BA51A95902C000E1D17 /* Buffer.h */ = {isa = PBXFileReference; fileEncoding = 4; lastKnownFileType = sourcecode.c.h; path = Buffer.h; sourceTree = "<group>"; };
		FA0B7BBC1A95902C000E1D17 /* Quad.cpp */ = {isa = PBXFileReference; fileEncoding = 4; lastKnownFileType = sourcecode.cpp.cpp; path = Quad.cpp; sourceTree = "<group>"; };
		FA0B7BBD1A95902C000E1D17 /* Quad.h */ = {isa = PBXFileReference; fileEncoding = 4; lastKnownFileType = sourcecode.c.h; path = Quad.h; sourceTree = "<group>"; };
		FA0B7BBE1A95902C000E1D17 /* Texture.cpp */ = {isa = PBXFileReference; fileEncoding = 4; lastKnownFileType = sourcecode.cpp.cpp; lineEnding = 0; path = Texture.cpp; sourceTree = "<group>"; xcLanguageSpecificationIdentifier = xcode.lang.cpp; };
		FA0B7BBF1A95902C000E1D17 /* Texture.h */ = {isa = PBXFileReference; fileEncoding = 4; lastKnownFileType = sourcecode.c.h; path = Texture.h; sourceTree = "<group>"; };
		FA0B7BC01A95902C000E1D17 /* Volatile.cpp */ = {isa = PBXFileReference; fileEncoding = 4; lastKnownFileType = sourcecode.cpp.cpp; path = Volatile.cpp; sourceTree = "<group>"; };
		FA0B7BC11A95902C000E1D17 /* Volatile.h */ = {isa = PBXFileReference; fileEncoding = 4; lastKnownFileType = sourcecode.c.h; path = Volatile.h; sourceTree = "<group>"; };
		FA0B7BC31A95902C000E1D17 /* CompressedImageData.cpp */ = {isa = PBXFileReference; fileEncoding = 4; lastKnownFileType = sourcecode.cpp.cpp; path = CompressedImageData.cpp; sourceTree = "<group>"; };
		FA0B7BC41A95902C000E1D17 /* CompressedImageData.h */ = {isa = PBXFileReference; fileEncoding = 4; lastKnownFileType = sourcecode.c.h; path = CompressedImageData.h; sourceTree = "<group>"; };
		FA0B7BC51A95902C000E1D17 /* Image.h */ = {isa = PBXFileReference; fileEncoding = 4; lastKnownFileType = sourcecode.c.h; path = Image.h; sourceTree = "<group>"; };
		FA0B7BC61A95902C000E1D17 /* ImageData.cpp */ = {isa = PBXFileReference; fileEncoding = 4; lastKnownFileType = sourcecode.cpp.cpp; path = ImageData.cpp; sourceTree = "<group>"; };
		FA0B7BC71A95902C000E1D17 /* ImageData.h */ = {isa = PBXFileReference; fileEncoding = 4; lastKnownFileType = sourcecode.c.h; path = ImageData.h; sourceTree = "<group>"; };
		FA0B7BCC1A95902C000E1D17 /* ddsHandler.cpp */ = {isa = PBXFileReference; fileEncoding = 4; lastKnownFileType = sourcecode.cpp.cpp; path = ddsHandler.cpp; sourceTree = "<group>"; };
		FA0B7BCD1A95902C000E1D17 /* ddsHandler.h */ = {isa = PBXFileReference; fileEncoding = 4; lastKnownFileType = sourcecode.c.h; path = ddsHandler.h; sourceTree = "<group>"; };
		FA0B7BD81A95902C000E1D17 /* KTXHandler.cpp */ = {isa = PBXFileReference; fileEncoding = 4; lastKnownFileType = sourcecode.cpp.cpp; path = KTXHandler.cpp; sourceTree = "<group>"; };
		FA0B7BD91A95902C000E1D17 /* KTXHandler.h */ = {isa = PBXFileReference; fileEncoding = 4; lastKnownFileType = sourcecode.c.h; path = KTXHandler.h; sourceTree = "<group>"; };
		FA0B7BDA1A95902C000E1D17 /* PKMHandler.cpp */ = {isa = PBXFileReference; fileEncoding = 4; lastKnownFileType = sourcecode.cpp.cpp; path = PKMHandler.cpp; sourceTree = "<group>"; };
		FA0B7BDB1A95902C000E1D17 /* PKMHandler.h */ = {isa = PBXFileReference; fileEncoding = 4; lastKnownFileType = sourcecode.c.h; path = PKMHandler.h; sourceTree = "<group>"; };
		FA0B7BDC1A95902C000E1D17 /* PNGHandler.cpp */ = {isa = PBXFileReference; fileEncoding = 4; lastKnownFileType = sourcecode.cpp.cpp; path = PNGHandler.cpp; sourceTree = "<group>"; };
		FA0B7BDD1A95902C000E1D17 /* PNGHandler.h */ = {isa = PBXFileReference; fileEncoding = 4; lastKnownFileType = sourcecode.c.h; path = PNGHandler.h; sourceTree = "<group>"; };
		FA0B7BDE1A95902C000E1D17 /* PVRHandler.cpp */ = {isa = PBXFileReference; fileEncoding = 4; lastKnownFileType = sourcecode.cpp.cpp; path = PVRHandler.cpp; sourceTree = "<group>"; };
		FA0B7BDF1A95902C000E1D17 /* PVRHandler.h */ = {isa = PBXFileReference; fileEncoding = 4; lastKnownFileType = sourcecode.c.h; path = PVRHandler.h; sourceTree = "<group>"; };
		FA0B7BE01A95902C000E1D17 /* STBHandler.cpp */ = {isa = PBXFileReference; fileEncoding = 4; lastKnownFileType = sourcecode.cpp.cpp; path = STBHandler.cpp; sourceTree = "<group>"; };
		FA0B7BE11A95902C000E1D17 /* STBHandler.h */ = {isa = PBXFileReference; fileEncoding = 4; lastKnownFileType = sourcecode.c.h; path = STBHandler.h; sourceTree = "<group>"; };
		FA0B7BE21A95902C000E1D17 /* wrap_CompressedImageData.cpp */ = {isa = PBXFileReference; fileEncoding = 4; lastKnownFileType = sourcecode.cpp.cpp; path = wrap_CompressedImageData.cpp; sourceTree = "<group>"; };
		FA0B7BE31A95902C000E1D17 /* wrap_CompressedImageData.h */ = {isa = PBXFileReference; fileEncoding = 4; lastKnownFileType = sourcecode.c.h; path = wrap_CompressedImageData.h; sourceTree = "<group>"; };
		FA0B7BE41A95902C000E1D17 /* wrap_Image.cpp */ = {isa = PBXFileReference; fileEncoding = 4; lastKnownFileType = sourcecode.cpp.cpp; path = wrap_Image.cpp; sourceTree = "<group>"; };
		FA0B7BE51A95902C000E1D17 /* wrap_Image.h */ = {isa = PBXFileReference; fileEncoding = 4; lastKnownFileType = sourcecode.c.h; path = wrap_Image.h; sourceTree = "<group>"; };
		FA0B7BE61A95902C000E1D17 /* wrap_ImageData.cpp */ = {isa = PBXFileReference; fileEncoding = 4; lastKnownFileType = sourcecode.cpp.cpp; path = wrap_ImageData.cpp; sourceTree = "<group>"; };
		FA0B7BE71A95902C000E1D17 /* wrap_ImageData.h */ = {isa = PBXFileReference; fileEncoding = 4; lastKnownFileType = sourcecode.c.h; path = wrap_ImageData.h; sourceTree = "<group>"; };
		FA0B7BE91A95902C000E1D17 /* Joystick.cpp */ = {isa = PBXFileReference; fileEncoding = 4; lastKnownFileType = sourcecode.cpp.cpp; path = Joystick.cpp; sourceTree = "<group>"; };
		FA0B7BEA1A95902C000E1D17 /* Joystick.h */ = {isa = PBXFileReference; fileEncoding = 4; lastKnownFileType = sourcecode.c.h; path = Joystick.h; sourceTree = "<group>"; };
		FA0B7BEB1A95902C000E1D17 /* JoystickModule.h */ = {isa = PBXFileReference; fileEncoding = 4; lastKnownFileType = sourcecode.c.h; path = JoystickModule.h; sourceTree = "<group>"; };
		FA0B7BED1A95902C000E1D17 /* Joystick.cpp */ = {isa = PBXFileReference; fileEncoding = 4; lastKnownFileType = sourcecode.cpp.cpp; path = Joystick.cpp; sourceTree = "<group>"; };
		FA0B7BEE1A95902C000E1D17 /* Joystick.h */ = {isa = PBXFileReference; fileEncoding = 4; lastKnownFileType = sourcecode.c.h; path = Joystick.h; sourceTree = "<group>"; };
		FA0B7BEF1A95902C000E1D17 /* JoystickModule.cpp */ = {isa = PBXFileReference; fileEncoding = 4; lastKnownFileType = sourcecode.cpp.cpp; path = JoystickModule.cpp; sourceTree = "<group>"; };
		FA0B7BF01A95902C000E1D17 /* JoystickModule.h */ = {isa = PBXFileReference; fileEncoding = 4; lastKnownFileType = sourcecode.c.h; path = JoystickModule.h; sourceTree = "<group>"; };
		FA0B7BF11A95902C000E1D17 /* wrap_Joystick.cpp */ = {isa = PBXFileReference; fileEncoding = 4; lastKnownFileType = sourcecode.cpp.cpp; path = wrap_Joystick.cpp; sourceTree = "<group>"; };
		FA0B7BF21A95902C000E1D17 /* wrap_Joystick.h */ = {isa = PBXFileReference; fileEncoding = 4; lastKnownFileType = sourcecode.c.h; path = wrap_Joystick.h; sourceTree = "<group>"; };
		FA0B7BF31A95902C000E1D17 /* wrap_JoystickModule.cpp */ = {isa = PBXFileReference; fileEncoding = 4; lastKnownFileType = sourcecode.cpp.cpp; path = wrap_JoystickModule.cpp; sourceTree = "<group>"; };
		FA0B7BF41A95902C000E1D17 /* wrap_JoystickModule.h */ = {isa = PBXFileReference; fileEncoding = 4; lastKnownFileType = sourcecode.c.h; path = wrap_JoystickModule.h; sourceTree = "<group>"; };
		FA0B7BF61A95902C000E1D17 /* Keyboard.cpp */ = {isa = PBXFileReference; fileEncoding = 4; lastKnownFileType = sourcecode.cpp.cpp; path = Keyboard.cpp; sourceTree = "<group>"; };
		FA0B7BF71A95902C000E1D17 /* Keyboard.h */ = {isa = PBXFileReference; fileEncoding = 4; lastKnownFileType = sourcecode.c.h; path = Keyboard.h; sourceTree = "<group>"; };
		FA0B7BF91A95902C000E1D17 /* Keyboard.cpp */ = {isa = PBXFileReference; fileEncoding = 4; lastKnownFileType = sourcecode.cpp.cpp; path = Keyboard.cpp; sourceTree = "<group>"; };
		FA0B7BFA1A95902C000E1D17 /* Keyboard.h */ = {isa = PBXFileReference; fileEncoding = 4; lastKnownFileType = sourcecode.c.h; path = Keyboard.h; sourceTree = "<group>"; };
		FA0B7BFB1A95902C000E1D17 /* wrap_Keyboard.cpp */ = {isa = PBXFileReference; fileEncoding = 4; lastKnownFileType = sourcecode.cpp.cpp; path = wrap_Keyboard.cpp; sourceTree = "<group>"; };
		FA0B7BFC1A95902C000E1D17 /* wrap_Keyboard.h */ = {isa = PBXFileReference; fileEncoding = 4; lastKnownFileType = sourcecode.c.h; path = wrap_Keyboard.h; sourceTree = "<group>"; };
		FA0B7BFE1A95902C000E1D17 /* love.cpp */ = {isa = PBXFileReference; fileEncoding = 4; lastKnownFileType = sourcecode.cpp.cpp; path = love.cpp; sourceTree = "<group>"; };
		FA0B7BFF1A95902C000E1D17 /* love.h */ = {isa = PBXFileReference; fileEncoding = 4; lastKnownFileType = sourcecode.c.h; path = love.h; sourceTree = "<group>"; };
		FA0B7C011A95902C000E1D17 /* BezierCurve.cpp */ = {isa = PBXFileReference; fileEncoding = 4; lastKnownFileType = sourcecode.cpp.cpp; lineEnding = 0; path = BezierCurve.cpp; sourceTree = "<group>"; xcLanguageSpecificationIdentifier = xcode.lang.cpp; };
		FA0B7C021A95902C000E1D17 /* BezierCurve.h */ = {isa = PBXFileReference; fileEncoding = 4; lastKnownFileType = sourcecode.c.h; lineEnding = 0; path = BezierCurve.h; sourceTree = "<group>"; xcLanguageSpecificationIdentifier = xcode.lang.objcpp; };
		FA0B7C031A95902C000E1D17 /* MathModule.cpp */ = {isa = PBXFileReference; fileEncoding = 4; lastKnownFileType = sourcecode.cpp.cpp; path = MathModule.cpp; sourceTree = "<group>"; };
		FA0B7C041A95902C000E1D17 /* MathModule.h */ = {isa = PBXFileReference; fileEncoding = 4; lastKnownFileType = sourcecode.c.h; path = MathModule.h; sourceTree = "<group>"; };
		FA0B7C051A95902C000E1D17 /* RandomGenerator.cpp */ = {isa = PBXFileReference; fileEncoding = 4; lastKnownFileType = sourcecode.cpp.cpp; path = RandomGenerator.cpp; sourceTree = "<group>"; };
		FA0B7C061A95902C000E1D17 /* RandomGenerator.h */ = {isa = PBXFileReference; fileEncoding = 4; lastKnownFileType = sourcecode.c.h; path = RandomGenerator.h; sourceTree = "<group>"; };
		FA0B7C071A95902C000E1D17 /* wrap_BezierCurve.cpp */ = {isa = PBXFileReference; fileEncoding = 4; lastKnownFileType = sourcecode.cpp.cpp; path = wrap_BezierCurve.cpp; sourceTree = "<group>"; };
		FA0B7C081A95902C000E1D17 /* wrap_BezierCurve.h */ = {isa = PBXFileReference; fileEncoding = 4; lastKnownFileType = sourcecode.c.h; path = wrap_BezierCurve.h; sourceTree = "<group>"; };
		FA0B7C091A95902C000E1D17 /* wrap_Math.cpp */ = {isa = PBXFileReference; fileEncoding = 4; lastKnownFileType = sourcecode.cpp.cpp; path = wrap_Math.cpp; sourceTree = "<group>"; };
		FA0B7C0A1A95902C000E1D17 /* wrap_Math.h */ = {isa = PBXFileReference; fileEncoding = 4; lastKnownFileType = sourcecode.c.h; path = wrap_Math.h; sourceTree = "<group>"; };
		FA0B7C0B1A95902C000E1D17 /* wrap_RandomGenerator.cpp */ = {isa = PBXFileReference; fileEncoding = 4; lastKnownFileType = sourcecode.cpp.cpp; path = wrap_RandomGenerator.cpp; sourceTree = "<group>"; };
		FA0B7C0C1A95902C000E1D17 /* wrap_RandomGenerator.h */ = {isa = PBXFileReference; fileEncoding = 4; lastKnownFileType = sourcecode.c.h; path = wrap_RandomGenerator.h; sourceTree = "<group>"; };
		FA0B7C0E1A95902C000E1D17 /* Cursor.cpp */ = {isa = PBXFileReference; fileEncoding = 4; lastKnownFileType = sourcecode.cpp.cpp; path = Cursor.cpp; sourceTree = "<group>"; };
		FA0B7C0F1A95902C000E1D17 /* Cursor.h */ = {isa = PBXFileReference; fileEncoding = 4; lastKnownFileType = sourcecode.c.h; path = Cursor.h; sourceTree = "<group>"; };
		FA0B7C111A95902C000E1D17 /* Mouse.h */ = {isa = PBXFileReference; fileEncoding = 4; lastKnownFileType = sourcecode.c.h; path = Mouse.h; sourceTree = "<group>"; };
		FA0B7C131A95902C000E1D17 /* Cursor.cpp */ = {isa = PBXFileReference; fileEncoding = 4; lastKnownFileType = sourcecode.cpp.cpp; path = Cursor.cpp; sourceTree = "<group>"; };
		FA0B7C141A95902C000E1D17 /* Cursor.h */ = {isa = PBXFileReference; fileEncoding = 4; lastKnownFileType = sourcecode.c.h; path = Cursor.h; sourceTree = "<group>"; };
		FA0B7C151A95902C000E1D17 /* Mouse.cpp */ = {isa = PBXFileReference; fileEncoding = 4; lastKnownFileType = sourcecode.cpp.cpp; path = Mouse.cpp; sourceTree = "<group>"; };
		FA0B7C161A95902C000E1D17 /* Mouse.h */ = {isa = PBXFileReference; fileEncoding = 4; lastKnownFileType = sourcecode.c.h; path = Mouse.h; sourceTree = "<group>"; };
		FA0B7C171A95902C000E1D17 /* wrap_Cursor.cpp */ = {isa = PBXFileReference; fileEncoding = 4; lastKnownFileType = sourcecode.cpp.cpp; path = wrap_Cursor.cpp; sourceTree = "<group>"; };
		FA0B7C181A95902C000E1D17 /* wrap_Cursor.h */ = {isa = PBXFileReference; fileEncoding = 4; lastKnownFileType = sourcecode.c.h; path = wrap_Cursor.h; sourceTree = "<group>"; };
		FA0B7C191A95902C000E1D17 /* wrap_Mouse.cpp */ = {isa = PBXFileReference; fileEncoding = 4; lastKnownFileType = sourcecode.cpp.cpp; path = wrap_Mouse.cpp; sourceTree = "<group>"; };
		FA0B7C1A1A95902C000E1D17 /* wrap_Mouse.h */ = {isa = PBXFileReference; fileEncoding = 4; lastKnownFileType = sourcecode.c.h; path = wrap_Mouse.h; sourceTree = "<group>"; };
		FA0B7C1C1A95902C000E1D17 /* Body.cpp */ = {isa = PBXFileReference; fileEncoding = 4; lastKnownFileType = sourcecode.cpp.cpp; path = Body.cpp; sourceTree = "<group>"; };
		FA0B7C1D1A95902C000E1D17 /* Body.h */ = {isa = PBXFileReference; fileEncoding = 4; lastKnownFileType = sourcecode.c.h; path = Body.h; sourceTree = "<group>"; };
		FA0B7C1F1A95902C000E1D17 /* Body.cpp */ = {isa = PBXFileReference; fileEncoding = 4; lastKnownFileType = sourcecode.cpp.cpp; path = Body.cpp; sourceTree = "<group>"; };
		FA0B7C201A95902C000E1D17 /* Body.h */ = {isa = PBXFileReference; fileEncoding = 4; lastKnownFileType = sourcecode.c.h; path = Body.h; sourceTree = "<group>"; };
		FA0B7C211A95902C000E1D17 /* ChainShape.cpp */ = {isa = PBXFileReference; fileEncoding = 4; lastKnownFileType = sourcecode.cpp.cpp; path = ChainShape.cpp; sourceTree = "<group>"; };
		FA0B7C221A95902C000E1D17 /* ChainShape.h */ = {isa = PBXFileReference; fileEncoding = 4; lastKnownFileType = sourcecode.c.h; path = ChainShape.h; sourceTree = "<group>"; };
		FA0B7C231A95902C000E1D17 /* CircleShape.cpp */ = {isa = PBXFileReference; fileEncoding = 4; lastKnownFileType = sourcecode.cpp.cpp; path = CircleShape.cpp; sourceTree = "<group>"; };
		FA0B7C241A95902C000E1D17 /* CircleShape.h */ = {isa = PBXFileReference; fileEncoding = 4; lastKnownFileType = sourcecode.c.h; path = CircleShape.h; sourceTree = "<group>"; };
		FA0B7C251A95902C000E1D17 /* Contact.cpp */ = {isa = PBXFileReference; fileEncoding = 4; lastKnownFileType = sourcecode.cpp.cpp; path = Contact.cpp; sourceTree = "<group>"; };
		FA0B7C261A95902C000E1D17 /* Contact.h */ = {isa = PBXFileReference; fileEncoding = 4; lastKnownFileType = sourcecode.c.h; path = Contact.h; sourceTree = "<group>"; };
		FA0B7C271A95902C000E1D17 /* DistanceJoint.cpp */ = {isa = PBXFileReference; fileEncoding = 4; lastKnownFileType = sourcecode.cpp.cpp; path = DistanceJoint.cpp; sourceTree = "<group>"; };
		FA0B7C281A95902C000E1D17 /* DistanceJoint.h */ = {isa = PBXFileReference; fileEncoding = 4; lastKnownFileType = sourcecode.c.h; path = DistanceJoint.h; sourceTree = "<group>"; };
		FA0B7C291A95902C000E1D17 /* EdgeShape.cpp */ = {isa = PBXFileReference; fileEncoding = 4; lastKnownFileType = sourcecode.cpp.cpp; path = EdgeShape.cpp; sourceTree = "<group>"; };
		FA0B7C2A1A95902C000E1D17 /* EdgeShape.h */ = {isa = PBXFileReference; fileEncoding = 4; lastKnownFileType = sourcecode.c.h; path = EdgeShape.h; sourceTree = "<group>"; };
		FA0B7C2B1A95902C000E1D17 /* Fixture.cpp */ = {isa = PBXFileReference; fileEncoding = 4; lastKnownFileType = sourcecode.cpp.cpp; path = Fixture.cpp; sourceTree = "<group>"; };
		FA0B7C2C1A95902C000E1D17 /* Fixture.h */ = {isa = PBXFileReference; fileEncoding = 4; lastKnownFileType = sourcecode.c.h; path = Fixture.h; sourceTree = "<group>"; };
		FA0B7C2D1A95902C000E1D17 /* FrictionJoint.cpp */ = {isa = PBXFileReference; fileEncoding = 4; lastKnownFileType = sourcecode.cpp.cpp; path = FrictionJoint.cpp; sourceTree = "<group>"; };
		FA0B7C2E1A95902C000E1D17 /* FrictionJoint.h */ = {isa = PBXFileReference; fileEncoding = 4; lastKnownFileType = sourcecode.c.h; path = FrictionJoint.h; sourceTree = "<group>"; };
		FA0B7C2F1A95902C000E1D17 /* GearJoint.cpp */ = {isa = PBXFileReference; fileEncoding = 4; lastKnownFileType = sourcecode.cpp.cpp; path = GearJoint.cpp; sourceTree = "<group>"; };
		FA0B7C301A95902C000E1D17 /* GearJoint.h */ = {isa = PBXFileReference; fileEncoding = 4; lastKnownFileType = sourcecode.c.h; path = GearJoint.h; sourceTree = "<group>"; };
		FA0B7C311A95902C000E1D17 /* Joint.cpp */ = {isa = PBXFileReference; fileEncoding = 4; lastKnownFileType = sourcecode.cpp.cpp; path = Joint.cpp; sourceTree = "<group>"; };
		FA0B7C321A95902C000E1D17 /* Joint.h */ = {isa = PBXFileReference; fileEncoding = 4; lastKnownFileType = sourcecode.c.h; path = Joint.h; sourceTree = "<group>"; };
		FA0B7C331A95902C000E1D17 /* MotorJoint.cpp */ = {isa = PBXFileReference; fileEncoding = 4; lastKnownFileType = sourcecode.cpp.cpp; path = MotorJoint.cpp; sourceTree = "<group>"; };
		FA0B7C341A95902C000E1D17 /* MotorJoint.h */ = {isa = PBXFileReference; fileEncoding = 4; lastKnownFileType = sourcecode.c.h; path = MotorJoint.h; sourceTree = "<group>"; };
		FA0B7C351A95902C000E1D17 /* MouseJoint.cpp */ = {isa = PBXFileReference; fileEncoding = 4; lastKnownFileType = sourcecode.cpp.cpp; path = MouseJoint.cpp; sourceTree = "<group>"; };
		FA0B7C361A95902C000E1D17 /* MouseJoint.h */ = {isa = PBXFileReference; fileEncoding = 4; lastKnownFileType = sourcecode.c.h; path = MouseJoint.h; sourceTree = "<group>"; };
		FA0B7C371A95902C000E1D17 /* Physics.cpp */ = {isa = PBXFileReference; fileEncoding = 4; lastKnownFileType = sourcecode.cpp.cpp; path = Physics.cpp; sourceTree = "<group>"; };
		FA0B7C381A95902C000E1D17 /* Physics.h */ = {isa = PBXFileReference; fileEncoding = 4; lastKnownFileType = sourcecode.c.h; path = Physics.h; sourceTree = "<group>"; };
		FA0B7C391A95902C000E1D17 /* PolygonShape.cpp */ = {isa = PBXFileReference; fileEncoding = 4; lastKnownFileType = sourcecode.cpp.cpp; path = PolygonShape.cpp; sourceTree = "<group>"; };
		FA0B7C3A1A95902C000E1D17 /* PolygonShape.h */ = {isa = PBXFileReference; fileEncoding = 4; lastKnownFileType = sourcecode.c.h; path = PolygonShape.h; sourceTree = "<group>"; };
		FA0B7C3B1A95902C000E1D17 /* PrismaticJoint.cpp */ = {isa = PBXFileReference; fileEncoding = 4; lastKnownFileType = sourcecode.cpp.cpp; path = PrismaticJoint.cpp; sourceTree = "<group>"; };
		FA0B7C3C1A95902C000E1D17 /* PrismaticJoint.h */ = {isa = PBXFileReference; fileEncoding = 4; lastKnownFileType = sourcecode.c.h; path = PrismaticJoint.h; sourceTree = "<group>"; };
		FA0B7C3D1A95902C000E1D17 /* PulleyJoint.cpp */ = {isa = PBXFileReference; fileEncoding = 4; lastKnownFileType = sourcecode.cpp.cpp; path = PulleyJoint.cpp; sourceTree = "<group>"; };
		FA0B7C3E1A95902C000E1D17 /* PulleyJoint.h */ = {isa = PBXFileReference; fileEncoding = 4; lastKnownFileType = sourcecode.c.h; path = PulleyJoint.h; sourceTree = "<group>"; };
		FA0B7C3F1A95902C000E1D17 /* RevoluteJoint.cpp */ = {isa = PBXFileReference; fileEncoding = 4; lastKnownFileType = sourcecode.cpp.cpp; path = RevoluteJoint.cpp; sourceTree = "<group>"; };
		FA0B7C401A95902C000E1D17 /* RevoluteJoint.h */ = {isa = PBXFileReference; fileEncoding = 4; lastKnownFileType = sourcecode.c.h; path = RevoluteJoint.h; sourceTree = "<group>"; };
		FA0B7C411A95902C000E1D17 /* RopeJoint.cpp */ = {isa = PBXFileReference; fileEncoding = 4; lastKnownFileType = sourcecode.cpp.cpp; path = RopeJoint.cpp; sourceTree = "<group>"; };
		FA0B7C421A95902C000E1D17 /* RopeJoint.h */ = {isa = PBXFileReference; fileEncoding = 4; lastKnownFileType = sourcecode.c.h; path = RopeJoint.h; sourceTree = "<group>"; };
		FA0B7C431A95902C000E1D17 /* Shape.cpp */ = {isa = PBXFileReference; fileEncoding = 4; lastKnownFileType = sourcecode.cpp.cpp; path = Shape.cpp; sourceTree = "<group>"; };
		FA0B7C441A95902C000E1D17 /* Shape.h */ = {isa = PBXFileReference; fileEncoding = 4; lastKnownFileType = sourcecode.c.h; path = Shape.h; sourceTree = "<group>"; };
		FA0B7C451A95902C000E1D17 /* WeldJoint.cpp */ = {isa = PBXFileReference; fileEncoding = 4; lastKnownFileType = sourcecode.cpp.cpp; path = WeldJoint.cpp; sourceTree = "<group>"; };
		FA0B7C461A95902C000E1D17 /* WeldJoint.h */ = {isa = PBXFileReference; fileEncoding = 4; lastKnownFileType = sourcecode.c.h; path = WeldJoint.h; sourceTree = "<group>"; };
		FA0B7C471A95902C000E1D17 /* WheelJoint.cpp */ = {isa = PBXFileReference; fileEncoding = 4; lastKnownFileType = sourcecode.cpp.cpp; path = WheelJoint.cpp; sourceTree = "<group>"; };
		FA0B7C481A95902C000E1D17 /* WheelJoint.h */ = {isa = PBXFileReference; fileEncoding = 4; lastKnownFileType = sourcecode.c.h; path = WheelJoint.h; sourceTree = "<group>"; };
		FA0B7C491A95902C000E1D17 /* World.cpp */ = {isa = PBXFileReference; fileEncoding = 4; lastKnownFileType = sourcecode.cpp.cpp; path = World.cpp; sourceTree = "<group>"; };
		FA0B7C4A1A95902C000E1D17 /* World.h */ = {isa = PBXFileReference; fileEncoding = 4; lastKnownFileType = sourcecode.c.h; path = World.h; sourceTree = "<group>"; };
		FA0B7C4B1A95902C000E1D17 /* wrap_Body.cpp */ = {isa = PBXFileReference; fileEncoding = 4; lastKnownFileType = sourcecode.cpp.cpp; path = wrap_Body.cpp; sourceTree = "<group>"; };
		FA0B7C4C1A95902C000E1D17 /* wrap_Body.h */ = {isa = PBXFileReference; fileEncoding = 4; lastKnownFileType = sourcecode.c.h; path = wrap_Body.h; sourceTree = "<group>"; };
		FA0B7C4D1A95902C000E1D17 /* wrap_ChainShape.cpp */ = {isa = PBXFileReference; fileEncoding = 4; lastKnownFileType = sourcecode.cpp.cpp; path = wrap_ChainShape.cpp; sourceTree = "<group>"; };
		FA0B7C4E1A95902C000E1D17 /* wrap_ChainShape.h */ = {isa = PBXFileReference; fileEncoding = 4; lastKnownFileType = sourcecode.c.h; path = wrap_ChainShape.h; sourceTree = "<group>"; };
		FA0B7C4F1A95902C000E1D17 /* wrap_CircleShape.cpp */ = {isa = PBXFileReference; fileEncoding = 4; lastKnownFileType = sourcecode.cpp.cpp; path = wrap_CircleShape.cpp; sourceTree = "<group>"; };
		FA0B7C501A95902C000E1D17 /* wrap_CircleShape.h */ = {isa = PBXFileReference; fileEncoding = 4; lastKnownFileType = sourcecode.c.h; path = wrap_CircleShape.h; sourceTree = "<group>"; };
		FA0B7C511A95902C000E1D17 /* wrap_Contact.cpp */ = {isa = PBXFileReference; fileEncoding = 4; lastKnownFileType = sourcecode.cpp.cpp; path = wrap_Contact.cpp; sourceTree = "<group>"; };
		FA0B7C521A95902C000E1D17 /* wrap_Contact.h */ = {isa = PBXFileReference; fileEncoding = 4; lastKnownFileType = sourcecode.c.h; path = wrap_Contact.h; sourceTree = "<group>"; };
		FA0B7C531A95902C000E1D17 /* wrap_DistanceJoint.cpp */ = {isa = PBXFileReference; fileEncoding = 4; lastKnownFileType = sourcecode.cpp.cpp; path = wrap_DistanceJoint.cpp; sourceTree = "<group>"; };
		FA0B7C541A95902C000E1D17 /* wrap_DistanceJoint.h */ = {isa = PBXFileReference; fileEncoding = 4; lastKnownFileType = sourcecode.c.h; path = wrap_DistanceJoint.h; sourceTree = "<group>"; };
		FA0B7C551A95902C000E1D17 /* wrap_EdgeShape.cpp */ = {isa = PBXFileReference; fileEncoding = 4; lastKnownFileType = sourcecode.cpp.cpp; path = wrap_EdgeShape.cpp; sourceTree = "<group>"; };
		FA0B7C561A95902C000E1D17 /* wrap_EdgeShape.h */ = {isa = PBXFileReference; fileEncoding = 4; lastKnownFileType = sourcecode.c.h; path = wrap_EdgeShape.h; sourceTree = "<group>"; };
		FA0B7C571A95902C000E1D17 /* wrap_Fixture.cpp */ = {isa = PBXFileReference; fileEncoding = 4; lastKnownFileType = sourcecode.cpp.cpp; path = wrap_Fixture.cpp; sourceTree = "<group>"; };
		FA0B7C581A95902C000E1D17 /* wrap_Fixture.h */ = {isa = PBXFileReference; fileEncoding = 4; lastKnownFileType = sourcecode.c.h; path = wrap_Fixture.h; sourceTree = "<group>"; };
		FA0B7C591A95902C000E1D17 /* wrap_FrictionJoint.cpp */ = {isa = PBXFileReference; fileEncoding = 4; lastKnownFileType = sourcecode.cpp.cpp; path = wrap_FrictionJoint.cpp; sourceTree = "<group>"; };
		FA0B7C5A1A95902C000E1D17 /* wrap_FrictionJoint.h */ = {isa = PBXFileReference; fileEncoding = 4; lastKnownFileType = sourcecode.c.h; path = wrap_FrictionJoint.h; sourceTree = "<group>"; };
		FA0B7C5B1A95902C000E1D17 /* wrap_GearJoint.cpp */ = {isa = PBXFileReference; fileEncoding = 4; lastKnownFileType = sourcecode.cpp.cpp; path = wrap_GearJoint.cpp; sourceTree = "<group>"; };
		FA0B7C5C1A95902C000E1D17 /* wrap_GearJoint.h */ = {isa = PBXFileReference; fileEncoding = 4; lastKnownFileType = sourcecode.c.h; path = wrap_GearJoint.h; sourceTree = "<group>"; };
		FA0B7C5D1A95902C000E1D17 /* wrap_Joint.cpp */ = {isa = PBXFileReference; fileEncoding = 4; lastKnownFileType = sourcecode.cpp.cpp; path = wrap_Joint.cpp; sourceTree = "<group>"; };
		FA0B7C5E1A95902C000E1D17 /* wrap_Joint.h */ = {isa = PBXFileReference; fileEncoding = 4; lastKnownFileType = sourcecode.c.h; path = wrap_Joint.h; sourceTree = "<group>"; };
		FA0B7C5F1A95902C000E1D17 /* wrap_MotorJoint.cpp */ = {isa = PBXFileReference; fileEncoding = 4; lastKnownFileType = sourcecode.cpp.cpp; path = wrap_MotorJoint.cpp; sourceTree = "<group>"; };
		FA0B7C601A95902C000E1D17 /* wrap_MotorJoint.h */ = {isa = PBXFileReference; fileEncoding = 4; lastKnownFileType = sourcecode.c.h; path = wrap_MotorJoint.h; sourceTree = "<group>"; };
		FA0B7C611A95902C000E1D17 /* wrap_MouseJoint.cpp */ = {isa = PBXFileReference; fileEncoding = 4; lastKnownFileType = sourcecode.cpp.cpp; path = wrap_MouseJoint.cpp; sourceTree = "<group>"; };
		FA0B7C621A95902C000E1D17 /* wrap_MouseJoint.h */ = {isa = PBXFileReference; fileEncoding = 4; lastKnownFileType = sourcecode.c.h; path = wrap_MouseJoint.h; sourceTree = "<group>"; };
		FA0B7C631A95902C000E1D17 /* wrap_Physics.cpp */ = {isa = PBXFileReference; fileEncoding = 4; lastKnownFileType = sourcecode.cpp.cpp; path = wrap_Physics.cpp; sourceTree = "<group>"; };
		FA0B7C641A95902C000E1D17 /* wrap_Physics.h */ = {isa = PBXFileReference; fileEncoding = 4; lastKnownFileType = sourcecode.c.h; path = wrap_Physics.h; sourceTree = "<group>"; };
		FA0B7C651A95902C000E1D17 /* wrap_PolygonShape.cpp */ = {isa = PBXFileReference; fileEncoding = 4; lastKnownFileType = sourcecode.cpp.cpp; path = wrap_PolygonShape.cpp; sourceTree = "<group>"; };
		FA0B7C661A95902C000E1D17 /* wrap_PolygonShape.h */ = {isa = PBXFileReference; fileEncoding = 4; lastKnownFileType = sourcecode.c.h; path = wrap_PolygonShape.h; sourceTree = "<group>"; };
		FA0B7C671A95902C000E1D17 /* wrap_PrismaticJoint.cpp */ = {isa = PBXFileReference; fileEncoding = 4; lastKnownFileType = sourcecode.cpp.cpp; path = wrap_PrismaticJoint.cpp; sourceTree = "<group>"; };
		FA0B7C681A95902C000E1D17 /* wrap_PrismaticJoint.h */ = {isa = PBXFileReference; fileEncoding = 4; lastKnownFileType = sourcecode.c.h; path = wrap_PrismaticJoint.h; sourceTree = "<group>"; };
		FA0B7C691A95902C000E1D17 /* wrap_PulleyJoint.cpp */ = {isa = PBXFileReference; fileEncoding = 4; lastKnownFileType = sourcecode.cpp.cpp; path = wrap_PulleyJoint.cpp; sourceTree = "<group>"; };
		FA0B7C6A1A95902C000E1D17 /* wrap_PulleyJoint.h */ = {isa = PBXFileReference; fileEncoding = 4; lastKnownFileType = sourcecode.c.h; path = wrap_PulleyJoint.h; sourceTree = "<group>"; };
		FA0B7C6B1A95902C000E1D17 /* wrap_RevoluteJoint.cpp */ = {isa = PBXFileReference; fileEncoding = 4; lastKnownFileType = sourcecode.cpp.cpp; path = wrap_RevoluteJoint.cpp; sourceTree = "<group>"; };
		FA0B7C6C1A95902C000E1D17 /* wrap_RevoluteJoint.h */ = {isa = PBXFileReference; fileEncoding = 4; lastKnownFileType = sourcecode.c.h; path = wrap_RevoluteJoint.h; sourceTree = "<group>"; };
		FA0B7C6D1A95902C000E1D17 /* wrap_RopeJoint.cpp */ = {isa = PBXFileReference; fileEncoding = 4; lastKnownFileType = sourcecode.cpp.cpp; path = wrap_RopeJoint.cpp; sourceTree = "<group>"; };
		FA0B7C6E1A95902C000E1D17 /* wrap_RopeJoint.h */ = {isa = PBXFileReference; fileEncoding = 4; lastKnownFileType = sourcecode.c.h; path = wrap_RopeJoint.h; sourceTree = "<group>"; };
		FA0B7C6F1A95902C000E1D17 /* wrap_Shape.cpp */ = {isa = PBXFileReference; fileEncoding = 4; lastKnownFileType = sourcecode.cpp.cpp; path = wrap_Shape.cpp; sourceTree = "<group>"; };
		FA0B7C701A95902C000E1D17 /* wrap_Shape.h */ = {isa = PBXFileReference; fileEncoding = 4; lastKnownFileType = sourcecode.c.h; path = wrap_Shape.h; sourceTree = "<group>"; };
		FA0B7C711A95902C000E1D17 /* wrap_WeldJoint.cpp */ = {isa = PBXFileReference; fileEncoding = 4; lastKnownFileType = sourcecode.cpp.cpp; path = wrap_WeldJoint.cpp; sourceTree = "<group>"; };
		FA0B7C721A95902C000E1D17 /* wrap_WeldJoint.h */ = {isa = PBXFileReference; fileEncoding = 4; lastKnownFileType = sourcecode.c.h; path = wrap_WeldJoint.h; sourceTree = "<group>"; };
		FA0B7C731A95902C000E1D17 /* wrap_WheelJoint.cpp */ = {isa = PBXFileReference; fileEncoding = 4; lastKnownFileType = sourcecode.cpp.cpp; path = wrap_WheelJoint.cpp; sourceTree = "<group>"; };
		FA0B7C741A95902C000E1D17 /* wrap_WheelJoint.h */ = {isa = PBXFileReference; fileEncoding = 4; lastKnownFileType = sourcecode.c.h; path = wrap_WheelJoint.h; sourceTree = "<group>"; };
		FA0B7C751A95902C000E1D17 /* wrap_World.cpp */ = {isa = PBXFileReference; fileEncoding = 4; lastKnownFileType = sourcecode.cpp.cpp; path = wrap_World.cpp; sourceTree = "<group>"; };
		FA0B7C761A95902C000E1D17 /* wrap_World.h */ = {isa = PBXFileReference; fileEncoding = 4; lastKnownFileType = sourcecode.c.h; path = wrap_World.h; sourceTree = "<group>"; };
		FA0B7C771A95902C000E1D17 /* Joint.cpp */ = {isa = PBXFileReference; fileEncoding = 4; lastKnownFileType = sourcecode.cpp.cpp; path = Joint.cpp; sourceTree = "<group>"; };
		FA0B7C781A95902C000E1D17 /* Joint.h */ = {isa = PBXFileReference; fileEncoding = 4; lastKnownFileType = sourcecode.c.h; path = Joint.h; sourceTree = "<group>"; };
		FA0B7C791A95902C000E1D17 /* Shape.cpp */ = {isa = PBXFileReference; fileEncoding = 4; lastKnownFileType = sourcecode.cpp.cpp; path = Shape.cpp; sourceTree = "<group>"; };
		FA0B7C7A1A95902C000E1D17 /* Shape.h */ = {isa = PBXFileReference; fileEncoding = 4; lastKnownFileType = sourcecode.c.h; path = Shape.h; sourceTree = "<group>"; };
		FA0B7C7C1A95902C000E1D17 /* Decoder.h */ = {isa = PBXFileReference; fileEncoding = 4; lastKnownFileType = sourcecode.c.h; path = Decoder.h; sourceTree = "<group>"; };
		FA0B7C7E1A95902C000E1D17 /* CoreAudioDecoder.cpp */ = {isa = PBXFileReference; fileEncoding = 4; lastKnownFileType = sourcecode.cpp.cpp; path = CoreAudioDecoder.cpp; sourceTree = "<group>"; };
		FA0B7C7F1A95902C000E1D17 /* CoreAudioDecoder.h */ = {isa = PBXFileReference; fileEncoding = 4; lastKnownFileType = sourcecode.c.h; path = CoreAudioDecoder.h; sourceTree = "<group>"; };
		FA0B7C801A95902C000E1D17 /* Decoder.cpp */ = {isa = PBXFileReference; fileEncoding = 4; lastKnownFileType = sourcecode.cpp.cpp; path = Decoder.cpp; sourceTree = "<group>"; };
		FA0B7C821A95902C000E1D17 /* FLACDecoder.cpp */ = {isa = PBXFileReference; fileEncoding = 4; lastKnownFileType = sourcecode.cpp.cpp; path = FLACDecoder.cpp; sourceTree = "<group>"; };
		FA0B7C831A95902C000E1D17 /* FLACDecoder.h */ = {isa = PBXFileReference; fileEncoding = 4; lastKnownFileType = sourcecode.c.h; path = FLACDecoder.h; sourceTree = "<group>"; };
		FA0B7C841A95902C000E1D17 /* GmeDecoder.cpp */ = {isa = PBXFileReference; fileEncoding = 4; lastKnownFileType = sourcecode.cpp.cpp; path = GmeDecoder.cpp; sourceTree = "<group>"; };
		FA0B7C851A95902C000E1D17 /* GmeDecoder.h */ = {isa = PBXFileReference; fileEncoding = 4; lastKnownFileType = sourcecode.c.h; path = GmeDecoder.h; sourceTree = "<group>"; };
		FA0B7C861A95902C000E1D17 /* ModPlugDecoder.cpp */ = {isa = PBXFileReference; fileEncoding = 4; lastKnownFileType = sourcecode.cpp.cpp; path = ModPlugDecoder.cpp; sourceTree = "<group>"; };
		FA0B7C871A95902C000E1D17 /* ModPlugDecoder.h */ = {isa = PBXFileReference; fileEncoding = 4; lastKnownFileType = sourcecode.c.h; path = ModPlugDecoder.h; sourceTree = "<group>"; };
		FA0B7C8A1A95902C000E1D17 /* Sound.cpp */ = {isa = PBXFileReference; fileEncoding = 4; lastKnownFileType = sourcecode.cpp.cpp; path = Sound.cpp; sourceTree = "<group>"; };
		FA0B7C8B1A95902C000E1D17 /* Sound.h */ = {isa = PBXFileReference; fileEncoding = 4; lastKnownFileType = sourcecode.c.h; path = Sound.h; sourceTree = "<group>"; };
		FA0B7C8C1A95902C000E1D17 /* VorbisDecoder.cpp */ = {isa = PBXFileReference; fileEncoding = 4; lastKnownFileType = sourcecode.cpp.cpp; path = VorbisDecoder.cpp; sourceTree = "<group>"; };
		FA0B7C8D1A95902C000E1D17 /* VorbisDecoder.h */ = {isa = PBXFileReference; fileEncoding = 4; lastKnownFileType = sourcecode.c.h; path = VorbisDecoder.h; sourceTree = "<group>"; };
		FA0B7C8E1A95902C000E1D17 /* WaveDecoder.cpp */ = {isa = PBXFileReference; fileEncoding = 4; lastKnownFileType = sourcecode.cpp.cpp; path = WaveDecoder.cpp; sourceTree = "<group>"; };
		FA0B7C8F1A95902C000E1D17 /* WaveDecoder.h */ = {isa = PBXFileReference; fileEncoding = 4; lastKnownFileType = sourcecode.c.h; path = WaveDecoder.h; sourceTree = "<group>"; };
		FA0B7C901A95902C000E1D17 /* Sound.cpp */ = {isa = PBXFileReference; fileEncoding = 4; lastKnownFileType = sourcecode.cpp.cpp; path = Sound.cpp; sourceTree = "<group>"; };
		FA0B7C911A95902C000E1D17 /* Sound.h */ = {isa = PBXFileReference; fileEncoding = 4; lastKnownFileType = sourcecode.c.h; path = Sound.h; sourceTree = "<group>"; };
		FA0B7C921A95902C000E1D17 /* SoundData.cpp */ = {isa = PBXFileReference; fileEncoding = 4; lastKnownFileType = sourcecode.cpp.cpp; path = SoundData.cpp; sourceTree = "<group>"; };
		FA0B7C931A95902C000E1D17 /* SoundData.h */ = {isa = PBXFileReference; fileEncoding = 4; lastKnownFileType = sourcecode.c.h; path = SoundData.h; sourceTree = "<group>"; };
		FA0B7C941A95902C000E1D17 /* wrap_Decoder.cpp */ = {isa = PBXFileReference; fileEncoding = 4; lastKnownFileType = sourcecode.cpp.cpp; path = wrap_Decoder.cpp; sourceTree = "<group>"; };
		FA0B7C951A95902C000E1D17 /* wrap_Decoder.h */ = {isa = PBXFileReference; fileEncoding = 4; lastKnownFileType = sourcecode.c.h; path = wrap_Decoder.h; sourceTree = "<group>"; };
		FA0B7C961A95902C000E1D17 /* wrap_Sound.cpp */ = {isa = PBXFileReference; fileEncoding = 4; lastKnownFileType = sourcecode.cpp.cpp; path = wrap_Sound.cpp; sourceTree = "<group>"; };
		FA0B7C971A95902C000E1D17 /* wrap_Sound.h */ = {isa = PBXFileReference; fileEncoding = 4; lastKnownFileType = sourcecode.c.h; path = wrap_Sound.h; sourceTree = "<group>"; };
		FA0B7C981A95902C000E1D17 /* wrap_SoundData.cpp */ = {isa = PBXFileReference; fileEncoding = 4; lastKnownFileType = sourcecode.cpp.cpp; path = wrap_SoundData.cpp; sourceTree = "<group>"; };
		FA0B7C991A95902C000E1D17 /* wrap_SoundData.h */ = {isa = PBXFileReference; fileEncoding = 4; lastKnownFileType = sourcecode.c.h; path = wrap_SoundData.h; sourceTree = "<group>"; };
		FA0B7C9C1A95902C000E1D17 /* System.cpp */ = {isa = PBXFileReference; fileEncoding = 4; lastKnownFileType = sourcecode.cpp.cpp; path = System.cpp; sourceTree = "<group>"; };
		FA0B7C9D1A95902C000E1D17 /* System.h */ = {isa = PBXFileReference; fileEncoding = 4; lastKnownFileType = sourcecode.c.h; path = System.h; sourceTree = "<group>"; };
		FA0B7C9E1A95902C000E1D17 /* System.cpp */ = {isa = PBXFileReference; fileEncoding = 4; lastKnownFileType = sourcecode.cpp.cpp; path = System.cpp; sourceTree = "<group>"; };
		FA0B7C9F1A95902C000E1D17 /* System.h */ = {isa = PBXFileReference; fileEncoding = 4; lastKnownFileType = sourcecode.c.h; path = System.h; sourceTree = "<group>"; };
		FA0B7CA01A95902C000E1D17 /* wrap_System.cpp */ = {isa = PBXFileReference; fileEncoding = 4; lastKnownFileType = sourcecode.cpp.cpp; path = wrap_System.cpp; sourceTree = "<group>"; };
		FA0B7CA11A95902C000E1D17 /* wrap_System.h */ = {isa = PBXFileReference; fileEncoding = 4; lastKnownFileType = sourcecode.c.h; path = wrap_System.h; sourceTree = "<group>"; };
		FA0B7CA31A95902C000E1D17 /* Channel.cpp */ = {isa = PBXFileReference; fileEncoding = 4; lastKnownFileType = sourcecode.cpp.cpp; path = Channel.cpp; sourceTree = "<group>"; };
		FA0B7CA41A95902C000E1D17 /* Channel.h */ = {isa = PBXFileReference; fileEncoding = 4; lastKnownFileType = sourcecode.c.h; path = Channel.h; sourceTree = "<group>"; };
		FA0B7CA51A95902C000E1D17 /* LuaThread.cpp */ = {isa = PBXFileReference; fileEncoding = 4; lastKnownFileType = sourcecode.cpp.cpp; path = LuaThread.cpp; sourceTree = "<group>"; };
		FA0B7CA61A95902C000E1D17 /* LuaThread.h */ = {isa = PBXFileReference; fileEncoding = 4; lastKnownFileType = sourcecode.c.h; path = LuaThread.h; sourceTree = "<group>"; };
		FA0B7CA81A95902C000E1D17 /* Thread.cpp */ = {isa = PBXFileReference; fileEncoding = 4; lastKnownFileType = sourcecode.cpp.cpp; path = Thread.cpp; sourceTree = "<group>"; };
		FA0B7CA91A95902C000E1D17 /* Thread.h */ = {isa = PBXFileReference; fileEncoding = 4; lastKnownFileType = sourcecode.c.h; path = Thread.h; sourceTree = "<group>"; };
		FA0B7CAA1A95902C000E1D17 /* threads.cpp */ = {isa = PBXFileReference; fileEncoding = 4; lastKnownFileType = sourcecode.cpp.cpp; path = threads.cpp; sourceTree = "<group>"; };
		FA0B7CAB1A95902C000E1D17 /* threads.h */ = {isa = PBXFileReference; fileEncoding = 4; lastKnownFileType = sourcecode.c.h; path = threads.h; sourceTree = "<group>"; };
		FA0B7CAC1A95902C000E1D17 /* Thread.h */ = {isa = PBXFileReference; fileEncoding = 4; lastKnownFileType = sourcecode.c.h; path = Thread.h; sourceTree = "<group>"; };
		FA0B7CAD1A95902C000E1D17 /* ThreadModule.cpp */ = {isa = PBXFileReference; fileEncoding = 4; lastKnownFileType = sourcecode.cpp.cpp; path = ThreadModule.cpp; sourceTree = "<group>"; };
		FA0B7CAE1A95902C000E1D17 /* ThreadModule.h */ = {isa = PBXFileReference; fileEncoding = 4; lastKnownFileType = sourcecode.c.h; path = ThreadModule.h; sourceTree = "<group>"; };
		FA0B7CAF1A95902C000E1D17 /* threads.cpp */ = {isa = PBXFileReference; fileEncoding = 4; lastKnownFileType = sourcecode.cpp.cpp; path = threads.cpp; sourceTree = "<group>"; };
		FA0B7CB01A95902C000E1D17 /* threads.h */ = {isa = PBXFileReference; fileEncoding = 4; lastKnownFileType = sourcecode.c.h; path = threads.h; sourceTree = "<group>"; };
		FA0B7CB11A95902C000E1D17 /* wrap_Channel.cpp */ = {isa = PBXFileReference; fileEncoding = 4; lastKnownFileType = sourcecode.cpp.cpp; path = wrap_Channel.cpp; sourceTree = "<group>"; };
		FA0B7CB21A95902C000E1D17 /* wrap_Channel.h */ = {isa = PBXFileReference; fileEncoding = 4; lastKnownFileType = sourcecode.c.h; path = wrap_Channel.h; sourceTree = "<group>"; };
		FA0B7CB31A95902C000E1D17 /* wrap_LuaThread.cpp */ = {isa = PBXFileReference; fileEncoding = 4; lastKnownFileType = sourcecode.cpp.cpp; path = wrap_LuaThread.cpp; sourceTree = "<group>"; };
		FA0B7CB41A95902C000E1D17 /* wrap_LuaThread.h */ = {isa = PBXFileReference; fileEncoding = 4; lastKnownFileType = sourcecode.c.h; path = wrap_LuaThread.h; sourceTree = "<group>"; };
		FA0B7CB51A95902C000E1D17 /* wrap_ThreadModule.cpp */ = {isa = PBXFileReference; fileEncoding = 4; lastKnownFileType = sourcecode.cpp.cpp; path = wrap_ThreadModule.cpp; sourceTree = "<group>"; };
		FA0B7CB61A95902C000E1D17 /* wrap_ThreadModule.h */ = {isa = PBXFileReference; fileEncoding = 4; lastKnownFileType = sourcecode.c.h; path = wrap_ThreadModule.h; sourceTree = "<group>"; };
		FA0B7CBB1A95902C000E1D17 /* Timer.h */ = {isa = PBXFileReference; fileEncoding = 4; lastKnownFileType = sourcecode.c.h; path = Timer.h; sourceTree = "<group>"; };
		FA0B7CBC1A95902C000E1D17 /* wrap_Timer.cpp */ = {isa = PBXFileReference; fileEncoding = 4; lastKnownFileType = sourcecode.cpp.cpp; path = wrap_Timer.cpp; sourceTree = "<group>"; };
		FA0B7CBD1A95902C000E1D17 /* wrap_Timer.h */ = {isa = PBXFileReference; fileEncoding = 4; lastKnownFileType = sourcecode.c.h; path = wrap_Timer.h; sourceTree = "<group>"; };
		FA0B7CC01A95902C000E1D17 /* Touch.cpp */ = {isa = PBXFileReference; fileEncoding = 4; lastKnownFileType = sourcecode.cpp.cpp; path = Touch.cpp; sourceTree = "<group>"; };
		FA0B7CC11A95902C000E1D17 /* Touch.h */ = {isa = PBXFileReference; fileEncoding = 4; lastKnownFileType = sourcecode.c.h; path = Touch.h; sourceTree = "<group>"; };
		FA0B7CC21A95902C000E1D17 /* Touch.h */ = {isa = PBXFileReference; fileEncoding = 4; lastKnownFileType = sourcecode.c.h; path = Touch.h; sourceTree = "<group>"; };
		FA0B7CC31A95902C000E1D17 /* wrap_Touch.cpp */ = {isa = PBXFileReference; fileEncoding = 4; lastKnownFileType = sourcecode.cpp.cpp; path = wrap_Touch.cpp; sourceTree = "<group>"; };
		FA0B7CC41A95902C000E1D17 /* wrap_Touch.h */ = {isa = PBXFileReference; fileEncoding = 4; lastKnownFileType = sourcecode.c.h; path = wrap_Touch.h; sourceTree = "<group>"; };
		FA0B7CC71A95902C000E1D17 /* Window.cpp */ = {isa = PBXFileReference; fileEncoding = 4; lastKnownFileType = sourcecode.cpp.cpp; path = Window.cpp; sourceTree = "<group>"; };
		FA0B7CC81A95902C000E1D17 /* Window.h */ = {isa = PBXFileReference; fileEncoding = 4; lastKnownFileType = sourcecode.c.h; path = Window.h; sourceTree = "<group>"; };
		FA0B7CC91A95902C000E1D17 /* Window.cpp */ = {isa = PBXFileReference; fileEncoding = 4; lastKnownFileType = sourcecode.cpp.cpp; path = Window.cpp; sourceTree = "<group>"; };
		FA0B7CCA1A95902C000E1D17 /* Window.h */ = {isa = PBXFileReference; fileEncoding = 4; lastKnownFileType = sourcecode.c.h; path = Window.h; sourceTree = "<group>"; };
		FA0B7CCB1A95902C000E1D17 /* wrap_Window.cpp */ = {isa = PBXFileReference; fileEncoding = 4; lastKnownFileType = sourcecode.cpp.cpp; path = wrap_Window.cpp; sourceTree = "<group>"; };
		FA0B7CCC1A95902C000E1D17 /* wrap_Window.h */ = {isa = PBXFileReference; fileEncoding = 4; lastKnownFileType = sourcecode.c.h; path = wrap_Window.h; sourceTree = "<group>"; };
		FA0B7EF01A959D2C000E1D17 /* ios.h */ = {isa = PBXFileReference; fileEncoding = 4; lastKnownFileType = sourcecode.c.h; path = ios.h; sourceTree = "<group>"; };
		FA0B7EF11A959D2C000E1D17 /* ios.mm */ = {isa = PBXFileReference; fileEncoding = 4; lastKnownFileType = sourcecode.cpp.objcpp; path = ios.mm; sourceTree = "<group>"; };
		FA10DD7B1F9EC24E00E1FE3D /* Resource.h */ = {isa = PBXFileReference; lastKnownFileType = sourcecode.c.h; path = Resource.h; sourceTree = "<group>"; };
		FA1557BF1CE90A2C00AFF582 /* tinyexr.h */ = {isa = PBXFileReference; fileEncoding = 4; lastKnownFileType = sourcecode.c.h; path = tinyexr.h; sourceTree = "<group>"; };
		FA1557C11CE90BD200AFF582 /* EXRHandler.cpp */ = {isa = PBXFileReference; fileEncoding = 4; lastKnownFileType = sourcecode.cpp.cpp; path = EXRHandler.cpp; sourceTree = "<group>"; };
		FA1557C21CE90BD200AFF582 /* EXRHandler.h */ = {isa = PBXFileReference; fileEncoding = 4; lastKnownFileType = sourcecode.c.h; path = EXRHandler.h; sourceTree = "<group>"; };
		FA15DFAB1F9B8C850042AB22 /* StringMap.cpp */ = {isa = PBXFileReference; fileEncoding = 4; lastKnownFileType = sourcecode.cpp.cpp; path = StringMap.cpp; sourceTree = "<group>"; };
		FA18CEC323D3AE6700263725 /* wrap_Buffer.cpp */ = {isa = PBXFileReference; lastKnownFileType = sourcecode.cpp.cpp; path = wrap_Buffer.cpp; sourceTree = "<group>"; };
		FA18CEC423D3AE6700263725 /* wrap_Buffer.h */ = {isa = PBXFileReference; lastKnownFileType = sourcecode.c.h; path = wrap_Buffer.h; sourceTree = "<group>"; };
		FA1BA09B1E16CFCE00AA2803 /* Font.cpp */ = {isa = PBXFileReference; fileEncoding = 4; lastKnownFileType = sourcecode.cpp.cpp; path = Font.cpp; sourceTree = "<group>"; };
		FA1BA09C1E16CFCE00AA2803 /* Font.h */ = {isa = PBXFileReference; fileEncoding = 4; lastKnownFileType = sourcecode.c.h; path = Font.h; sourceTree = "<group>"; };
		FA1BA0A01E16D97500AA2803 /* wrap_Font.cpp */ = {isa = PBXFileReference; fileEncoding = 4; lastKnownFileType = sourcecode.cpp.cpp; path = wrap_Font.cpp; sourceTree = "<group>"; };
		FA1BA0A11E16D97500AA2803 /* wrap_Font.h */ = {isa = PBXFileReference; fileEncoding = 4; lastKnownFileType = sourcecode.c.h; path = wrap_Font.h; sourceTree = "<group>"; };
		FA1BA0AF1E16FD0800AA2803 /* Shader.cpp */ = {isa = PBXFileReference; fileEncoding = 4; lastKnownFileType = sourcecode.cpp.cpp; path = Shader.cpp; sourceTree = "<group>"; };
		FA1BA0B01E16FD0800AA2803 /* Shader.h */ = {isa = PBXFileReference; fileEncoding = 4; lastKnownFileType = sourcecode.c.h; path = Shader.h; sourceTree = "<group>"; };
		FA1BA0B51E17043400AA2803 /* wrap_Shader.cpp */ = {isa = PBXFileReference; fileEncoding = 4; lastKnownFileType = sourcecode.cpp.cpp; path = wrap_Shader.cpp; sourceTree = "<group>"; };
		FA1BA0B61E17043400AA2803 /* wrap_Shader.h */ = {isa = PBXFileReference; fileEncoding = 4; lastKnownFileType = sourcecode.c.h; path = wrap_Shader.h; sourceTree = "<group>"; };
		FA1E887C1DF363CD00E808AA /* Filter.cpp */ = {isa = PBXFileReference; fileEncoding = 4; lastKnownFileType = sourcecode.cpp.cpp; path = Filter.cpp; sourceTree = "<group>"; };
		FA1E887D1DF363CD00E808AA /* Filter.h */ = {isa = PBXFileReference; fileEncoding = 4; lastKnownFileType = sourcecode.c.h; path = Filter.h; sourceTree = "<group>"; };
		FA1E88811DF363DB00E808AA /* Filter.cpp */ = {isa = PBXFileReference; fileEncoding = 4; lastKnownFileType = sourcecode.cpp.cpp; path = Filter.cpp; sourceTree = "<group>"; };
		FA1E88821DF363DB00E808AA /* Filter.h */ = {isa = PBXFileReference; fileEncoding = 4; lastKnownFileType = sourcecode.c.h; path = Filter.h; sourceTree = "<group>"; };
		FA24348121D401CB00B8918A /* attribute.h */ = {isa = PBXFileReference; fileEncoding = 4; lastKnownFileType = sourcecode.c.h; path = attribute.h; sourceTree = "<group>"; };
		FA24348221D401CB00B8918A /* attribute.cpp */ = {isa = PBXFileReference; fileEncoding = 4; lastKnownFileType = sourcecode.cpp.cpp; path = attribute.cpp; sourceTree = "<group>"; };
		FA24348321D401CB00B8918A /* pch.h */ = {isa = PBXFileReference; fileEncoding = 4; lastKnownFileType = sourcecode.c.h; path = pch.h; sourceTree = "<group>"; };
		FA27B38A1B498151008A9DCE /* Video.cpp */ = {isa = PBXFileReference; fileEncoding = 4; lastKnownFileType = sourcecode.cpp.cpp; path = Video.cpp; sourceTree = "<group>"; };
		FA27B38B1B498151008A9DCE /* Video.h */ = {isa = PBXFileReference; fileEncoding = 4; lastKnownFileType = sourcecode.c.h; path = Video.h; sourceTree = "<group>"; };
		FA27B3931B498151008A9DCE /* Video.h */ = {isa = PBXFileReference; fileEncoding = 4; lastKnownFileType = sourcecode.c.h; path = Video.h; sourceTree = "<group>"; };
		FA27B3941B498151008A9DCE /* VideoStream.cpp */ = {isa = PBXFileReference; fileEncoding = 4; lastKnownFileType = sourcecode.cpp.cpp; path = VideoStream.cpp; sourceTree = "<group>"; };
		FA27B3951B498151008A9DCE /* VideoStream.h */ = {isa = PBXFileReference; fileEncoding = 4; lastKnownFileType = sourcecode.c.h; path = VideoStream.h; sourceTree = "<group>"; };
		FA27B39B1B498151008A9DCE /* wrap_Video.cpp */ = {isa = PBXFileReference; fileEncoding = 4; lastKnownFileType = sourcecode.cpp.cpp; path = wrap_Video.cpp; sourceTree = "<group>"; };
		FA27B39C1B498151008A9DCE /* wrap_Video.h */ = {isa = PBXFileReference; fileEncoding = 4; lastKnownFileType = sourcecode.c.h; path = wrap_Video.h; sourceTree = "<group>"; };
		FA27B3B91B4985BF008A9DCE /* wrap_VideoStream.cpp */ = {isa = PBXFileReference; fileEncoding = 4; lastKnownFileType = sourcecode.cpp.cpp; path = wrap_VideoStream.cpp; sourceTree = "<group>"; };
		FA27B3BA1B4985BF008A9DCE /* wrap_VideoStream.h */ = {isa = PBXFileReference; fileEncoding = 4; lastKnownFileType = sourcecode.c.h; path = wrap_VideoStream.h; sourceTree = "<group>"; };
		FA27B3C81B498623008A9DCE /* theora.framework */ = {isa = PBXFileReference; lastKnownFileType = wrapper.framework; name = theora.framework; path = macosx/Frameworks/theora.framework; sourceTree = "<group>"; };
		FA283EDC1B27CFAA00C70067 /* nogame.lua */ = {isa = PBXFileReference; lastKnownFileType = text; path = nogame.lua; sourceTree = "<group>"; };
		FA283EDD1B27CFAA00C70067 /* nogame.lua.h */ = {isa = PBXFileReference; lastKnownFileType = sourcecode.c.h; path = nogame.lua.h; sourceTree = "<group>"; };
		FA28EBD31E352DB5003446F4 /* FenceSync.cpp */ = {isa = PBXFileReference; fileEncoding = 4; lastKnownFileType = sourcecode.cpp.cpp; path = FenceSync.cpp; sourceTree = "<group>"; };
		FA28EBD41E352DB5003446F4 /* FenceSync.h */ = {isa = PBXFileReference; fileEncoding = 4; lastKnownFileType = sourcecode.c.h; path = FenceSync.h; sourceTree = "<group>"; };
		FA29C0041E12355B00268CD8 /* StreamBuffer.cpp */ = {isa = PBXFileReference; fileEncoding = 4; lastKnownFileType = sourcecode.cpp.cpp; path = StreamBuffer.cpp; sourceTree = "<group>"; };
		FA2AF6711DAC76FF0032B62C /* vertex.h */ = {isa = PBXFileReference; lastKnownFileType = sourcecode.c.h; path = vertex.h; sourceTree = "<group>"; };
		FA2AF6721DAD62710032B62C /* StreamBuffer.h */ = {isa = PBXFileReference; lastKnownFileType = sourcecode.c.h; path = StreamBuffer.h; sourceTree = "<group>"; };
		FA2AF6731DAD64970032B62C /* vertex.cpp */ = {isa = PBXFileReference; fileEncoding = 4; lastKnownFileType = sourcecode.cpp.cpp; path = vertex.cpp; sourceTree = "<group>"; };
		FA2E9BFE1C19E00C0004A1EE /* wrap_RandomGenerator.lua */ = {isa = PBXFileReference; fileEncoding = 4; lastKnownFileType = text; path = wrap_RandomGenerator.lua; sourceTree = "<group>"; };
		FA34AF6A22E2977700F77015 /* wrap_Data.lua */ = {isa = PBXFileReference; lastKnownFileType = text; path = wrap_Data.lua; sourceTree = "<group>"; };
		FA3C5E401F8C368C0003C579 /* ShaderStage.cpp */ = {isa = PBXFileReference; lastKnownFileType = sourcecode.cpp.cpp; path = ShaderStage.cpp; sourceTree = "<group>"; };
		FA3C5E411F8C368C0003C579 /* ShaderStage.h */ = {isa = PBXFileReference; lastKnownFileType = sourcecode.c.h; path = ShaderStage.h; sourceTree = "<group>"; };
		FA3C5E451F8D80CA0003C579 /* ShaderStage.cpp */ = {isa = PBXFileReference; lastKnownFileType = sourcecode.cpp.cpp; path = ShaderStage.cpp; sourceTree = "<group>"; };
		FA3C5E461F8D80CA0003C579 /* ShaderStage.h */ = {isa = PBXFileReference; lastKnownFileType = sourcecode.c.h; path = ShaderStage.h; sourceTree = "<group>"; };
		FA41A3C61C0A1F950084430C /* ASTCHandler.cpp */ = {isa = PBXFileReference; fileEncoding = 4; lastKnownFileType = sourcecode.cpp.cpp; lineEnding = 0; path = ASTCHandler.cpp; sourceTree = "<group>"; xcLanguageSpecificationIdentifier = xcode.lang.cpp; };
		FA41A3C71C0A1F950084430C /* ASTCHandler.h */ = {isa = PBXFileReference; fileEncoding = 4; lastKnownFileType = sourcecode.c.h; lineEnding = 0; path = ASTCHandler.h; sourceTree = "<group>"; xcLanguageSpecificationIdentifier = xcode.lang.objcpp; };
		FA4B66C81ABBCF1900558F15 /* Timer.cpp */ = {isa = PBXFileReference; fileEncoding = 4; lastKnownFileType = sourcecode.cpp.cpp; path = Timer.cpp; sourceTree = "<group>"; };
		FA4F2B771DE0125B00CA37D7 /* xxhash.c */ = {isa = PBXFileReference; fileEncoding = 4; lastKnownFileType = sourcecode.c.c; path = xxhash.c; sourceTree = "<group>"; };
		FA4F2B781DE0125B00CA37D7 /* xxhash.h */ = {isa = PBXFileReference; fileEncoding = 4; lastKnownFileType = sourcecode.c.h; path = xxhash.h; sourceTree = "<group>"; };
		FA4F2BA21DE1E36400CA37D7 /* RecordingDevice.cpp */ = {isa = PBXFileReference; fileEncoding = 4; lastKnownFileType = sourcecode.cpp.cpp; path = RecordingDevice.cpp; sourceTree = "<group>"; };
		FA4F2BA31DE1E36400CA37D7 /* RecordingDevice.h */ = {isa = PBXFileReference; fileEncoding = 4; lastKnownFileType = sourcecode.c.h; path = RecordingDevice.h; sourceTree = "<group>"; };
		FA4F2BA41DE1E36400CA37D7 /* wrap_RecordingDevice.cpp */ = {isa = PBXFileReference; fileEncoding = 4; lastKnownFileType = sourcecode.cpp.cpp; path = wrap_RecordingDevice.cpp; sourceTree = "<group>"; };
		FA4F2BA51DE1E36400CA37D7 /* wrap_RecordingDevice.h */ = {isa = PBXFileReference; fileEncoding = 4; lastKnownFileType = sourcecode.c.h; path = wrap_RecordingDevice.h; sourceTree = "<group>"; };
		FA4F2BAA1DE1E37000CA37D7 /* RecordingDevice.cpp */ = {isa = PBXFileReference; fileEncoding = 4; lastKnownFileType = sourcecode.cpp.cpp; path = RecordingDevice.cpp; sourceTree = "<group>"; };
		FA4F2BAB1DE1E37000CA37D7 /* RecordingDevice.h */ = {isa = PBXFileReference; fileEncoding = 4; lastKnownFileType = sourcecode.c.h; path = RecordingDevice.h; sourceTree = "<group>"; };
		FA4F2BAE1DE1E37B00CA37D7 /* RecordingDevice.cpp */ = {isa = PBXFileReference; fileEncoding = 4; lastKnownFileType = sourcecode.cpp.cpp; path = RecordingDevice.cpp; sourceTree = "<group>"; };
		FA4F2BAF1DE1E37B00CA37D7 /* RecordingDevice.h */ = {isa = PBXFileReference; fileEncoding = 4; lastKnownFileType = sourcecode.c.h; path = RecordingDevice.h; sourceTree = "<group>"; };
		FA4F2BDF1DE6650600CA37D7 /* Transform.cpp */ = {isa = PBXFileReference; fileEncoding = 4; lastKnownFileType = sourcecode.cpp.cpp; path = Transform.cpp; sourceTree = "<group>"; };
		FA4F2BE01DE6650600CA37D7 /* Transform.h */ = {isa = PBXFileReference; fileEncoding = 4; lastKnownFileType = sourcecode.c.h; path = Transform.h; sourceTree = "<group>"; };
		FA4F2BE11DE6650600CA37D7 /* wrap_Transform.cpp */ = {isa = PBXFileReference; fileEncoding = 4; lastKnownFileType = sourcecode.cpp.cpp; path = wrap_Transform.cpp; sourceTree = "<group>"; };
		FA4F2BE21DE6650600CA37D7 /* wrap_Transform.h */ = {isa = PBXFileReference; fileEncoding = 4; lastKnownFileType = sourcecode.c.h; path = wrap_Transform.h; sourceTree = "<group>"; };
		FA522D4B23F9FE370059EE3C /* MP3Decoder.cpp */ = {isa = PBXFileReference; fileEncoding = 4; lastKnownFileType = sourcecode.cpp.cpp; path = MP3Decoder.cpp; sourceTree = "<group>"; };
		FA522D4C23F9FE380059EE3C /* MP3Decoder.h */ = {isa = PBXFileReference; fileEncoding = 4; lastKnownFileType = sourcecode.c.h; path = MP3Decoder.h; sourceTree = "<group>"; };
		FA522D5123F9FF2A0059EE3C /* dr_mp3.h */ = {isa = PBXFileReference; fileEncoding = 4; lastKnownFileType = sourcecode.c.h; path = dr_mp3.h; sourceTree = "<group>"; };
		FA522D5223F9FF2A0059EE3C /* dr_flac.h */ = {isa = PBXFileReference; fileEncoding = 4; lastKnownFileType = sourcecode.c.h; path = dr_flac.h; sourceTree = "<group>"; };
		FA522D5923FA5ED40059EE3C /* NotoSans-Regular.ttf.gzip.h */ = {isa = PBXFileReference; fileEncoding = 4; lastKnownFileType = sourcecode.c.h; path = "NotoSans-Regular.ttf.gzip.h"; sourceTree = "<group>"; };
		FA56AA361FAFF02000A43D5F /* memory.cpp */ = {isa = PBXFileReference; lastKnownFileType = sourcecode.cpp.cpp; path = memory.cpp; sourceTree = "<group>"; };
		FA56AA371FAFF02000A43D5F /* memory.h */ = {isa = PBXFileReference; lastKnownFileType = sourcecode.c.h; path = memory.h; sourceTree = "<group>"; };
		FA56D9BA1C2089EE00D8D3C7 /* libmodplug.a */ = {isa = PBXFileReference; lastKnownFileType = archive.ar; path = libmodplug.a; sourceTree = "<group>"; };
		FA577A6D16C719EA00860150 /* Lua.framework */ = {isa = PBXFileReference; lastKnownFileType = wrapper.framework; name = Lua.framework; path = macosx/Frameworks/Lua.framework; sourceTree = "<group>"; };
<<<<<<< HEAD
		FA577A7116C719F400860150 /* ogg.framework */ = {isa = PBXFileReference; lastKnownFileType = wrapper.framework; name = ogg.framework; path = /Users/alex/Documents/git/love/platform/xcode/macosx/Frameworks/ogg.framework; sourceTree = "<absolute>"; };
		FA577A7716C71A0800860150 /* vorbis.framework */ = {isa = PBXFileReference; lastKnownFileType = wrapper.framework; name = vorbis.framework; path = /Users/alex/Documents/git/love/platform/xcode/macosx/Frameworks/vorbis.framework; sourceTree = "<absolute>"; };
=======
		FA577A6F16C719F000860150 /* mpg123.framework */ = {isa = PBXFileReference; lastKnownFileType = wrapper.framework; name = mpg123.framework; path = macosx/Frameworks/mpg123.framework; sourceTree = "<group>"; };
		FA577A7116C719F400860150 /* ogg.framework */ = {isa = PBXFileReference; lastKnownFileType = wrapper.framework; name = ogg.framework; path = macosx/Frameworks/ogg.framework; sourceTree = "<group>"; };
		FA577A7716C71A0800860150 /* vorbis.framework */ = {isa = PBXFileReference; lastKnownFileType = wrapper.framework; name = vorbis.framework; path = macosx/Frameworks/vorbis.framework; sourceTree = "<group>"; };
>>>>>>> 1e69a8c4
		FA577A7916C71A1700860150 /* Cocoa.framework */ = {isa = PBXFileReference; lastKnownFileType = wrapper.framework; name = Cocoa.framework; path = /System/Library/Frameworks/Cocoa.framework; sourceTree = "<absolute>"; };
		FA577A7C16C71A2600860150 /* OpenGL.framework */ = {isa = PBXFileReference; lastKnownFileType = wrapper.framework; name = OpenGL.framework; path = /System/Library/Frameworks/OpenGL.framework; sourceTree = "<absolute>"; };
		FA577A8216C71A5300860150 /* libmodplug.framework */ = {isa = PBXFileReference; lastKnownFileType = wrapper.framework; name = libmodplug.framework; path = macosx/Frameworks/libmodplug.framework; sourceTree = "<group>"; };
		FA577A8C16C71D3600860150 /* auto.lua */ = {isa = PBXFileReference; fileEncoding = 4; lastKnownFileType = text; lineEnding = 0; path = auto.lua; sourceTree = "<group>"; xcLanguageSpecificationIdentifier = "<none>"; };
		FA577A8D16C71D3600860150 /* boot.lua */ = {isa = PBXFileReference; fileEncoding = 4; lastKnownFileType = text; path = boot.lua; sourceTree = "<group>"; };
		FA577AAF16C7507900860150 /* love.framework */ = {isa = PBXFileReference; explicitFileType = wrapper.framework; includeInIndex = 0; path = love.framework; sourceTree = BUILT_PRODUCTS_DIR; };
		FA57FB961AE1993600F2AD6D /* noise1234.cpp */ = {isa = PBXFileReference; fileEncoding = 4; lastKnownFileType = sourcecode.cpp.cpp; path = noise1234.cpp; sourceTree = "<group>"; };
		FA57FB971AE1993600F2AD6D /* noise1234.h */ = {isa = PBXFileReference; fileEncoding = 4; lastKnownFileType = sourcecode.c.h; path = noise1234.h; sourceTree = "<group>"; };
		FA59A2D61C0649BB00328DBA /* libtheora.a */ = {isa = PBXFileReference; lastKnownFileType = archive.ar; path = libtheora.a; sourceTree = "<group>"; };
		FA5D24AB1A96D2EC00C6FC8F /* libogg.a */ = {isa = PBXFileReference; lastKnownFileType = archive.ar; path = libogg.a; sourceTree = "<group>"; };
		FA5D24AF1A96D2EC00C6FC8F /* libvorbis.a */ = {isa = PBXFileReference; lastKnownFileType = archive.ar; path = libvorbis.a; sourceTree = "<group>"; };
		FA5D24CD1A96E63D00C6FC8F /* libSDL2.a */ = {isa = PBXFileReference; lastKnownFileType = archive.ar; path = libSDL2.a; sourceTree = "<group>"; };
		FA620A2E1AA2F8DB005DB4C2 /* wrap_Quad.cpp */ = {isa = PBXFileReference; fileEncoding = 4; lastKnownFileType = sourcecode.cpp.cpp; path = wrap_Quad.cpp; sourceTree = "<group>"; };
		FA620A2F1AA2F8DB005DB4C2 /* wrap_Quad.h */ = {isa = PBXFileReference; fileEncoding = 4; lastKnownFileType = sourcecode.c.h; path = wrap_Quad.h; sourceTree = "<group>"; };
		FA620A301AA2F8DB005DB4C2 /* wrap_Texture.cpp */ = {isa = PBXFileReference; fileEncoding = 4; lastKnownFileType = sourcecode.cpp.cpp; path = wrap_Texture.cpp; sourceTree = "<group>"; };
		FA620A311AA2F8DB005DB4C2 /* wrap_Texture.h */ = {isa = PBXFileReference; fileEncoding = 4; lastKnownFileType = sourcecode.c.h; path = wrap_Texture.h; sourceTree = "<group>"; };
		FA620A391AA305F6005DB4C2 /* types.cpp */ = {isa = PBXFileReference; fileEncoding = 4; lastKnownFileType = sourcecode.cpp.cpp; path = types.cpp; sourceTree = "<group>"; };
		FA6A2B641F5F7B6B0074C308 /* wrap_Data.h */ = {isa = PBXFileReference; fileEncoding = 4; lastKnownFileType = sourcecode.c.h; path = wrap_Data.h; sourceTree = "<group>"; };
		FA6A2B651F5F7B6B0074C308 /* wrap_Data.cpp */ = {isa = PBXFileReference; fileEncoding = 4; lastKnownFileType = sourcecode.cpp.cpp; path = wrap_Data.cpp; sourceTree = "<group>"; };
		FA6A2B681F5F7F560074C308 /* DataView.cpp */ = {isa = PBXFileReference; lastKnownFileType = sourcecode.cpp.cpp; path = DataView.cpp; sourceTree = "<group>"; };
		FA6A2B691F5F7F560074C308 /* DataView.h */ = {isa = PBXFileReference; lastKnownFileType = sourcecode.c.h; path = DataView.h; sourceTree = "<group>"; };
		FA6A2B6D1F5F845F0074C308 /* wrap_DataView.h */ = {isa = PBXFileReference; fileEncoding = 4; lastKnownFileType = sourcecode.c.h; path = wrap_DataView.h; sourceTree = "<group>"; };
		FA6A2B6E1F5F845F0074C308 /* wrap_DataView.cpp */ = {isa = PBXFileReference; fileEncoding = 4; lastKnownFileType = sourcecode.cpp.cpp; path = wrap_DataView.cpp; sourceTree = "<group>"; };
		FA6A2B721F60B6710074C308 /* ByteData.cpp */ = {isa = PBXFileReference; fileEncoding = 4; lastKnownFileType = sourcecode.cpp.cpp; path = ByteData.cpp; sourceTree = "<group>"; };
		FA6A2B731F60B6710074C308 /* ByteData.h */ = {isa = PBXFileReference; fileEncoding = 4; lastKnownFileType = sourcecode.c.h; path = ByteData.h; sourceTree = "<group>"; };
		FA6A2B771F60B8250074C308 /* wrap_ByteData.h */ = {isa = PBXFileReference; fileEncoding = 4; lastKnownFileType = sourcecode.c.h; path = wrap_ByteData.h; sourceTree = "<group>"; };
		FA6A2B781F60B8250074C308 /* wrap_ByteData.cpp */ = {isa = PBXFileReference; fileEncoding = 4; lastKnownFileType = sourcecode.cpp.cpp; path = wrap_ByteData.cpp; sourceTree = "<group>"; };
		FA6BDE5B1F31725300786805 /* Color.h */ = {isa = PBXFileReference; fileEncoding = 4; lastKnownFileType = sourcecode.c.h; path = Color.h; sourceTree = "<group>"; };
		FA7550A71AEBE276003E311E /* libluajit.a */ = {isa = PBXFileReference; lastKnownFileType = archive.ar; path = libluajit.a; sourceTree = "<group>"; };
		FA7634481E28722A0066EF9E /* StreamBuffer.cpp */ = {isa = PBXFileReference; fileEncoding = 4; lastKnownFileType = sourcecode.cpp.cpp; path = StreamBuffer.cpp; sourceTree = "<group>"; };
		FA7634491E28722A0066EF9E /* StreamBuffer.h */ = {isa = PBXFileReference; fileEncoding = 4; lastKnownFileType = sourcecode.c.h; path = StreamBuffer.h; sourceTree = "<group>"; };
		FA7DA04C1C16874A0056B200 /* wrap_Math.lua */ = {isa = PBXFileReference; fileEncoding = 4; lastKnownFileType = text; path = wrap_Math.lua; sourceTree = "<group>"; };
		FA8951A01AA2EDF300EC385A /* wrap_Event.cpp */ = {isa = PBXFileReference; fileEncoding = 4; lastKnownFileType = sourcecode.cpp.cpp; path = wrap_Event.cpp; sourceTree = "<group>"; };
		FA8951A11AA2EDF300EC385A /* wrap_Event.h */ = {isa = PBXFileReference; fileEncoding = 4; lastKnownFileType = sourcecode.c.h; path = wrap_Event.h; sourceTree = "<group>"; };
		FA91DA891F377C3900C80E33 /* deprecation.cpp */ = {isa = PBXFileReference; lastKnownFileType = sourcecode.cpp.cpp; path = deprecation.cpp; sourceTree = "<group>"; };
		FA91DA8A1F377C3900C80E33 /* deprecation.h */ = {isa = PBXFileReference; lastKnownFileType = sourcecode.c.h; path = deprecation.h; sourceTree = "<group>"; };
		FA93C4501F315B960087CCD4 /* FormatHandler.h */ = {isa = PBXFileReference; fileEncoding = 4; lastKnownFileType = sourcecode.c.h; path = FormatHandler.h; sourceTree = "<group>"; };
		FA93C4511F315B960087CCD4 /* FormatHandler.cpp */ = {isa = PBXFileReference; fileEncoding = 4; lastKnownFileType = sourcecode.cpp.cpp; path = FormatHandler.cpp; sourceTree = "<group>"; };
		FA9B4A0716E1578300074F42 /* SDL2.framework */ = {isa = PBXFileReference; lastKnownFileType = wrapper.framework; name = SDL2.framework; path = macosx/Frameworks/SDL2.framework; sourceTree = "<group>"; };
		FA9D53AA1F5307E900125C6B /* Deprecations.cpp */ = {isa = PBXFileReference; lastKnownFileType = sourcecode.cpp.cpp; path = Deprecations.cpp; sourceTree = "<group>"; };
		FA9D53AB1F5307E900125C6B /* Deprecations.h */ = {isa = PBXFileReference; lastKnownFileType = sourcecode.c.h; path = Deprecations.h; sourceTree = "<group>"; };
		FA9D8DCF1DEB56C3002CD881 /* pixelformat.cpp */ = {isa = PBXFileReference; fileEncoding = 4; lastKnownFileType = sourcecode.cpp.cpp; path = pixelformat.cpp; sourceTree = "<group>"; };
		FA9D8DD01DEB56C3002CD881 /* pixelformat.h */ = {isa = PBXFileReference; fileEncoding = 4; lastKnownFileType = sourcecode.c.h; path = pixelformat.h; sourceTree = "<group>"; };
		FA9D8DD41DEF8411002CD881 /* Data.cpp */ = {isa = PBXFileReference; fileEncoding = 4; lastKnownFileType = sourcecode.cpp.cpp; path = Data.cpp; sourceTree = "<group>"; };
		FA9D8DD51DEF8411002CD881 /* Stream.cpp */ = {isa = PBXFileReference; fileEncoding = 4; lastKnownFileType = sourcecode.cpp.cpp; path = Stream.cpp; sourceTree = "<group>"; };
		FA9D8DD61DEF8411002CD881 /* Stream.h */ = {isa = PBXFileReference; fileEncoding = 4; lastKnownFileType = sourcecode.c.h; path = Stream.h; sourceTree = "<group>"; };
		FA9D8DDC1DEF842A002CD881 /* Drawable.cpp */ = {isa = PBXFileReference; fileEncoding = 4; lastKnownFileType = sourcecode.cpp.cpp; path = Drawable.cpp; sourceTree = "<group>"; };
		FA9D8DDF1DEF843D002CD881 /* Image.cpp */ = {isa = PBXFileReference; fileEncoding = 4; lastKnownFileType = sourcecode.cpp.cpp; path = Image.cpp; sourceTree = "<group>"; };
		FAA3A9AC1B7D465A00CED060 /* android.cpp */ = {isa = PBXFileReference; fileEncoding = 4; lastKnownFileType = sourcecode.cpp.cpp; lineEnding = 0; path = android.cpp; sourceTree = "<group>"; xcLanguageSpecificationIdentifier = xcode.lang.cpp; };
		FAA3A9AD1B7D465A00CED060 /* android.h */ = {isa = PBXFileReference; fileEncoding = 4; lastKnownFileType = sourcecode.c.h; lineEnding = 0; path = android.h; sourceTree = "<group>"; xcLanguageSpecificationIdentifier = xcode.lang.objcpp; };
		FAA54AC61F91660400A8FA7B /* OggDemuxer.h */ = {isa = PBXFileReference; fileEncoding = 4; lastKnownFileType = sourcecode.c.h; path = OggDemuxer.h; sourceTree = "<group>"; };
		FAA54AC71F91660400A8FA7B /* TheoraVideoStream.h */ = {isa = PBXFileReference; fileEncoding = 4; lastKnownFileType = sourcecode.c.h; path = TheoraVideoStream.h; sourceTree = "<group>"; };
		FAA54AC81F91660400A8FA7B /* TheoraVideoStream.cpp */ = {isa = PBXFileReference; fileEncoding = 4; lastKnownFileType = sourcecode.cpp.cpp; path = TheoraVideoStream.cpp; sourceTree = "<group>"; };
		FAA54AC91F91660400A8FA7B /* OggDemuxer.cpp */ = {isa = PBXFileReference; fileEncoding = 4; lastKnownFileType = sourcecode.cpp.cpp; path = OggDemuxer.cpp; sourceTree = "<group>"; };
		FAA627CD18E7E1560080752D /* CoreServices.framework */ = {isa = PBXFileReference; lastKnownFileType = wrapper.framework; name = CoreServices.framework; path = System/Library/Frameworks/CoreServices.framework; sourceTree = SDKROOT; };
		FAAA3FD31F64B3AD00F89E99 /* lprefix.h */ = {isa = PBXFileReference; fileEncoding = 4; lastKnownFileType = sourcecode.c.h; path = lprefix.h; sourceTree = "<group>"; };
		FAAA3FD41F64B3AD00F89E99 /* lstrlib.c */ = {isa = PBXFileReference; fileEncoding = 4; lastKnownFileType = sourcecode.c.c; path = lstrlib.c; sourceTree = "<group>"; };
		FAAA3FD51F64B3AD00F89E99 /* lstrlib.h */ = {isa = PBXFileReference; fileEncoding = 4; lastKnownFileType = sourcecode.c.h; path = lstrlib.h; sourceTree = "<group>"; };
		FAAA3FD61F64B3AD00F89E99 /* lutf8lib.c */ = {isa = PBXFileReference; fileEncoding = 4; lastKnownFileType = sourcecode.c.c; path = lutf8lib.c; sourceTree = "<group>"; };
		FAAA3FD71F64B3AD00F89E99 /* lutf8lib.h */ = {isa = PBXFileReference; fileEncoding = 4; lastKnownFileType = sourcecode.c.h; path = lutf8lib.h; sourceTree = "<group>"; };
<<<<<<< HEAD
		FAAC2F78251A9D2200BCB81B /* apple.mm */ = {isa = PBXFileReference; lastKnownFileType = sourcecode.cpp.objcpp; path = apple.mm; sourceTree = "<group>"; };
		FAAC2F7F251A9D3E00BCB81B /* apple.h */ = {isa = PBXFileReference; lastKnownFileType = sourcecode.c.h; path = apple.h; sourceTree = "<group>"; };
		FAAFF04316CB11C700CCDE45 /* OpenAL-Soft.framework */ = {isa = PBXFileReference; lastKnownFileType = wrapper.framework; name = "OpenAL-Soft.framework"; path = "/Users/alex/Documents/git/love/platform/xcode/macosx/Frameworks/OpenAL-Soft.framework"; sourceTree = "<absolute>"; };
=======
		FAAFF04316CB11C700CCDE45 /* OpenAL-Soft.framework */ = {isa = PBXFileReference; lastKnownFileType = wrapper.framework; name = "OpenAL-Soft.framework"; path = "macosx/Frameworks/OpenAL-Soft.framework"; sourceTree = "<group>"; };
>>>>>>> 1e69a8c4
		FAB17BE41ABFAA9000F9BA27 /* lz4.c */ = {isa = PBXFileReference; fileEncoding = 4; lastKnownFileType = sourcecode.c.c; path = lz4.c; sourceTree = "<group>"; };
		FAB17BE51ABFAA9000F9BA27 /* lz4.h */ = {isa = PBXFileReference; fileEncoding = 4; lastKnownFileType = sourcecode.c.h; path = lz4.h; sourceTree = "<group>"; };
		FAB17BF31ABFC4B100F9BA27 /* lz4hc.c */ = {isa = PBXFileReference; fileEncoding = 4; lastKnownFileType = sourcecode.c.c; path = lz4hc.c; sourceTree = "<group>"; };
		FAB17BF41ABFC4B100F9BA27 /* lz4hc.h */ = {isa = PBXFileReference; fileEncoding = 4; lastKnownFileType = sourcecode.c.h; path = lz4hc.h; sourceTree = "<group>"; };
		FAB2D5A81AABDD8A008224A4 /* TrueTypeRasterizer.cpp */ = {isa = PBXFileReference; fileEncoding = 4; lastKnownFileType = sourcecode.cpp.cpp; path = TrueTypeRasterizer.cpp; sourceTree = "<group>"; };
		FAB2D5A91AABDD8A008224A4 /* TrueTypeRasterizer.h */ = {isa = PBXFileReference; fileEncoding = 4; lastKnownFileType = sourcecode.c.h; path = TrueTypeRasterizer.h; sourceTree = "<group>"; };
		FAB922C3257D99EF0035DAD6 /* Range.h */ = {isa = PBXFileReference; lastKnownFileType = sourcecode.c.h; path = Range.h; sourceTree = "<group>"; };
		FABDA9112552448200B5C523 /* b2_joint.h */ = {isa = PBXFileReference; fileEncoding = 4; lastKnownFileType = sourcecode.c.h; path = b2_joint.h; sourceTree = "<group>"; };
		FABDA9122552448200B5C523 /* b2_shape.h */ = {isa = PBXFileReference; fileEncoding = 4; lastKnownFileType = sourcecode.c.h; path = b2_shape.h; sourceTree = "<group>"; };
		FABDA9132552448200B5C523 /* b2_block_allocator.h */ = {isa = PBXFileReference; fileEncoding = 4; lastKnownFileType = sourcecode.c.h; path = b2_block_allocator.h; sourceTree = "<group>"; };
		FABDA9152552448200B5C523 /* b2_joint.cpp */ = {isa = PBXFileReference; fileEncoding = 4; lastKnownFileType = sourcecode.cpp.cpp; path = b2_joint.cpp; sourceTree = "<group>"; };
		FABDA9162552448200B5C523 /* b2_chain_polygon_contact.h */ = {isa = PBXFileReference; fileEncoding = 4; lastKnownFileType = sourcecode.c.h; path = b2_chain_polygon_contact.h; sourceTree = "<group>"; };
		FABDA9172552448200B5C523 /* b2_chain_circle_contact.cpp */ = {isa = PBXFileReference; fileEncoding = 4; lastKnownFileType = sourcecode.cpp.cpp; path = b2_chain_circle_contact.cpp; sourceTree = "<group>"; };
		FABDA9182552448200B5C523 /* b2_chain_circle_contact.h */ = {isa = PBXFileReference; fileEncoding = 4; lastKnownFileType = sourcecode.c.h; path = b2_chain_circle_contact.h; sourceTree = "<group>"; };
		FABDA9192552448200B5C523 /* b2_polygon_circle_contact.h */ = {isa = PBXFileReference; fileEncoding = 4; lastKnownFileType = sourcecode.c.h; path = b2_polygon_circle_contact.h; sourceTree = "<group>"; };
		FABDA91A2552448200B5C523 /* b2_circle_contact.h */ = {isa = PBXFileReference; fileEncoding = 4; lastKnownFileType = sourcecode.c.h; path = b2_circle_contact.h; sourceTree = "<group>"; };
		FABDA91B2552448200B5C523 /* b2_weld_joint.cpp */ = {isa = PBXFileReference; fileEncoding = 4; lastKnownFileType = sourcecode.cpp.cpp; path = b2_weld_joint.cpp; sourceTree = "<group>"; };
		FABDA91C2552448200B5C523 /* b2_chain_polygon_contact.cpp */ = {isa = PBXFileReference; fileEncoding = 4; lastKnownFileType = sourcecode.cpp.cpp; path = b2_chain_polygon_contact.cpp; sourceTree = "<group>"; };
		FABDA91D2552448200B5C523 /* b2_edge_circle_contact.h */ = {isa = PBXFileReference; fileEncoding = 4; lastKnownFileType = sourcecode.c.h; path = b2_edge_circle_contact.h; sourceTree = "<group>"; };
		FABDA91E2552448200B5C523 /* b2_body.cpp */ = {isa = PBXFileReference; fileEncoding = 4; lastKnownFileType = sourcecode.cpp.cpp; path = b2_body.cpp; sourceTree = "<group>"; };
		FABDA91F2552448200B5C523 /* b2_contact.cpp */ = {isa = PBXFileReference; fileEncoding = 4; lastKnownFileType = sourcecode.cpp.cpp; path = b2_contact.cpp; sourceTree = "<group>"; };
		FABDA9202552448200B5C523 /* b2_revolute_joint.cpp */ = {isa = PBXFileReference; fileEncoding = 4; lastKnownFileType = sourcecode.cpp.cpp; path = b2_revolute_joint.cpp; sourceTree = "<group>"; };
		FABDA9212552448200B5C523 /* b2_contact_solver.h */ = {isa = PBXFileReference; fileEncoding = 4; lastKnownFileType = sourcecode.c.h; path = b2_contact_solver.h; sourceTree = "<group>"; };
		FABDA9222552448200B5C523 /* b2_contact_solver.cpp */ = {isa = PBXFileReference; fileEncoding = 4; lastKnownFileType = sourcecode.cpp.cpp; path = b2_contact_solver.cpp; sourceTree = "<group>"; };
		FABDA9232552448200B5C523 /* b2_world_callbacks.cpp */ = {isa = PBXFileReference; fileEncoding = 4; lastKnownFileType = sourcecode.cpp.cpp; path = b2_world_callbacks.cpp; sourceTree = "<group>"; };
		FABDA9242552448200B5C523 /* b2_pulley_joint.cpp */ = {isa = PBXFileReference; fileEncoding = 4; lastKnownFileType = sourcecode.cpp.cpp; path = b2_pulley_joint.cpp; sourceTree = "<group>"; };
		FABDA9252552448200B5C523 /* b2_polygon_circle_contact.cpp */ = {isa = PBXFileReference; fileEncoding = 4; lastKnownFileType = sourcecode.cpp.cpp; path = b2_polygon_circle_contact.cpp; sourceTree = "<group>"; };
		FABDA9262552448200B5C523 /* b2_edge_polygon_contact.h */ = {isa = PBXFileReference; fileEncoding = 4; lastKnownFileType = sourcecode.c.h; path = b2_edge_polygon_contact.h; sourceTree = "<group>"; };
		FABDA9272552448200B5C523 /* b2_distance_joint.cpp */ = {isa = PBXFileReference; fileEncoding = 4; lastKnownFileType = sourcecode.cpp.cpp; path = b2_distance_joint.cpp; sourceTree = "<group>"; };
		FABDA9282552448200B5C523 /* b2_contact_manager.cpp */ = {isa = PBXFileReference; fileEncoding = 4; lastKnownFileType = sourcecode.cpp.cpp; path = b2_contact_manager.cpp; sourceTree = "<group>"; };
		FABDA9292552448200B5C523 /* b2_polygon_contact.cpp */ = {isa = PBXFileReference; fileEncoding = 4; lastKnownFileType = sourcecode.cpp.cpp; path = b2_polygon_contact.cpp; sourceTree = "<group>"; };
		FABDA92A2552448200B5C523 /* b2_edge_polygon_contact.cpp */ = {isa = PBXFileReference; fileEncoding = 4; lastKnownFileType = sourcecode.cpp.cpp; path = b2_edge_polygon_contact.cpp; sourceTree = "<group>"; };
		FABDA92B2552448200B5C523 /* b2_edge_circle_contact.cpp */ = {isa = PBXFileReference; fileEncoding = 4; lastKnownFileType = sourcecode.cpp.cpp; path = b2_edge_circle_contact.cpp; sourceTree = "<group>"; };
		FABDA92C2552448200B5C523 /* b2_gear_joint.cpp */ = {isa = PBXFileReference; fileEncoding = 4; lastKnownFileType = sourcecode.cpp.cpp; path = b2_gear_joint.cpp; sourceTree = "<group>"; };
		FABDA92D2552448200B5C523 /* b2_friction_joint.cpp */ = {isa = PBXFileReference; fileEncoding = 4; lastKnownFileType = sourcecode.cpp.cpp; path = b2_friction_joint.cpp; sourceTree = "<group>"; };
		FABDA92E2552448200B5C523 /* b2_wheel_joint.cpp */ = {isa = PBXFileReference; fileEncoding = 4; lastKnownFileType = sourcecode.cpp.cpp; path = b2_wheel_joint.cpp; sourceTree = "<group>"; };
		FABDA92F2552448200B5C523 /* b2_polygon_contact.h */ = {isa = PBXFileReference; fileEncoding = 4; lastKnownFileType = sourcecode.c.h; path = b2_polygon_contact.h; sourceTree = "<group>"; };
		FABDA9302552448200B5C523 /* b2_motor_joint.cpp */ = {isa = PBXFileReference; fileEncoding = 4; lastKnownFileType = sourcecode.cpp.cpp; path = b2_motor_joint.cpp; sourceTree = "<group>"; };
		FABDA9322552448200B5C523 /* b2_world.cpp */ = {isa = PBXFileReference; fileEncoding = 4; lastKnownFileType = sourcecode.cpp.cpp; path = b2_world.cpp; sourceTree = "<group>"; };
		FABDA9332552448200B5C523 /* b2_island.cpp */ = {isa = PBXFileReference; fileEncoding = 4; lastKnownFileType = sourcecode.cpp.cpp; path = b2_island.cpp; sourceTree = "<group>"; };
		FABDA9342552448200B5C523 /* b2_mouse_joint.cpp */ = {isa = PBXFileReference; fileEncoding = 4; lastKnownFileType = sourcecode.cpp.cpp; path = b2_mouse_joint.cpp; sourceTree = "<group>"; };
		FABDA9352552448200B5C523 /* b2_circle_contact.cpp */ = {isa = PBXFileReference; fileEncoding = 4; lastKnownFileType = sourcecode.cpp.cpp; path = b2_circle_contact.cpp; sourceTree = "<group>"; };
		FABDA9362552448200B5C523 /* b2_prismatic_joint.cpp */ = {isa = PBXFileReference; fileEncoding = 4; lastKnownFileType = sourcecode.cpp.cpp; path = b2_prismatic_joint.cpp; sourceTree = "<group>"; };
		FABDA9372552448200B5C523 /* b2_fixture.cpp */ = {isa = PBXFileReference; fileEncoding = 4; lastKnownFileType = sourcecode.cpp.cpp; path = b2_fixture.cpp; sourceTree = "<group>"; };
		FABDA9382552448200B5C523 /* b2_island.h */ = {isa = PBXFileReference; fileEncoding = 4; lastKnownFileType = sourcecode.c.h; path = b2_island.h; sourceTree = "<group>"; };
		FABDA9392552448200B5C523 /* b2_motor_joint.h */ = {isa = PBXFileReference; fileEncoding = 4; lastKnownFileType = sourcecode.c.h; path = b2_motor_joint.h; sourceTree = "<group>"; };
		FABDA93A2552448200B5C523 /* b2_common.h */ = {isa = PBXFileReference; fileEncoding = 4; lastKnownFileType = sourcecode.c.h; path = b2_common.h; sourceTree = "<group>"; };
		FABDA93B2552448200B5C523 /* b2_weld_joint.h */ = {isa = PBXFileReference; fileEncoding = 4; lastKnownFileType = sourcecode.c.h; path = b2_weld_joint.h; sourceTree = "<group>"; };
		FABDA93C2552448200B5C523 /* b2_dynamic_tree.h */ = {isa = PBXFileReference; fileEncoding = 4; lastKnownFileType = sourcecode.c.h; path = b2_dynamic_tree.h; sourceTree = "<group>"; };
		FABDA93D2552448200B5C523 /* b2_fixture.h */ = {isa = PBXFileReference; fileEncoding = 4; lastKnownFileType = sourcecode.c.h; path = b2_fixture.h; sourceTree = "<group>"; };
		FABDA93E2552448200B5C523 /* b2_stack_allocator.h */ = {isa = PBXFileReference; fileEncoding = 4; lastKnownFileType = sourcecode.c.h; path = b2_stack_allocator.h; sourceTree = "<group>"; };
		FABDA93F2552448200B5C523 /* Box2D.h */ = {isa = PBXFileReference; fileEncoding = 4; lastKnownFileType = sourcecode.c.h; path = Box2D.h; sourceTree = "<group>"; };
		FABDA9402552448200B5C523 /* b2_types.h */ = {isa = PBXFileReference; fileEncoding = 4; lastKnownFileType = sourcecode.c.h; path = b2_types.h; sourceTree = "<group>"; };
		FABDA9412552448200B5C523 /* b2_broad_phase.h */ = {isa = PBXFileReference; fileEncoding = 4; lastKnownFileType = sourcecode.c.h; path = b2_broad_phase.h; sourceTree = "<group>"; };
		FABDA9432552448200B5C523 /* b2_rope.cpp */ = {isa = PBXFileReference; fileEncoding = 4; lastKnownFileType = sourcecode.cpp.cpp; path = b2_rope.cpp; sourceTree = "<group>"; };
		FABDA9442552448200B5C523 /* b2_settings.h */ = {isa = PBXFileReference; fileEncoding = 4; lastKnownFileType = sourcecode.c.h; path = b2_settings.h; sourceTree = "<group>"; };
		FABDA9452552448200B5C523 /* b2_revolute_joint.h */ = {isa = PBXFileReference; fileEncoding = 4; lastKnownFileType = sourcecode.c.h; path = b2_revolute_joint.h; sourceTree = "<group>"; };
		FABDA9462552448200B5C523 /* README.MODIFIED */ = {isa = PBXFileReference; fileEncoding = 4; lastKnownFileType = text; path = README.MODIFIED; sourceTree = "<group>"; };
		FABDA9472552448200B5C523 /* b2_rope.h */ = {isa = PBXFileReference; fileEncoding = 4; lastKnownFileType = sourcecode.c.h; path = b2_rope.h; sourceTree = "<group>"; };
		FABDA9482552448200B5C523 /* b2_distance_joint.h */ = {isa = PBXFileReference; fileEncoding = 4; lastKnownFileType = sourcecode.c.h; path = b2_distance_joint.h; sourceTree = "<group>"; };
		FABDA9492552448200B5C523 /* b2_body.h */ = {isa = PBXFileReference; fileEncoding = 4; lastKnownFileType = sourcecode.c.h; path = b2_body.h; sourceTree = "<group>"; };
		FABDA94A2552448200B5C523 /* b2_distance.h */ = {isa = PBXFileReference; fileEncoding = 4; lastKnownFileType = sourcecode.c.h; path = b2_distance.h; sourceTree = "<group>"; };
		FABDA94B2552448200B5C523 /* b2_time_step.h */ = {isa = PBXFileReference; fileEncoding = 4; lastKnownFileType = sourcecode.c.h; path = b2_time_step.h; sourceTree = "<group>"; };
		FABDA94C2552448200B5C523 /* b2_pulley_joint.h */ = {isa = PBXFileReference; fileEncoding = 4; lastKnownFileType = sourcecode.c.h; path = b2_pulley_joint.h; sourceTree = "<group>"; };
		FABDA94D2552448200B5C523 /* b2_circle_shape.h */ = {isa = PBXFileReference; fileEncoding = 4; lastKnownFileType = sourcecode.c.h; path = b2_circle_shape.h; sourceTree = "<group>"; };
		FABDA94E2552448200B5C523 /* b2_math.h */ = {isa = PBXFileReference; fileEncoding = 4; lastKnownFileType = sourcecode.c.h; path = b2_math.h; sourceTree = "<group>"; };
		FABDA94F2552448200B5C523 /* b2_time_of_impact.h */ = {isa = PBXFileReference; fileEncoding = 4; lastKnownFileType = sourcecode.c.h; path = b2_time_of_impact.h; sourceTree = "<group>"; };
		FABDA9502552448200B5C523 /* b2_mouse_joint.h */ = {isa = PBXFileReference; fileEncoding = 4; lastKnownFileType = sourcecode.c.h; path = b2_mouse_joint.h; sourceTree = "<group>"; };
		FABDA9522552448200B5C523 /* b2_draw.cpp */ = {isa = PBXFileReference; fileEncoding = 4; lastKnownFileType = sourcecode.cpp.cpp; path = b2_draw.cpp; sourceTree = "<group>"; };
		FABDA9532552448200B5C523 /* b2_timer.cpp */ = {isa = PBXFileReference; fileEncoding = 4; lastKnownFileType = sourcecode.cpp.cpp; path = b2_timer.cpp; sourceTree = "<group>"; };
		FABDA9542552448200B5C523 /* b2_block_allocator.cpp */ = {isa = PBXFileReference; fileEncoding = 4; lastKnownFileType = sourcecode.cpp.cpp; path = b2_block_allocator.cpp; sourceTree = "<group>"; };
		FABDA9552552448200B5C523 /* b2_stack_allocator.cpp */ = {isa = PBXFileReference; fileEncoding = 4; lastKnownFileType = sourcecode.cpp.cpp; path = b2_stack_allocator.cpp; sourceTree = "<group>"; };
		FABDA9562552448200B5C523 /* b2_settings.cpp */ = {isa = PBXFileReference; fileEncoding = 4; lastKnownFileType = sourcecode.cpp.cpp; path = b2_settings.cpp; sourceTree = "<group>"; };
		FABDA9572552448200B5C523 /* b2_math.cpp */ = {isa = PBXFileReference; fileEncoding = 4; lastKnownFileType = sourcecode.cpp.cpp; path = b2_math.cpp; sourceTree = "<group>"; };
		FABDA9582552448200B5C523 /* b2_friction_joint.h */ = {isa = PBXFileReference; fileEncoding = 4; lastKnownFileType = sourcecode.c.h; path = b2_friction_joint.h; sourceTree = "<group>"; };
		FABDA9592552448200B5C523 /* b2_contact.h */ = {isa = PBXFileReference; fileEncoding = 4; lastKnownFileType = sourcecode.c.h; path = b2_contact.h; sourceTree = "<group>"; };
		FABDA95A2552448200B5C523 /* b2_prismatic_joint.h */ = {isa = PBXFileReference; fileEncoding = 4; lastKnownFileType = sourcecode.c.h; path = b2_prismatic_joint.h; sourceTree = "<group>"; };
		FABDA95B2552448200B5C523 /* b2_world.h */ = {isa = PBXFileReference; fileEncoding = 4; lastKnownFileType = sourcecode.c.h; path = b2_world.h; sourceTree = "<group>"; };
		FABDA95C2552448200B5C523 /* b2_polygon_shape.h */ = {isa = PBXFileReference; fileEncoding = 4; lastKnownFileType = sourcecode.c.h; path = b2_polygon_shape.h; sourceTree = "<group>"; };
		FABDA95D2552448200B5C523 /* b2_wheel_joint.h */ = {isa = PBXFileReference; fileEncoding = 4; lastKnownFileType = sourcecode.c.h; path = b2_wheel_joint.h; sourceTree = "<group>"; };
		FABDA95E2552448200B5C523 /* b2_growable_stack.h */ = {isa = PBXFileReference; fileEncoding = 4; lastKnownFileType = sourcecode.c.h; path = b2_growable_stack.h; sourceTree = "<group>"; };
		FABDA95F2552448200B5C523 /* b2_draw.h */ = {isa = PBXFileReference; fileEncoding = 4; lastKnownFileType = sourcecode.c.h; path = b2_draw.h; sourceTree = "<group>"; };
		FABDA9602552448200B5C523 /* b2_collision.h */ = {isa = PBXFileReference; fileEncoding = 4; lastKnownFileType = sourcecode.c.h; path = b2_collision.h; sourceTree = "<group>"; };
		FABDA9622552448200B5C523 /* b2_api.h */ = {isa = PBXFileReference; fileEncoding = 4; lastKnownFileType = sourcecode.c.h; path = b2_api.h; sourceTree = "<group>"; };
		FABDA9632552448200B5C523 /* b2_chain_shape.h */ = {isa = PBXFileReference; fileEncoding = 4; lastKnownFileType = sourcecode.c.h; path = b2_chain_shape.h; sourceTree = "<group>"; };
		FABDA9642552448200B5C523 /* b2_gear_joint.h */ = {isa = PBXFileReference; fileEncoding = 4; lastKnownFileType = sourcecode.c.h; path = b2_gear_joint.h; sourceTree = "<group>"; };
		FABDA9652552448200B5C523 /* b2_timer.h */ = {isa = PBXFileReference; fileEncoding = 4; lastKnownFileType = sourcecode.c.h; path = b2_timer.h; sourceTree = "<group>"; };
		FABDA9662552448200B5C523 /* b2_world_callbacks.h */ = {isa = PBXFileReference; fileEncoding = 4; lastKnownFileType = sourcecode.c.h; path = b2_world_callbacks.h; sourceTree = "<group>"; };
		FABDA9682552448200B5C523 /* b2_collide_circle.cpp */ = {isa = PBXFileReference; fileEncoding = 4; lastKnownFileType = sourcecode.cpp.cpp; path = b2_collide_circle.cpp; sourceTree = "<group>"; };
		FABDA9692552448200B5C523 /* b2_circle_shape.cpp */ = {isa = PBXFileReference; fileEncoding = 4; lastKnownFileType = sourcecode.cpp.cpp; path = b2_circle_shape.cpp; sourceTree = "<group>"; };
		FABDA96A2552448200B5C523 /* b2_collision.cpp */ = {isa = PBXFileReference; fileEncoding = 4; lastKnownFileType = sourcecode.cpp.cpp; path = b2_collision.cpp; sourceTree = "<group>"; };
		FABDA96B2552448200B5C523 /* b2_collide_edge.cpp */ = {isa = PBXFileReference; fileEncoding = 4; lastKnownFileType = sourcecode.cpp.cpp; path = b2_collide_edge.cpp; sourceTree = "<group>"; };
		FABDA96C2552448200B5C523 /* b2_chain_shape.cpp */ = {isa = PBXFileReference; fileEncoding = 4; lastKnownFileType = sourcecode.cpp.cpp; path = b2_chain_shape.cpp; sourceTree = "<group>"; };
		FABDA96D2552448200B5C523 /* b2_broad_phase.cpp */ = {isa = PBXFileReference; fileEncoding = 4; lastKnownFileType = sourcecode.cpp.cpp; path = b2_broad_phase.cpp; sourceTree = "<group>"; };
		FABDA96E2552448200B5C523 /* b2_dynamic_tree.cpp */ = {isa = PBXFileReference; fileEncoding = 4; lastKnownFileType = sourcecode.cpp.cpp; path = b2_dynamic_tree.cpp; sourceTree = "<group>"; };
		FABDA96F2552448200B5C523 /* b2_polygon_shape.cpp */ = {isa = PBXFileReference; fileEncoding = 4; lastKnownFileType = sourcecode.cpp.cpp; path = b2_polygon_shape.cpp; sourceTree = "<group>"; };
		FABDA9702552448200B5C523 /* b2_collide_polygon.cpp */ = {isa = PBXFileReference; fileEncoding = 4; lastKnownFileType = sourcecode.cpp.cpp; path = b2_collide_polygon.cpp; sourceTree = "<group>"; };
		FABDA9712552448200B5C523 /* b2_edge_shape.cpp */ = {isa = PBXFileReference; fileEncoding = 4; lastKnownFileType = sourcecode.cpp.cpp; path = b2_edge_shape.cpp; sourceTree = "<group>"; };
		FABDA9722552448200B5C523 /* b2_time_of_impact.cpp */ = {isa = PBXFileReference; fileEncoding = 4; lastKnownFileType = sourcecode.cpp.cpp; path = b2_time_of_impact.cpp; sourceTree = "<group>"; };
		FABDA9732552448200B5C523 /* b2_distance.cpp */ = {isa = PBXFileReference; fileEncoding = 4; lastKnownFileType = sourcecode.cpp.cpp; path = b2_distance.cpp; sourceTree = "<group>"; };
		FABDA9742552448200B5C523 /* b2_contact_manager.h */ = {isa = PBXFileReference; fileEncoding = 4; lastKnownFileType = sourcecode.c.h; path = b2_contact_manager.h; sourceTree = "<group>"; };
		FABDA9752552448200B5C523 /* b2_edge_shape.h */ = {isa = PBXFileReference; fileEncoding = 4; lastKnownFileType = sourcecode.c.h; path = b2_edge_shape.h; sourceTree = "<group>"; };
		FAC271E323B5B5B400C200D3 /* renderstate.h */ = {isa = PBXFileReference; fileEncoding = 4; lastKnownFileType = sourcecode.c.h; path = renderstate.h; sourceTree = "<group>"; };
		FAC271E423B5B5B400C200D3 /* renderstate.cpp */ = {isa = PBXFileReference; fileEncoding = 4; lastKnownFileType = sourcecode.cpp.cpp; path = renderstate.cpp; sourceTree = "<group>"; };
		FAC734C11B2E021A00AB460A /* wrap_SoundData.lua */ = {isa = PBXFileReference; lastKnownFileType = text; path = wrap_SoundData.lua; sourceTree = "<group>"; };
		FAC734C21B2E628700AB460A /* wrap_ImageData.lua */ = {isa = PBXFileReference; lastKnownFileType = text; path = wrap_ImageData.lua; sourceTree = "<group>"; };
		FAC756F31E4F99B400B91289 /* Effect.cpp */ = {isa = PBXFileReference; fileEncoding = 4; lastKnownFileType = sourcecode.cpp.cpp; path = Effect.cpp; sourceTree = "<group>"; };
		FAC756F41E4F99B400B91289 /* Effect.h */ = {isa = PBXFileReference; fileEncoding = 4; lastKnownFileType = sourcecode.c.h; path = Effect.h; sourceTree = "<group>"; };
		FAC756F81E4F99D200B91289 /* Effect.cpp */ = {isa = PBXFileReference; fileEncoding = 4; lastKnownFileType = sourcecode.cpp.cpp; path = Effect.cpp; sourceTree = "<group>"; };
		FAC756F91E4F99D200B91289 /* Effect.h */ = {isa = PBXFileReference; fileEncoding = 4; lastKnownFileType = sourcecode.c.h; path = Effect.h; sourceTree = "<group>"; };
		FAC7CD5A1FE35E95006A60C7 /* physfs_internal.h */ = {isa = PBXFileReference; fileEncoding = 4; lastKnownFileType = sourcecode.c.h; path = physfs_internal.h; sourceTree = "<group>"; };
		FAC7CD5B1FE35E95006A60C7 /* physfs_platform_qnx.c */ = {isa = PBXFileReference; fileEncoding = 4; lastKnownFileType = sourcecode.c.c; path = physfs_platform_qnx.c; sourceTree = "<group>"; };
		FAC7CD5C1FE35E95006A60C7 /* physfs.c */ = {isa = PBXFileReference; fileEncoding = 4; lastKnownFileType = sourcecode.c.c; path = physfs.c; sourceTree = "<group>"; };
		FAC7CD5D1FE35E95006A60C7 /* physfs_archiver_7z.c */ = {isa = PBXFileReference; fileEncoding = 4; lastKnownFileType = sourcecode.c.c; path = physfs_archiver_7z.c; sourceTree = "<group>"; };
		FAC7CD5E1FE35E95006A60C7 /* physfs_platform_unix.c */ = {isa = PBXFileReference; fileEncoding = 4; lastKnownFileType = sourcecode.c.c; path = physfs_platform_unix.c; sourceTree = "<group>"; };
		FAC7CD5F1FE35E95006A60C7 /* physfs_archiver_slb.c */ = {isa = PBXFileReference; fileEncoding = 4; lastKnownFileType = sourcecode.c.c; path = physfs_archiver_slb.c; sourceTree = "<group>"; };
		FAC7CD601FE35E95006A60C7 /* physfs_platform_winrt.cpp */ = {isa = PBXFileReference; fileEncoding = 4; lastKnownFileType = sourcecode.cpp.cpp; path = physfs_platform_winrt.cpp; sourceTree = "<group>"; };
		FAC7CD611FE35E95006A60C7 /* physfs_archiver_mvl.c */ = {isa = PBXFileReference; fileEncoding = 4; lastKnownFileType = sourcecode.c.c; path = physfs_archiver_mvl.c; sourceTree = "<group>"; };
		FAC7CD621FE35E95006A60C7 /* physfs_archiver_wad.c */ = {isa = PBXFileReference; fileEncoding = 4; lastKnownFileType = sourcecode.c.c; path = physfs_archiver_wad.c; sourceTree = "<group>"; };
		FAC7CD631FE35E95006A60C7 /* physfs_casefolding.h */ = {isa = PBXFileReference; fileEncoding = 4; lastKnownFileType = sourcecode.c.h; path = physfs_casefolding.h; sourceTree = "<group>"; };
		FAC7CD641FE35E95006A60C7 /* physfs_platform_os2.c */ = {isa = PBXFileReference; fileEncoding = 4; lastKnownFileType = sourcecode.c.c; path = physfs_platform_os2.c; sourceTree = "<group>"; };
		FAC7CD651FE35E95006A60C7 /* physfs_platform_haiku.cpp */ = {isa = PBXFileReference; fileEncoding = 4; lastKnownFileType = sourcecode.cpp.cpp; path = physfs_platform_haiku.cpp; sourceTree = "<group>"; };
		FAC7CD661FE35E95006A60C7 /* physfs_platform_windows.c */ = {isa = PBXFileReference; fileEncoding = 4; lastKnownFileType = sourcecode.c.c; path = physfs_platform_windows.c; sourceTree = "<group>"; };
		FAC7CD671FE35E95006A60C7 /* physfs_archiver_unpacked.c */ = {isa = PBXFileReference; fileEncoding = 4; lastKnownFileType = sourcecode.c.c; path = physfs_archiver_unpacked.c; sourceTree = "<group>"; };
		FAC7CD681FE35E95006A60C7 /* physfs_unicode.c */ = {isa = PBXFileReference; fileEncoding = 4; lastKnownFileType = sourcecode.c.c; path = physfs_unicode.c; sourceTree = "<group>"; };
		FAC7CD691FE35E95006A60C7 /* physfs.h */ = {isa = PBXFileReference; fileEncoding = 4; lastKnownFileType = sourcecode.c.h; path = physfs.h; sourceTree = "<group>"; };
		FAC7CD6A1FE35E95006A60C7 /* physfs_archiver_vdf.c */ = {isa = PBXFileReference; fileEncoding = 4; lastKnownFileType = sourcecode.c.c; path = physfs_archiver_vdf.c; sourceTree = "<group>"; };
		FAC7CD6B1FE35E95006A60C7 /* physfs_platform_apple.m */ = {isa = PBXFileReference; fileEncoding = 4; lastKnownFileType = sourcecode.c.objc; path = physfs_platform_apple.m; sourceTree = "<group>"; };
		FAC7CD6C1FE35E95006A60C7 /* physfs_archiver_dir.c */ = {isa = PBXFileReference; fileEncoding = 4; lastKnownFileType = sourcecode.c.c; path = physfs_archiver_dir.c; sourceTree = "<group>"; };
		FAC7CD6D1FE35E95006A60C7 /* physfs_byteorder.c */ = {isa = PBXFileReference; fileEncoding = 4; lastKnownFileType = sourcecode.c.c; path = physfs_byteorder.c; sourceTree = "<group>"; };
		FAC7CD6E1FE35E95006A60C7 /* physfs_archiver_iso9660.c */ = {isa = PBXFileReference; fileEncoding = 4; lastKnownFileType = sourcecode.c.c; path = physfs_archiver_iso9660.c; sourceTree = "<group>"; };
		FAC7CD6F1FE35E95006A60C7 /* physfs_archiver_qpak.c */ = {isa = PBXFileReference; fileEncoding = 4; lastKnownFileType = sourcecode.c.c; path = physfs_archiver_qpak.c; sourceTree = "<group>"; };
		FAC7CD701FE35E95006A60C7 /* physfs_platforms.h */ = {isa = PBXFileReference; fileEncoding = 4; lastKnownFileType = sourcecode.c.h; path = physfs_platforms.h; sourceTree = "<group>"; };
		FAC7CD711FE35E95006A60C7 /* physfs_lzmasdk.h */ = {isa = PBXFileReference; fileEncoding = 4; lastKnownFileType = sourcecode.c.h; path = physfs_lzmasdk.h; sourceTree = "<group>"; };
		FAC7CD721FE35E95006A60C7 /* physfs_platform_posix.c */ = {isa = PBXFileReference; fileEncoding = 4; lastKnownFileType = sourcecode.c.c; path = physfs_platform_posix.c; sourceTree = "<group>"; };
		FAC7CD731FE35E95006A60C7 /* physfs_miniz.h */ = {isa = PBXFileReference; fileEncoding = 4; lastKnownFileType = sourcecode.c.h; path = physfs_miniz.h; sourceTree = "<group>"; };
		FAC7CD741FE35E95006A60C7 /* physfs_archiver_grp.c */ = {isa = PBXFileReference; fileEncoding = 4; lastKnownFileType = sourcecode.c.c; path = physfs_archiver_grp.c; sourceTree = "<group>"; };
		FAC7CD751FE35E95006A60C7 /* physfs_archiver_hog.c */ = {isa = PBXFileReference; fileEncoding = 4; lastKnownFileType = sourcecode.c.c; path = physfs_archiver_hog.c; sourceTree = "<group>"; };
		FAC7CD761FE35E95006A60C7 /* physfs_archiver_zip.c */ = {isa = PBXFileReference; fileEncoding = 4; lastKnownFileType = sourcecode.c.c; path = physfs_archiver_zip.c; sourceTree = "<group>"; };
		FAC7CD951FE755B3006A60C7 /* lz4opt.h */ = {isa = PBXFileReference; fileEncoding = 4; lastKnownFileType = sourcecode.c.h; path = lz4opt.h; sourceTree = "<group>"; };
		FAC8E54323AC832A007B07C8 /* NativeFile.h */ = {isa = PBXFileReference; fileEncoding = 4; lastKnownFileType = sourcecode.c.h; path = NativeFile.h; sourceTree = "<group>"; };
		FAC8E54423AC832A007B07C8 /* NativeFile.cpp */ = {isa = PBXFileReference; fileEncoding = 4; lastKnownFileType = sourcecode.cpp.cpp; path = NativeFile.cpp; sourceTree = "<group>"; };
		FAC8E54823AC8379007B07C8 /* wrap_NativeFile.cpp */ = {isa = PBXFileReference; fileEncoding = 4; lastKnownFileType = sourcecode.cpp.cpp; path = wrap_NativeFile.cpp; sourceTree = "<group>"; };
		FAC8E54923AC8379007B07C8 /* wrap_NativeFile.h */ = {isa = PBXFileReference; fileEncoding = 4; lastKnownFileType = sourcecode.c.h; path = wrap_NativeFile.h; sourceTree = "<group>"; };
		FAC8E54E23B01C0C007B07C8 /* macos.h */ = {isa = PBXFileReference; fileEncoding = 4; lastKnownFileType = sourcecode.c.h; path = macos.h; sourceTree = "<group>"; };
		FAC8E54F23B01C0C007B07C8 /* macos.mm */ = {isa = PBXFileReference; fileEncoding = 4; lastKnownFileType = sourcecode.cpp.objcpp; path = macos.mm; sourceTree = "<group>"; };
		FACA02E01F5E396B0084B28F /* CompressedData.cpp */ = {isa = PBXFileReference; fileEncoding = 4; lastKnownFileType = sourcecode.cpp.cpp; path = CompressedData.cpp; sourceTree = "<group>"; };
		FACA02E11F5E396B0084B28F /* CompressedData.h */ = {isa = PBXFileReference; fileEncoding = 4; lastKnownFileType = sourcecode.c.h; path = CompressedData.h; sourceTree = "<group>"; };
		FACA02E21F5E396B0084B28F /* Compressor.cpp */ = {isa = PBXFileReference; fileEncoding = 4; lastKnownFileType = sourcecode.cpp.cpp; path = Compressor.cpp; sourceTree = "<group>"; };
		FACA02E31F5E396B0084B28F /* Compressor.h */ = {isa = PBXFileReference; fileEncoding = 4; lastKnownFileType = sourcecode.c.h; path = Compressor.h; sourceTree = "<group>"; };
		FACA02E41F5E396B0084B28F /* DataModule.cpp */ = {isa = PBXFileReference; fileEncoding = 4; lastKnownFileType = sourcecode.cpp.cpp; path = DataModule.cpp; sourceTree = "<group>"; };
		FACA02E51F5E396B0084B28F /* DataModule.h */ = {isa = PBXFileReference; fileEncoding = 4; lastKnownFileType = sourcecode.c.h; path = DataModule.h; sourceTree = "<group>"; };
		FACA02E61F5E396B0084B28F /* HashFunction.cpp */ = {isa = PBXFileReference; fileEncoding = 4; lastKnownFileType = sourcecode.cpp.cpp; path = HashFunction.cpp; sourceTree = "<group>"; };
		FACA02E71F5E396B0084B28F /* HashFunction.h */ = {isa = PBXFileReference; fileEncoding = 4; lastKnownFileType = sourcecode.c.h; path = HashFunction.h; sourceTree = "<group>"; };
		FACA02E81F5E396B0084B28F /* wrap_CompressedData.cpp */ = {isa = PBXFileReference; fileEncoding = 4; lastKnownFileType = sourcecode.cpp.cpp; path = wrap_CompressedData.cpp; sourceTree = "<group>"; };
		FACA02E91F5E396B0084B28F /* wrap_CompressedData.h */ = {isa = PBXFileReference; fileEncoding = 4; lastKnownFileType = sourcecode.c.h; path = wrap_CompressedData.h; sourceTree = "<group>"; };
		FACA02EA1F5E396B0084B28F /* wrap_DataModule.cpp */ = {isa = PBXFileReference; fileEncoding = 4; lastKnownFileType = sourcecode.cpp.cpp; path = wrap_DataModule.cpp; sourceTree = "<group>"; };
		FACA02EB1F5E396B0084B28F /* wrap_DataModule.h */ = {isa = PBXFileReference; fileEncoding = 4; lastKnownFileType = sourcecode.c.h; path = wrap_DataModule.h; sourceTree = "<group>"; };
		FAD19A151DFF8CA200D5398A /* ImageDataBase.cpp */ = {isa = PBXFileReference; fileEncoding = 4; lastKnownFileType = sourcecode.cpp.cpp; path = ImageDataBase.cpp; sourceTree = "<group>"; };
		FAD19A161DFF8CA200D5398A /* ImageDataBase.h */ = {isa = PBXFileReference; fileEncoding = 4; lastKnownFileType = sourcecode.c.h; path = ImageDataBase.h; sourceTree = "<group>"; };
		FAD43ECB1FF312D800831BB8 /* freetype.framework */ = {isa = PBXFileReference; lastKnownFileType = wrapper.framework; name = freetype.framework; path = macosx/Frameworks/freetype.framework; sourceTree = "<group>"; };
		FADF4CC52663D0EC004F95C1 /* libz.tbd */ = {isa = PBXFileReference; lastKnownFileType = "sourcecode.text-based-dylib-definition"; name = libz.tbd; path = usr/lib/libz.tbd; sourceTree = SDKROOT; };
		FADF53F61E3C7ACD00012CC0 /* Buffer.cpp */ = {isa = PBXFileReference; fileEncoding = 4; lastKnownFileType = sourcecode.cpp.cpp; path = Buffer.cpp; sourceTree = "<group>"; };
		FADF53F71E3C7ACD00012CC0 /* Buffer.h */ = {isa = PBXFileReference; fileEncoding = 4; lastKnownFileType = sourcecode.c.h; path = Buffer.h; sourceTree = "<group>"; };
		FADF53FB1E3D74F200012CC0 /* Text.cpp */ = {isa = PBXFileReference; fileEncoding = 4; lastKnownFileType = sourcecode.cpp.cpp; path = Text.cpp; sourceTree = "<group>"; };
		FADF53FC1E3D74F200012CC0 /* Text.h */ = {isa = PBXFileReference; fileEncoding = 4; lastKnownFileType = sourcecode.c.h; path = Text.h; sourceTree = "<group>"; };
		FADF54001E3D77B500012CC0 /* wrap_Text.cpp */ = {isa = PBXFileReference; fileEncoding = 4; lastKnownFileType = sourcecode.cpp.cpp; path = wrap_Text.cpp; sourceTree = "<group>"; };
		FADF54011E3D77B500012CC0 /* wrap_Text.h */ = {isa = PBXFileReference; fileEncoding = 4; lastKnownFileType = sourcecode.c.h; path = wrap_Text.h; sourceTree = "<group>"; };
		FADF54051E3D78F700012CC0 /* Video.cpp */ = {isa = PBXFileReference; fileEncoding = 4; lastKnownFileType = sourcecode.cpp.cpp; path = Video.cpp; sourceTree = "<group>"; };
		FADF54061E3D78F700012CC0 /* Video.h */ = {isa = PBXFileReference; fileEncoding = 4; lastKnownFileType = sourcecode.c.h; path = Video.h; sourceTree = "<group>"; };
		FADF540A1E3D7CDD00012CC0 /* wrap_Video.cpp */ = {isa = PBXFileReference; fileEncoding = 4; lastKnownFileType = sourcecode.cpp.cpp; path = wrap_Video.cpp; sourceTree = "<group>"; };
		FADF540B1E3D7CDD00012CC0 /* wrap_Video.h */ = {isa = PBXFileReference; fileEncoding = 4; lastKnownFileType = sourcecode.c.h; path = wrap_Video.h; sourceTree = "<group>"; };
		FADF540C1E3D7CDD00012CC0 /* wrap_Video.lua */ = {isa = PBXFileReference; fileEncoding = 4; lastKnownFileType = text; path = wrap_Video.lua; sourceTree = "<group>"; };
		FADF541E1E3DA52C00012CC0 /* wrap_ParticleSystem.cpp */ = {isa = PBXFileReference; fileEncoding = 4; lastKnownFileType = sourcecode.cpp.cpp; path = wrap_ParticleSystem.cpp; sourceTree = "<group>"; };
		FADF541F1E3DA52C00012CC0 /* wrap_ParticleSystem.h */ = {isa = PBXFileReference; fileEncoding = 4; lastKnownFileType = sourcecode.c.h; path = wrap_ParticleSystem.h; sourceTree = "<group>"; };
		FADF54231E3DA5BA00012CC0 /* Mesh.cpp */ = {isa = PBXFileReference; fileEncoding = 4; lastKnownFileType = sourcecode.cpp.cpp; path = Mesh.cpp; sourceTree = "<group>"; };
		FADF54241E3DA5BA00012CC0 /* Mesh.h */ = {isa = PBXFileReference; fileEncoding = 4; lastKnownFileType = sourcecode.c.h; path = Mesh.h; sourceTree = "<group>"; };
		FADF54281E3DAADA00012CC0 /* wrap_Mesh.cpp */ = {isa = PBXFileReference; fileEncoding = 4; lastKnownFileType = sourcecode.cpp.cpp; path = wrap_Mesh.cpp; sourceTree = "<group>"; };
		FADF54291E3DAADA00012CC0 /* wrap_Mesh.h */ = {isa = PBXFileReference; fileEncoding = 4; lastKnownFileType = sourcecode.c.h; path = wrap_Mesh.h; sourceTree = "<group>"; };
		FADF542D1E3DABF600012CC0 /* SpriteBatch.cpp */ = {isa = PBXFileReference; fileEncoding = 4; lastKnownFileType = sourcecode.cpp.cpp; path = SpriteBatch.cpp; sourceTree = "<group>"; };
		FADF542E1E3DABF600012CC0 /* SpriteBatch.h */ = {isa = PBXFileReference; fileEncoding = 4; lastKnownFileType = sourcecode.c.h; path = SpriteBatch.h; sourceTree = "<group>"; };
		FADF54321E3DAE6E00012CC0 /* wrap_SpriteBatch.cpp */ = {isa = PBXFileReference; fileEncoding = 4; lastKnownFileType = sourcecode.cpp.cpp; path = wrap_SpriteBatch.cpp; sourceTree = "<group>"; };
		FADF54331E3DAE6E00012CC0 /* wrap_SpriteBatch.h */ = {isa = PBXFileReference; fileEncoding = 4; lastKnownFileType = sourcecode.c.h; path = wrap_SpriteBatch.h; sourceTree = "<group>"; };
		FADF54371E3DAFBA00012CC0 /* wrap_Graphics.lua */ = {isa = PBXFileReference; fileEncoding = 4; lastKnownFileType = text; path = wrap_Graphics.lua; sourceTree = "<group>"; };
		FADF54391E3DAFF700012CC0 /* wrap_Graphics.cpp */ = {isa = PBXFileReference; fileEncoding = 4; lastKnownFileType = sourcecode.cpp.cpp; path = wrap_Graphics.cpp; sourceTree = "<group>"; };
		FADF543A1E3DAFF700012CC0 /* wrap_Graphics.h */ = {isa = PBXFileReference; fileEncoding = 4; lastKnownFileType = sourcecode.c.h; path = wrap_Graphics.h; sourceTree = "<group>"; };
		FAE272501C05A15B00A67640 /* ParticleSystem.cpp */ = {isa = PBXFileReference; fileEncoding = 4; lastKnownFileType = sourcecode.cpp.cpp; path = ParticleSystem.cpp; sourceTree = "<group>"; };
		FAE272511C05A15B00A67640 /* ParticleSystem.h */ = {isa = PBXFileReference; fileEncoding = 4; lastKnownFileType = sourcecode.c.h; path = ParticleSystem.h; sourceTree = "<group>"; };
		FAE64A7D2071359C00BC7981 /* libfreetype.a */ = {isa = PBXFileReference; lastKnownFileType = archive.ar; path = libfreetype.a; sourceTree = "<group>"; };
		FAEC22942534EE6700EBD925 /* NonSemanticDebugPrintf.h */ = {isa = PBXFileReference; lastKnownFileType = sourcecode.c.h; path = NonSemanticDebugPrintf.h; sourceTree = "<group>"; };
		FAEC229F2534F25100EBD925 /* build_info.h */ = {isa = PBXFileReference; lastKnownFileType = sourcecode.c.h; path = build_info.h; sourceTree = "<group>"; };
		FAECA1B01F3164700095D008 /* CompressedSlice.cpp */ = {isa = PBXFileReference; lastKnownFileType = sourcecode.cpp.cpp; path = CompressedSlice.cpp; sourceTree = "<group>"; };
		FAECA1B11F3164700095D008 /* CompressedSlice.h */ = {isa = PBXFileReference; lastKnownFileType = sourcecode.c.h; path = CompressedSlice.h; sourceTree = "<group>"; };
		FAF13FC21E20934C00F898D2 /* CodeGen.cpp */ = {isa = PBXFileReference; fileEncoding = 4; lastKnownFileType = sourcecode.cpp.cpp; path = CodeGen.cpp; sourceTree = "<group>"; };
		FAF13FC31E20934C00F898D2 /* Link.cpp */ = {isa = PBXFileReference; fileEncoding = 4; lastKnownFileType = sourcecode.cpp.cpp; path = Link.cpp; sourceTree = "<group>"; };
		FAF13FC51E20934C00F898D2 /* arrays.h */ = {isa = PBXFileReference; fileEncoding = 4; lastKnownFileType = sourcecode.c.h; path = arrays.h; sourceTree = "<group>"; };
		FAF13FC61E20934C00F898D2 /* BaseTypes.h */ = {isa = PBXFileReference; fileEncoding = 4; lastKnownFileType = sourcecode.c.h; path = BaseTypes.h; sourceTree = "<group>"; };
		FAF13FC71E20934C00F898D2 /* Common.h */ = {isa = PBXFileReference; fileEncoding = 4; lastKnownFileType = sourcecode.c.h; path = Common.h; sourceTree = "<group>"; };
		FAF13FC81E20934C00F898D2 /* ConstantUnion.h */ = {isa = PBXFileReference; fileEncoding = 4; lastKnownFileType = sourcecode.c.h; path = ConstantUnion.h; sourceTree = "<group>"; };
		FAF13FC91E20934C00F898D2 /* InfoSink.h */ = {isa = PBXFileReference; fileEncoding = 4; lastKnownFileType = sourcecode.c.h; path = InfoSink.h; sourceTree = "<group>"; };
		FAF13FCA1E20934C00F898D2 /* InitializeGlobals.h */ = {isa = PBXFileReference; fileEncoding = 4; lastKnownFileType = sourcecode.c.h; path = InitializeGlobals.h; sourceTree = "<group>"; };
		FAF13FCB1E20934C00F898D2 /* intermediate.h */ = {isa = PBXFileReference; fileEncoding = 4; lastKnownFileType = sourcecode.c.h; path = intermediate.h; sourceTree = "<group>"; };
		FAF13FCC1E20934C00F898D2 /* PoolAlloc.h */ = {isa = PBXFileReference; fileEncoding = 4; lastKnownFileType = sourcecode.c.h; path = PoolAlloc.h; sourceTree = "<group>"; };
		FAF13FCD1E20934C00F898D2 /* ResourceLimits.h */ = {isa = PBXFileReference; fileEncoding = 4; lastKnownFileType = sourcecode.c.h; path = ResourceLimits.h; sourceTree = "<group>"; };
		FAF13FCE1E20934C00F898D2 /* revision.h */ = {isa = PBXFileReference; fileEncoding = 4; lastKnownFileType = sourcecode.c.h; path = revision.h; sourceTree = "<group>"; };
		FAF13FD01E20934C00F898D2 /* ShHandle.h */ = {isa = PBXFileReference; fileEncoding = 4; lastKnownFileType = sourcecode.c.h; path = ShHandle.h; sourceTree = "<group>"; };
		FAF13FD11E20934C00F898D2 /* Types.h */ = {isa = PBXFileReference; fileEncoding = 4; lastKnownFileType = sourcecode.c.h; path = Types.h; sourceTree = "<group>"; };
		FAF13FD31E20934C00F898D2 /* Constant.cpp */ = {isa = PBXFileReference; fileEncoding = 4; lastKnownFileType = sourcecode.cpp.cpp; path = Constant.cpp; sourceTree = "<group>"; };
		FAF13FD41E20934C00F898D2 /* gl_types.h */ = {isa = PBXFileReference; fileEncoding = 4; lastKnownFileType = sourcecode.c.h; path = gl_types.h; sourceTree = "<group>"; };
		FAF13FD61E20934C00F898D2 /* glslang_tab.cpp */ = {isa = PBXFileReference; fileEncoding = 4; lastKnownFileType = sourcecode.cpp.cpp; path = glslang_tab.cpp; sourceTree = "<group>"; };
		FAF13FD71E20934C00F898D2 /* glslang_tab.cpp.h */ = {isa = PBXFileReference; fileEncoding = 4; lastKnownFileType = sourcecode.c.h; path = glslang_tab.cpp.h; sourceTree = "<group>"; };
		FAF13FD81E20934C00F898D2 /* InfoSink.cpp */ = {isa = PBXFileReference; fileEncoding = 4; lastKnownFileType = sourcecode.cpp.cpp; path = InfoSink.cpp; sourceTree = "<group>"; };
		FAF13FD91E20934C00F898D2 /* Initialize.cpp */ = {isa = PBXFileReference; fileEncoding = 4; lastKnownFileType = sourcecode.cpp.cpp; path = Initialize.cpp; sourceTree = "<group>"; };
		FAF13FDA1E20934C00F898D2 /* Initialize.h */ = {isa = PBXFileReference; fileEncoding = 4; lastKnownFileType = sourcecode.c.h; path = Initialize.h; sourceTree = "<group>"; };
		FAF13FDB1E20934C00F898D2 /* Intermediate.cpp */ = {isa = PBXFileReference; fileEncoding = 4; lastKnownFileType = sourcecode.cpp.cpp; path = Intermediate.cpp; sourceTree = "<group>"; };
		FAF13FDC1E20934C00F898D2 /* intermOut.cpp */ = {isa = PBXFileReference; fileEncoding = 4; lastKnownFileType = sourcecode.cpp.cpp; path = intermOut.cpp; sourceTree = "<group>"; };
		FAF13FDD1E20934C00F898D2 /* IntermTraverse.cpp */ = {isa = PBXFileReference; fileEncoding = 4; lastKnownFileType = sourcecode.cpp.cpp; path = IntermTraverse.cpp; sourceTree = "<group>"; };
		FAF13FDE1E20934C00F898D2 /* iomapper.cpp */ = {isa = PBXFileReference; fileEncoding = 4; lastKnownFileType = sourcecode.cpp.cpp; path = iomapper.cpp; sourceTree = "<group>"; };
		FAF13FDF1E20934C00F898D2 /* iomapper.h */ = {isa = PBXFileReference; fileEncoding = 4; lastKnownFileType = sourcecode.c.h; path = iomapper.h; sourceTree = "<group>"; };
		FAF13FE01E20934C00F898D2 /* limits.cpp */ = {isa = PBXFileReference; fileEncoding = 4; lastKnownFileType = sourcecode.cpp.cpp; path = limits.cpp; sourceTree = "<group>"; };
		FAF13FE11E20934C00F898D2 /* linkValidate.cpp */ = {isa = PBXFileReference; fileEncoding = 4; lastKnownFileType = sourcecode.cpp.cpp; path = linkValidate.cpp; sourceTree = "<group>"; };
		FAF13FE21E20934C00F898D2 /* LiveTraverser.h */ = {isa = PBXFileReference; fileEncoding = 4; lastKnownFileType = sourcecode.c.h; path = LiveTraverser.h; sourceTree = "<group>"; };
		FAF13FE31E20934C00F898D2 /* localintermediate.h */ = {isa = PBXFileReference; fileEncoding = 4; lastKnownFileType = sourcecode.c.h; path = localintermediate.h; sourceTree = "<group>"; };
		FAF13FE41E20934C00F898D2 /* parseConst.cpp */ = {isa = PBXFileReference; fileEncoding = 4; lastKnownFileType = sourcecode.cpp.cpp; path = parseConst.cpp; sourceTree = "<group>"; };
		FAF13FE51E20934C00F898D2 /* ParseContextBase.cpp */ = {isa = PBXFileReference; fileEncoding = 4; lastKnownFileType = sourcecode.cpp.cpp; path = ParseContextBase.cpp; sourceTree = "<group>"; };
		FAF13FE61E20934C00F898D2 /* ParseHelper.cpp */ = {isa = PBXFileReference; fileEncoding = 4; lastKnownFileType = sourcecode.cpp.cpp; path = ParseHelper.cpp; sourceTree = "<group>"; };
		FAF13FE71E20934C00F898D2 /* ParseHelper.h */ = {isa = PBXFileReference; fileEncoding = 4; lastKnownFileType = sourcecode.c.h; path = ParseHelper.h; sourceTree = "<group>"; };
		FAF13FE81E20934C00F898D2 /* parseVersions.h */ = {isa = PBXFileReference; fileEncoding = 4; lastKnownFileType = sourcecode.c.h; path = parseVersions.h; sourceTree = "<group>"; };
		FAF13FE91E20934C00F898D2 /* PoolAlloc.cpp */ = {isa = PBXFileReference; fileEncoding = 4; lastKnownFileType = sourcecode.cpp.cpp; path = PoolAlloc.cpp; sourceTree = "<group>"; };
		FAF13FEB1E20934C00F898D2 /* Pp.cpp */ = {isa = PBXFileReference; fileEncoding = 4; lastKnownFileType = sourcecode.cpp.cpp; path = Pp.cpp; sourceTree = "<group>"; };
		FAF13FEC1E20934C00F898D2 /* PpAtom.cpp */ = {isa = PBXFileReference; fileEncoding = 4; lastKnownFileType = sourcecode.cpp.cpp; path = PpAtom.cpp; sourceTree = "<group>"; };
		FAF13FED1E20934C00F898D2 /* PpContext.cpp */ = {isa = PBXFileReference; fileEncoding = 4; lastKnownFileType = sourcecode.cpp.cpp; path = PpContext.cpp; sourceTree = "<group>"; };
		FAF13FEE1E20934C00F898D2 /* PpContext.h */ = {isa = PBXFileReference; fileEncoding = 4; lastKnownFileType = sourcecode.c.h; path = PpContext.h; sourceTree = "<group>"; };
		FAF13FF01E20934C00F898D2 /* PpScanner.cpp */ = {isa = PBXFileReference; fileEncoding = 4; lastKnownFileType = sourcecode.cpp.cpp; path = PpScanner.cpp; sourceTree = "<group>"; };
		FAF13FF21E20934C00F898D2 /* PpTokens.cpp */ = {isa = PBXFileReference; fileEncoding = 4; lastKnownFileType = sourcecode.cpp.cpp; path = PpTokens.cpp; sourceTree = "<group>"; };
		FAF13FF31E20934C00F898D2 /* PpTokens.h */ = {isa = PBXFileReference; fileEncoding = 4; lastKnownFileType = sourcecode.c.h; path = PpTokens.h; sourceTree = "<group>"; };
		FAF13FF41E20934C00F898D2 /* propagateNoContraction.cpp */ = {isa = PBXFileReference; fileEncoding = 4; lastKnownFileType = sourcecode.cpp.cpp; path = propagateNoContraction.cpp; sourceTree = "<group>"; };
		FAF13FF51E20934C00F898D2 /* propagateNoContraction.h */ = {isa = PBXFileReference; fileEncoding = 4; lastKnownFileType = sourcecode.c.h; path = propagateNoContraction.h; sourceTree = "<group>"; };
		FAF13FF61E20934C00F898D2 /* reflection.cpp */ = {isa = PBXFileReference; fileEncoding = 4; lastKnownFileType = sourcecode.cpp.cpp; path = reflection.cpp; sourceTree = "<group>"; };
		FAF13FF71E20934C00F898D2 /* reflection.h */ = {isa = PBXFileReference; fileEncoding = 4; lastKnownFileType = sourcecode.c.h; path = reflection.h; sourceTree = "<group>"; };
		FAF13FF81E20934C00F898D2 /* RemoveTree.cpp */ = {isa = PBXFileReference; fileEncoding = 4; lastKnownFileType = sourcecode.cpp.cpp; path = RemoveTree.cpp; sourceTree = "<group>"; };
		FAF13FF91E20934C00F898D2 /* RemoveTree.h */ = {isa = PBXFileReference; fileEncoding = 4; lastKnownFileType = sourcecode.c.h; path = RemoveTree.h; sourceTree = "<group>"; };
		FAF13FFA1E20934C00F898D2 /* Scan.cpp */ = {isa = PBXFileReference; fileEncoding = 4; lastKnownFileType = sourcecode.cpp.cpp; path = Scan.cpp; sourceTree = "<group>"; };
		FAF13FFB1E20934C00F898D2 /* Scan.h */ = {isa = PBXFileReference; fileEncoding = 4; lastKnownFileType = sourcecode.c.h; path = Scan.h; sourceTree = "<group>"; };
		FAF13FFC1E20934C00F898D2 /* ScanContext.h */ = {isa = PBXFileReference; fileEncoding = 4; lastKnownFileType = sourcecode.c.h; path = ScanContext.h; sourceTree = "<group>"; };
		FAF13FFD1E20934C00F898D2 /* ShaderLang.cpp */ = {isa = PBXFileReference; fileEncoding = 4; lastKnownFileType = sourcecode.cpp.cpp; path = ShaderLang.cpp; sourceTree = "<group>"; };
		FAF13FFE1E20934C00F898D2 /* SymbolTable.cpp */ = {isa = PBXFileReference; fileEncoding = 4; lastKnownFileType = sourcecode.cpp.cpp; path = SymbolTable.cpp; sourceTree = "<group>"; };
		FAF13FFF1E20934C00F898D2 /* SymbolTable.h */ = {isa = PBXFileReference; fileEncoding = 4; lastKnownFileType = sourcecode.c.h; path = SymbolTable.h; sourceTree = "<group>"; };
		FAF140001E20934C00F898D2 /* Versions.cpp */ = {isa = PBXFileReference; fileEncoding = 4; lastKnownFileType = sourcecode.cpp.cpp; path = Versions.cpp; sourceTree = "<group>"; };
		FAF140011E20934C00F898D2 /* Versions.h */ = {isa = PBXFileReference; fileEncoding = 4; lastKnownFileType = sourcecode.c.h; path = Versions.h; sourceTree = "<group>"; };
		FAF140031E20934C00F898D2 /* osinclude.h */ = {isa = PBXFileReference; fileEncoding = 4; lastKnownFileType = sourcecode.c.h; path = osinclude.h; sourceTree = "<group>"; };
		FAF140211E20934C00F898D2 /* ossource.cpp */ = {isa = PBXFileReference; fileEncoding = 4; lastKnownFileType = sourcecode.cpp.cpp; path = ossource.cpp; sourceTree = "<group>"; };
		FAF140291E20934C00F898D2 /* ShaderLang.h */ = {isa = PBXFileReference; fileEncoding = 4; lastKnownFileType = sourcecode.c.h; path = ShaderLang.h; sourceTree = "<group>"; };
		FAF1403B1E20934C00F898D2 /* InitializeDll.cpp */ = {isa = PBXFileReference; fileEncoding = 4; lastKnownFileType = sourcecode.cpp.cpp; path = InitializeDll.cpp; sourceTree = "<group>"; };
		FAF1403C1E20934C00F898D2 /* InitializeDll.h */ = {isa = PBXFileReference; fileEncoding = 4; lastKnownFileType = sourcecode.c.h; path = InitializeDll.h; sourceTree = "<group>"; };
		FAF1889C1E9DA834008C1479 /* Optional.h */ = {isa = PBXFileReference; lastKnownFileType = sourcecode.c.h; path = Optional.h; sourceTree = "<group>"; };
		FAF6C9C123C2DE2900D7B5BC /* SPVRemapper.h */ = {isa = PBXFileReference; fileEncoding = 4; lastKnownFileType = sourcecode.c.h; path = SPVRemapper.h; sourceTree = "<group>"; };
		FAF6C9C223C2DE2900D7B5BC /* SpvBuilder.h */ = {isa = PBXFileReference; fileEncoding = 4; lastKnownFileType = sourcecode.c.h; path = SpvBuilder.h; sourceTree = "<group>"; };
		FAF6C9C323C2DE2900D7B5BC /* SpvPostProcess.cpp */ = {isa = PBXFileReference; fileEncoding = 4; lastKnownFileType = sourcecode.cpp.cpp; path = SpvPostProcess.cpp; sourceTree = "<group>"; };
		FAF6C9C423C2DE2900D7B5BC /* SpvTools.h */ = {isa = PBXFileReference; fileEncoding = 4; lastKnownFileType = sourcecode.c.h; path = SpvTools.h; sourceTree = "<group>"; };
		FAF6C9C523C2DE2900D7B5BC /* SpvTools.cpp */ = {isa = PBXFileReference; fileEncoding = 4; lastKnownFileType = sourcecode.cpp.cpp; path = SpvTools.cpp; sourceTree = "<group>"; };
		FAF6C9C623C2DE2900D7B5BC /* InReadableOrder.cpp */ = {isa = PBXFileReference; fileEncoding = 4; lastKnownFileType = sourcecode.cpp.cpp; path = InReadableOrder.cpp; sourceTree = "<group>"; };
		FAF6C9C723C2DE2900D7B5BC /* GLSL.ext.AMD.h */ = {isa = PBXFileReference; fileEncoding = 4; lastKnownFileType = sourcecode.c.h; path = GLSL.ext.AMD.h; sourceTree = "<group>"; };
		FAF6C9C823C2DE2900D7B5BC /* doc.h */ = {isa = PBXFileReference; fileEncoding = 4; lastKnownFileType = sourcecode.c.h; path = doc.h; sourceTree = "<group>"; };
		FAF6C9C923C2DE2900D7B5BC /* spirv.hpp */ = {isa = PBXFileReference; fileEncoding = 4; lastKnownFileType = sourcecode.cpp.h; path = spirv.hpp; sourceTree = "<group>"; };
		FAF6C9CA23C2DE2900D7B5BC /* SpvBuilder.cpp */ = {isa = PBXFileReference; fileEncoding = 4; lastKnownFileType = sourcecode.cpp.cpp; path = SpvBuilder.cpp; sourceTree = "<group>"; };
		FAF6C9CB23C2DE2900D7B5BC /* GLSL.ext.EXT.h */ = {isa = PBXFileReference; fileEncoding = 4; lastKnownFileType = sourcecode.c.h; path = GLSL.ext.EXT.h; sourceTree = "<group>"; };
		FAF6C9CC23C2DE2900D7B5BC /* GLSL.ext.KHR.h */ = {isa = PBXFileReference; fileEncoding = 4; lastKnownFileType = sourcecode.c.h; path = GLSL.ext.KHR.h; sourceTree = "<group>"; };
		FAF6C9CD23C2DE2900D7B5BC /* GLSL.ext.NV.h */ = {isa = PBXFileReference; fileEncoding = 4; lastKnownFileType = sourcecode.c.h; path = GLSL.ext.NV.h; sourceTree = "<group>"; };
		FAF6C9CE23C2DE2900D7B5BC /* GlslangToSpv.cpp */ = {isa = PBXFileReference; fileEncoding = 4; lastKnownFileType = sourcecode.cpp.cpp; path = GlslangToSpv.cpp; sourceTree = "<group>"; };
		FAF6C9CF23C2DE2900D7B5BC /* spvIR.h */ = {isa = PBXFileReference; fileEncoding = 4; lastKnownFileType = sourcecode.c.h; path = spvIR.h; sourceTree = "<group>"; };
		FAF6C9D023C2DE2900D7B5BC /* bitutils.h */ = {isa = PBXFileReference; fileEncoding = 4; lastKnownFileType = sourcecode.c.h; path = bitutils.h; sourceTree = "<group>"; };
		FAF6C9D123C2DE2900D7B5BC /* disassemble.h */ = {isa = PBXFileReference; fileEncoding = 4; lastKnownFileType = sourcecode.c.h; path = disassemble.h; sourceTree = "<group>"; };
		FAF6C9D223C2DE2900D7B5BC /* GlslangToSpv.h */ = {isa = PBXFileReference; fileEncoding = 4; lastKnownFileType = sourcecode.c.h; path = GlslangToSpv.h; sourceTree = "<group>"; };
		FAF6C9D323C2DE2900D7B5BC /* GLSL.std.450.h */ = {isa = PBXFileReference; fileEncoding = 4; lastKnownFileType = sourcecode.c.h; path = GLSL.std.450.h; sourceTree = "<group>"; };
		FAF6C9D423C2DE2900D7B5BC /* SPVRemapper.cpp */ = {isa = PBXFileReference; fileEncoding = 4; lastKnownFileType = sourcecode.cpp.cpp; path = SPVRemapper.cpp; sourceTree = "<group>"; };
		FAF6C9D523C2DE2900D7B5BC /* Logger.cpp */ = {isa = PBXFileReference; fileEncoding = 4; lastKnownFileType = sourcecode.cpp.cpp; path = Logger.cpp; sourceTree = "<group>"; };
		FAF6C9D623C2DE2900D7B5BC /* hex_float.h */ = {isa = PBXFileReference; fileEncoding = 4; lastKnownFileType = sourcecode.c.h; path = hex_float.h; sourceTree = "<group>"; };
		FAF6C9D723C2DE2900D7B5BC /* Logger.h */ = {isa = PBXFileReference; fileEncoding = 4; lastKnownFileType = sourcecode.c.h; path = Logger.h; sourceTree = "<group>"; };
		FAF6C9D823C2DE2900D7B5BC /* doc.cpp */ = {isa = PBXFileReference; fileEncoding = 4; lastKnownFileType = sourcecode.cpp.cpp; path = doc.cpp; sourceTree = "<group>"; };
		FAF6C9D923C2DE2900D7B5BC /* disassemble.cpp */ = {isa = PBXFileReference; fileEncoding = 4; lastKnownFileType = sourcecode.cpp.cpp; path = disassemble.cpp; sourceTree = "<group>"; };
		FAF949FD21DEE8B7001CD27E /* wrap_Event.lua */ = {isa = PBXFileReference; lastKnownFileType = text; path = wrap_Event.lua; sourceTree = "<group>"; };
/* End PBXFileReference section */

/* Begin PBXFrameworksBuildPhase section */
		FA0B78DA1A958B90000E1D17 /* Frameworks */ = {
			isa = PBXFrameworksBuildPhase;
			buildActionMask = 2147483647;
			files = (
				FA5D24B51A96D2EC00C6FC8F /* libvorbis.a in Frameworks */,
				FAE64A7F207135AD00BC7981 /* libfreetype.a in Frameworks */,
				FA5D24B31A96D2EC00C6FC8F /* libogg.a in Frameworks */,
				FA59A2D81C0649C200328DBA /* libtheora.a in Frameworks */,
				FA56D9BC1C208A0200D8D3C7 /* libmodplug.a in Frameworks */,
				FA7550A81AEBE276003E311E /* libluajit.a in Frameworks */,
				FA5D24CF1A96E68300C6FC8F /* libSDL2.a in Frameworks */,
			);
			runOnlyForDeploymentPostprocessing = 0;
		};
		FA577AAB16C7507900860150 /* Frameworks */ = {
			isa = PBXFrameworksBuildPhase;
			buildActionMask = 2147483647;
			files = (
				FA27B3C91B498623008A9DCE /* theora.framework in Frameworks */,
				FAA627CE18E7E1560080752D /* CoreServices.framework in Frameworks */,
				FA9B4A0816E1578300074F42 /* SDL2.framework in Frameworks */,
				FAAFF04416CB11C700CCDE45 /* OpenAL-Soft.framework in Frameworks */,
				FAD43ECC1FF312D800831BB8 /* freetype.framework in Frameworks */,
				FA577AB016C7507900860150 /* Cocoa.framework in Frameworks */,
				FA577AC516C7513400860150 /* libmodplug.framework in Frameworks */,
				FADF4CC62663D0EC004F95C1 /* libz.tbd in Frameworks */,
				FA577AC816C7513C00860150 /* ogg.framework in Frameworks */,
				FA577ACA16C7514100860150 /* OpenGL.framework in Frameworks */,
				FA577ACD16C7514C00860150 /* vorbis.framework in Frameworks */,
			);
			runOnlyForDeploymentPostprocessing = 0;
		};
/* End PBXFrameworksBuildPhase section */

/* Begin PBXGroup section */
		2F654C0235EB60C744A22507 /* Products */ = {
			isa = PBXGroup;
			children = (
				FA577AAF16C7507900860150 /* love.framework */,
				FA0B78DD1A958B90000E1D17 /* liblove.a */,
			);
			name = Products;
			sourceTree = "<group>";
		};
		352E6C5F6F8A681766EB5299 /* scripts */ = {
			isa = PBXGroup;
			children = (
				FA577A8C16C71D3600860150 /* auto.lua */,
				FA577A8D16C71D3600860150 /* boot.lua */,
				503971A86B7167A91B670FBA /* boot.lua.h */,
				FA283EDC1B27CFAA00C70067 /* nogame.lua */,
				FA283EDD1B27CFAA00C70067 /* nogame.lua.h */,
			);
			name = scripts;
			path = ../../src/scripts;
			sourceTree = "<group>";
		};
		54067CFB7D564E5764FA17DC /* love */ = {
			isa = PBXGroup;
			children = (
				FA0B78F61A958E3B000E1D17 /* common */,
				FA0B794D1A958EA3000E1D17 /* libraries */,
				FA0B7B3C1A95902C000E1D17 /* modules */,
				352E6C5F6F8A681766EB5299 /* scripts */,
				FA577A6616C7199700860150 /* Frameworks */,
				FA5D24A11A96D24500C6FC8F /* Libraries */,
				FA08F5AC16C751BA00F007B5 /* Resources */,
				2F654C0235EB60C744A22507 /* Products */,
			);
			name = love;
			sourceTree = "<group>";
			usesTabs = 1;
		};
		FA08F5AC16C751BA00F007B5 /* Resources */ = {
			isa = PBXGroup;
			children = (
				FA08F5AE16C7525600F007B5 /* liblove-macosx.plist */,
			);
			name = Resources;
			sourceTree = "<group>";
		};
		FA0B78F61A958E3B000E1D17 /* common */ = {
			isa = PBXGroup;
			children = (
				FAA3A9AC1B7D465A00CED060 /* android.cpp */,
				FAA3A9AD1B7D465A00CED060 /* android.h */,
				FAAC2F7F251A9D3E00BCB81B /* apple.h */,
				FAAC2F78251A9D2200BCB81B /* apple.mm */,
				FA0B78F71A958E3B000E1D17 /* b64.cpp */,
				FA0B78F81A958E3B000E1D17 /* b64.h */,
				FA6BDE5B1F31725300786805 /* Color.h */,
				FA0B78F91A958E3B000E1D17 /* config.h */,
				FA9D8DD41DEF8411002CD881 /* Data.cpp */,
				FA0B78FA1A958E3B000E1D17 /* Data.h */,
				FA0B78FB1A958E3B000E1D17 /* delay.cpp */,
				FA0B78FC1A958E3B000E1D17 /* delay.h */,
				FA91DA891F377C3900C80E33 /* deprecation.cpp */,
				FA91DA8A1F377C3900C80E33 /* deprecation.h */,
				FA0B78FD1A958E3B000E1D17 /* EnumMap.h */,
				FA0B78FE1A958E3B000E1D17 /* Exception.cpp */,
				FA0B78FF1A958E3B000E1D17 /* Exception.h */,
				FA0A3A5E23366CE9001C269E /* floattypes.cpp */,
				FA0A3A5D23366CE9001C269E /* floattypes.h */,
				FA0B79001A958E3B000E1D17 /* int.h */,
				FA0B7EF01A959D2C000E1D17 /* ios.h */,
				FA0B7EF11A959D2C000E1D17 /* ios.mm */,
				FAC8E54E23B01C0C007B07C8 /* macos.h */,
				FAC8E54F23B01C0C007B07C8 /* macos.mm */,
				FA0B79011A958E3B000E1D17 /* math.h */,
				FA0B79021A958E3B000E1D17 /* Matrix.cpp */,
				FA0B79031A958E3B000E1D17 /* Matrix.h */,
				FA56AA361FAFF02000A43D5F /* memory.cpp */,
				FA56AA371FAFF02000A43D5F /* memory.h */,
				FA0B79061A958E3B000E1D17 /* Module.cpp */,
				FA0B79071A958E3B000E1D17 /* Module.h */,
				FA0B79081A958E3B000E1D17 /* Object.cpp */,
				FA0B79091A958E3B000E1D17 /* Object.h */,
				FAF1889C1E9DA834008C1479 /* Optional.h */,
				FA9D8DCF1DEB56C3002CD881 /* pixelformat.cpp */,
				FA9D8DD01DEB56C3002CD881 /* pixelformat.h */,
				FAB922C3257D99EF0035DAD6 /* Range.h */,
				FA0B790C1A958E3B000E1D17 /* Reference.cpp */,
				FA0B790D1A958E3B000E1D17 /* Reference.h */,
				FA0B790E1A958E3B000E1D17 /* runtime.cpp */,
				FA0B790F1A958E3B000E1D17 /* runtime.h */,
				FA9D8DD51DEF8411002CD881 /* Stream.cpp */,
				FA9D8DD61DEF8411002CD881 /* Stream.h */,
				FA15DFAB1F9B8C850042AB22 /* StringMap.cpp */,
				FA0B79101A958E3B000E1D17 /* StringMap.h */,
				FA620A391AA305F6005DB4C2 /* types.cpp */,
				FA0B79111A958E3B000E1D17 /* types.h */,
				FA0B79121A958E3B000E1D17 /* utf8.cpp */,
				FA0B79131A958E3B000E1D17 /* utf8.h */,
				FA0B79141A958E3B000E1D17 /* Variant.cpp */,
				FA0B79151A958E3B000E1D17 /* Variant.h */,
				FA0B79161A958E3B000E1D17 /* Vector.cpp */,
				FA0B79171A958E3B000E1D17 /* Vector.h */,
				FA0B79181A958E3B000E1D17 /* version.h */,
			);
			name = common;
			path = ../../src/common;
			sourceTree = "<group>";
		};
		FA0B794D1A958EA3000E1D17 /* libraries */ = {
			isa = PBXGroup;
			children = (
				FABDA9102552448200B5C523 /* box2d */,
				FA0B79B41A958EA3000E1D17 /* ddsparse */,
				FA522D5023F9FF2A0059EE3C /* dr */,
				FA0B79B81A958EA3000E1D17 /* enet */,
				FA0B79D31A958EA3000E1D17 /* glad */,
				FAF13FBF1E20934C00F898D2 /* glslang */,
				FA0B79D81A958EA3000E1D17 /* lodepng */,
				FAAA3FD21F64B3AD00F89E99 /* lua53 */,
				FA0B79DB1A958EA3000E1D17 /* luasocket */,
				FAB17BE31ABFAA9000F9BA27 /* lz4 */,
				FA0B7A141A958EA3000E1D17 /* noise1234 */,
				FAC7CD591FE35E95006A60C7 /* physfs */,
				FA0B7A171A958EA3000E1D17 /* stb */,
				FA1557BE1CE90A2C00AFF582 /* tinyexr */,
				FA0B7A191A958EA3000E1D17 /* utf8 */,
				FA0B7A1F1A958EA3000E1D17 /* Wuff */,
				FA4F2B761DE0125B00CA37D7 /* xxHash */,
			);
			name = libraries;
			path = ../../src/libraries;
			sourceTree = "<group>";
		};
		FA0B79B41A958EA3000E1D17 /* ddsparse */ = {
			isa = PBXGroup;
			children = (
				FA0B79B51A958EA3000E1D17 /* ddsinfo.h */,
				FA0B79B61A958EA3000E1D17 /* ddsparse.cpp */,
				FA0B79B71A958EA3000E1D17 /* ddsparse.h */,
			);
			path = ddsparse;
			sourceTree = "<group>";
		};
		FA0B79B81A958EA3000E1D17 /* enet */ = {
			isa = PBXGroup;
			children = (
				FA0B79B91A958EA3000E1D17 /* enet.cpp */,
				FA0B79BA1A958EA3000E1D17 /* libenet */,
				FA0B79D21A958EA3000E1D17 /* lua-enet.h */,
			);
			path = enet;
			sourceTree = "<group>";
		};
		FA0B79BA1A958EA3000E1D17 /* libenet */ = {
			isa = PBXGroup;
			children = (
				FA0B79BB1A958EA3000E1D17 /* callbacks.c */,
				FA0B79BD1A958EA3000E1D17 /* compress.c */,
				FA0B79BE1A958EA3000E1D17 /* host.c */,
				FA0B79BF1A958EA3000E1D17 /* include */,
				FA0B79CB1A958EA3000E1D17 /* list.c */,
				FA0B79CC1A958EA3000E1D17 /* packet.c */,
				FA0B79CD1A958EA3000E1D17 /* peer.c */,
				FA0B79CE1A958EA3000E1D17 /* protocol.c */,
				FA0B79D01A958EA3000E1D17 /* unix.c */,
				FA0B79D11A958EA3000E1D17 /* win32.c */,
			);
			path = libenet;
			sourceTree = "<group>";
		};
		FA0B79BF1A958EA3000E1D17 /* include */ = {
			isa = PBXGroup;
			children = (
				FA0B79C01A958EA3000E1D17 /* enet */,
			);
			path = include;
			sourceTree = "<group>";
		};
		FA0B79C01A958EA3000E1D17 /* enet */ = {
			isa = PBXGroup;
			children = (
				FA0B79C11A958EA3000E1D17 /* callbacks.h */,
				FA0B79C21A958EA3000E1D17 /* enet.h */,
				FA0B79C31A958EA3000E1D17 /* list.h */,
				FA0B79C41A958EA3000E1D17 /* protocol.h */,
				FA0B79C51A958EA3000E1D17 /* time.h */,
				FA0B79C61A958EA3000E1D17 /* types.h */,
				FA0B79C71A958EA3000E1D17 /* unix.h */,
				FA0B79C81A958EA3000E1D17 /* utility.h */,
				FA0B79C91A958EA3000E1D17 /* win32.h */,
			);
			path = enet;
			sourceTree = "<group>";
		};
		FA0B79D31A958EA3000E1D17 /* glad */ = {
			isa = PBXGroup;
			children = (
				FA0B79D41A958EA3000E1D17 /* glad.cpp */,
				FA0B79D61A958EA3000E1D17 /* glad.hpp */,
				FA0B79D71A958EA3000E1D17 /* gladfuncs.hpp */,
			);
			path = glad;
			sourceTree = "<group>";
		};
		FA0B79D81A958EA3000E1D17 /* lodepng */ = {
			isa = PBXGroup;
			children = (
				FA0B79D91A958EA3000E1D17 /* lodepng.cpp */,
				FA0B79DA1A958EA3000E1D17 /* lodepng.h */,
			);
			path = lodepng;
			sourceTree = "<group>";
		};
		FA0B79DB1A958EA3000E1D17 /* luasocket */ = {
			isa = PBXGroup;
			children = (
				FA0B79DC1A958EA3000E1D17 /* libluasocket */,
				FA0B7A0E1A958EA3000E1D17 /* luasocket.cpp */,
				FA0B7A0F1A958EA3000E1D17 /* luasocket.h */,
			);
			path = luasocket;
			sourceTree = "<group>";
		};
		FA0B79DC1A958EA3000E1D17 /* libluasocket */ = {
			isa = PBXGroup;
			children = (
				217DFB9D1D9F6D490055D849 /* auxiliar.c */,
				217DFB9E1D9F6D490055D849 /* auxiliar.h */,
				217DFB9F1D9F6D490055D849 /* buffer.c */,
				217DFBA01D9F6D490055D849 /* buffer.h */,
				217DFBA11D9F6D490055D849 /* compat.c */,
				217DFBA21D9F6D490055D849 /* compat.h */,
				217DFBA31D9F6D490055D849 /* except.c */,
				217DFBA41D9F6D490055D849 /* except.h */,
				217DFBA51D9F6D490055D849 /* ftp.lua */,
				217DFBA61D9F6D490055D849 /* ftp.lua.h */,
				217DFBA71D9F6D490055D849 /* headers.lua */,
				217DFBA81D9F6D490055D849 /* headers.lua.h */,
				217DFBA91D9F6D490055D849 /* http.lua */,
				217DFBAA1D9F6D490055D849 /* http.lua.h */,
				217DFBAB1D9F6D490055D849 /* inet.c */,
				217DFBAC1D9F6D490055D849 /* inet.h */,
				217DFBAD1D9F6D490055D849 /* io.c */,
				217DFBAE1D9F6D490055D849 /* io.h */,
				217DFBAF1D9F6D490055D849 /* ltn12.lua */,
				217DFBB01D9F6D490055D849 /* ltn12.lua.h */,
				217DFBB11D9F6D490055D849 /* luasocket.c */,
				217DFBB21D9F6D490055D849 /* luasocket.h */,
				217DFBB41D9F6D490055D849 /* mbox.lua */,
				217DFBB51D9F6D490055D849 /* mbox.lua.h */,
				217DFBB61D9F6D490055D849 /* mime.c */,
				217DFBB71D9F6D490055D849 /* mime.h */,
				217DFBB81D9F6D490055D849 /* mime.lua */,
				217DFBB91D9F6D490055D849 /* mime.lua.h */,
				217DFBBA1D9F6D490055D849 /* options.c */,
				217DFBBB1D9F6D490055D849 /* options.h */,
				217DFBBC1D9F6D490055D849 /* pierror.h */,
				217DFBBD1D9F6D490055D849 /* select.c */,
				217DFBBE1D9F6D490055D849 /* select.h */,
				217DFBBF1D9F6D490055D849 /* serial.c */,
				217DFBC01D9F6D490055D849 /* smtp.lua */,
				217DFBC11D9F6D490055D849 /* smtp.lua.h */,
				217DFBC21D9F6D490055D849 /* socket.h */,
				217DFBC31D9F6D490055D849 /* socket.lua */,
				217DFBC41D9F6D490055D849 /* socket.lua.h */,
				217DFBC51D9F6D490055D849 /* tcp.c */,
				217DFBC61D9F6D490055D849 /* tcp.h */,
				217DFBC71D9F6D490055D849 /* timeout.c */,
				217DFBC81D9F6D490055D849 /* timeout.h */,
				217DFBC91D9F6D490055D849 /* tp.lua */,
				217DFBCA1D9F6D490055D849 /* tp.lua.h */,
				217DFBCB1D9F6D490055D849 /* udp.c */,
				217DFBCC1D9F6D490055D849 /* udp.h */,
				217DFBCD1D9F6D490055D849 /* unix.c */,
				217DFBCE1D9F6D490055D849 /* unix.h */,
				217DFBCF1D9F6D490055D849 /* unixtcp.c */,
				217DFBD01D9F6D490055D849 /* unixtcp.h */,
				217DFBD11D9F6D490055D849 /* unixudp.c */,
				217DFBD21D9F6D490055D849 /* unixudp.h */,
				217DFBD31D9F6D490055D849 /* url.lua */,
				217DFBD41D9F6D490055D849 /* url.lua.h */,
				217DFBD51D9F6D490055D849 /* usocket.c */,
				217DFBD61D9F6D490055D849 /* usocket.h */,
			);
			path = libluasocket;
			sourceTree = "<group>";
		};
		FA0B7A141A958EA3000E1D17 /* noise1234 */ = {
			isa = PBXGroup;
			children = (
				FA57FB961AE1993600F2AD6D /* noise1234.cpp */,
				FA57FB971AE1993600F2AD6D /* noise1234.h */,
				FA0B7A151A958EA3000E1D17 /* simplexnoise1234.cpp */,
				FA0B7A161A958EA3000E1D17 /* simplexnoise1234.h */,
			);
			path = noise1234;
			sourceTree = "<group>";
		};
		FA0B7A171A958EA3000E1D17 /* stb */ = {
			isa = PBXGroup;
			children = (
				FA0B7A181A958EA3000E1D17 /* stb_image.h */,
			);
			path = stb;
			sourceTree = "<group>";
		};
		FA0B7A191A958EA3000E1D17 /* utf8 */ = {
			isa = PBXGroup;
			children = (
				FA0B7A1A1A958EA3000E1D17 /* utf8 */,
				FA0B7A1E1A958EA3000E1D17 /* utf8.h */,
			);
			path = utf8;
			sourceTree = "<group>";
		};
		FA0B7A1A1A958EA3000E1D17 /* utf8 */ = {
			isa = PBXGroup;
			children = (
				FA0B7A1B1A958EA3000E1D17 /* checked.h */,
				FA0B7A1C1A958EA3000E1D17 /* core.h */,
				FA0B7A1D1A958EA3000E1D17 /* unchecked.h */,
			);
			path = utf8;
			sourceTree = "<group>";
		};
		FA0B7A1F1A958EA3000E1D17 /* Wuff */ = {
			isa = PBXGroup;
			children = (
				FA0B7A201A958EA3000E1D17 /* wuff.c */,
				FA0B7A211A958EA3000E1D17 /* wuff.h */,
				FA0B7A221A958EA3000E1D17 /* wuff_config.h */,
				FA0B7A231A958EA3000E1D17 /* wuff_convert.c */,
				FA0B7A241A958EA3000E1D17 /* wuff_convert.h */,
				FA0B7A251A958EA3000E1D17 /* wuff_internal.c */,
				FA0B7A261A958EA3000E1D17 /* wuff_internal.h */,
				FA0B7A271A958EA3000E1D17 /* wuff_memory.c */,
			);
			path = Wuff;
			sourceTree = "<group>";
		};
		FA0B7B3C1A95902C000E1D17 /* modules */ = {
			isa = PBXGroup;
			children = (
				FA0B7B3D1A95902C000E1D17 /* audio */,
				FACA02DF1F5E396B0084B28F /* data */,
				FA0B7B521A95902C000E1D17 /* event */,
				FA0B7B5A1A95902C000E1D17 /* filesystem */,
				FA0B7B701A95902C000E1D17 /* font */,
				FA0B7B871A95902C000E1D17 /* graphics */,
				FA0B7BC21A95902C000E1D17 /* image */,
				FA0B7BE81A95902C000E1D17 /* joystick */,
				FA0B7BF51A95902C000E1D17 /* keyboard */,
				FA0B7BFD1A95902C000E1D17 /* love */,
				FA0B7C001A95902C000E1D17 /* math */,
				FA0B7C0D1A95902C000E1D17 /* mouse */,
				FA0B7C1B1A95902C000E1D17 /* physics */,
				FA0B7C7B1A95902C000E1D17 /* sound */,
				FA0B7C9A1A95902C000E1D17 /* system */,
				FA0B7CA21A95902C000E1D17 /* thread */,
				FA0B7CB71A95902C000E1D17 /* timer */,
				FA0B7CBE1A95902C000E1D17 /* touch */,
				FA27B3881B498151008A9DCE /* video */,
				FA0B7CC51A95902C000E1D17 /* window */,
			);
			name = modules;
			path = ../../src/modules;
			sourceTree = "<group>";
		};
		FA0B7B3D1A95902C000E1D17 /* audio */ = {
			isa = PBXGroup;
			children = (
				FA0B7B3E1A95902C000E1D17 /* Audio.cpp */,
				FA0B7B3F1A95902C000E1D17 /* Audio.h */,
				FAC756F31E4F99B400B91289 /* Effect.cpp */,
				FAC756F41E4F99B400B91289 /* Effect.h */,
				FA1E887C1DF363CD00E808AA /* Filter.cpp */,
				FA1E887D1DF363CD00E808AA /* Filter.h */,
				FA0B7B401A95902C000E1D17 /* null */,
				FA0B7B451A95902C000E1D17 /* openal */,
				FA4F2BA21DE1E36400CA37D7 /* RecordingDevice.cpp */,
				FA4F2BA31DE1E36400CA37D7 /* RecordingDevice.h */,
				FA0B7B4C1A95902C000E1D17 /* Source.cpp */,
				FA0B7B4D1A95902C000E1D17 /* Source.h */,
				FA0B7B4E1A95902C000E1D17 /* wrap_Audio.cpp */,
				FA0B7B4F1A95902C000E1D17 /* wrap_Audio.h */,
				FA4F2BA41DE1E36400CA37D7 /* wrap_RecordingDevice.cpp */,
				FA4F2BA51DE1E36400CA37D7 /* wrap_RecordingDevice.h */,
				FA0B7B501A95902C000E1D17 /* wrap_Source.cpp */,
				FA0B7B511A95902C000E1D17 /* wrap_Source.h */,
			);
			path = audio;
			sourceTree = "<group>";
		};
		FA0B7B401A95902C000E1D17 /* null */ = {
			isa = PBXGroup;
			children = (
				FA0B7B411A95902C000E1D17 /* Audio.cpp */,
				FA0B7B421A95902C000E1D17 /* Audio.h */,
				FA4F2BAA1DE1E37000CA37D7 /* RecordingDevice.cpp */,
				FA4F2BAB1DE1E37000CA37D7 /* RecordingDevice.h */,
				FA0B7B431A95902C000E1D17 /* Source.cpp */,
				FA0B7B441A95902C000E1D17 /* Source.h */,
			);
			path = null;
			sourceTree = "<group>";
		};
		FA0B7B451A95902C000E1D17 /* openal */ = {
			isa = PBXGroup;
			children = (
				FA0B7B461A95902C000E1D17 /* Audio.cpp */,
				FA0B7B471A95902C000E1D17 /* Audio.h */,
				FAC756F81E4F99D200B91289 /* Effect.cpp */,
				FAC756F91E4F99D200B91289 /* Effect.h */,
				FA1E88811DF363DB00E808AA /* Filter.cpp */,
				FA1E88821DF363DB00E808AA /* Filter.h */,
				FA0B7B481A95902C000E1D17 /* Pool.cpp */,
				FA0B7B491A95902C000E1D17 /* Pool.h */,
				FA4F2BAE1DE1E37B00CA37D7 /* RecordingDevice.cpp */,
				FA4F2BAF1DE1E37B00CA37D7 /* RecordingDevice.h */,
				FA0B7B4A1A95902C000E1D17 /* Source.cpp */,
				FA0B7B4B1A95902C000E1D17 /* Source.h */,
			);
			path = openal;
			sourceTree = "<group>";
		};
		FA0B7B521A95902C000E1D17 /* event */ = {
			isa = PBXGroup;
			children = (
				FA0B7B531A95902C000E1D17 /* Event.cpp */,
				FA0B7B541A95902C000E1D17 /* Event.h */,
				FA0B7B551A95902C000E1D17 /* sdl */,
				FA8951A01AA2EDF300EC385A /* wrap_Event.cpp */,
				FA8951A11AA2EDF300EC385A /* wrap_Event.h */,
				FAF949FD21DEE8B7001CD27E /* wrap_Event.lua */,
			);
			path = event;
			sourceTree = "<group>";
		};
		FA0B7B551A95902C000E1D17 /* sdl */ = {
			isa = PBXGroup;
			children = (
				FA0B7B561A95902C000E1D17 /* Event.cpp */,
				FA0B7B571A95902C000E1D17 /* Event.h */,
			);
			path = sdl;
			sourceTree = "<group>";
		};
		FA0B7B5A1A95902C000E1D17 /* filesystem */ = {
			isa = PBXGroup;
			children = (
				FA0B7B5D1A95902C000E1D17 /* File.cpp */,
				FA0B7B5E1A95902C000E1D17 /* File.h */,
				FA0B7B5F1A95902C000E1D17 /* FileData.cpp */,
				FA0B7B601A95902C000E1D17 /* FileData.h */,
				FA0B7B611A95902C000E1D17 /* Filesystem.cpp */,
				FA0B7B621A95902C000E1D17 /* Filesystem.h */,
				FAC8E54423AC832A007B07C8 /* NativeFile.cpp */,
				FAC8E54323AC832A007B07C8 /* NativeFile.h */,
				FA0B7B631A95902C000E1D17 /* physfs */,
				FA0B7B6A1A95902C000E1D17 /* wrap_File.cpp */,
				FA0B7B6B1A95902C000E1D17 /* wrap_File.h */,
				FA0B7B6C1A95902C000E1D17 /* wrap_FileData.cpp */,
				FA0B7B6D1A95902C000E1D17 /* wrap_FileData.h */,
				FA0B7B6E1A95902C000E1D17 /* wrap_Filesystem.cpp */,
				FA0B7B6F1A95902C000E1D17 /* wrap_Filesystem.h */,
				FAC8E54823AC8379007B07C8 /* wrap_NativeFile.cpp */,
				FAC8E54923AC8379007B07C8 /* wrap_NativeFile.h */,
			);
			path = filesystem;
			sourceTree = "<group>";
		};
		FA0B7B631A95902C000E1D17 /* physfs */ = {
			isa = PBXGroup;
			children = (
				FA0B7B641A95902C000E1D17 /* File.cpp */,
				FA0B7B651A95902C000E1D17 /* File.h */,
				FA0B7B661A95902C000E1D17 /* Filesystem.cpp */,
				FA0B7B671A95902C000E1D17 /* Filesystem.h */,
			);
			path = physfs;
			sourceTree = "<group>";
		};
		FA0B7B701A95902C000E1D17 /* font */ = {
			isa = PBXGroup;
			children = (
				FA0B7B711A95902C000E1D17 /* BMFontRasterizer.cpp */,
				FA0B7B721A95902C000E1D17 /* BMFontRasterizer.h */,
				FA0B7B731A95902C000E1D17 /* Font.cpp */,
				FA0B7B741A95902C000E1D17 /* Font.h */,
				FA0B7B751A95902C000E1D17 /* freetype */,
				FA0B7B7A1A95902C000E1D17 /* GlyphData.cpp */,
				FA0B7B7B1A95902C000E1D17 /* GlyphData.h */,
				FA0B7B7C1A95902C000E1D17 /* ImageRasterizer.cpp */,
				FA0B7B7D1A95902C000E1D17 /* ImageRasterizer.h */,
				FA522D5923FA5ED40059EE3C /* NotoSans-Regular.ttf.gzip.h */,
				FA0B7B7E1A95902C000E1D17 /* Rasterizer.cpp */,
				FA0B7B7F1A95902C000E1D17 /* Rasterizer.h */,
				FAB2D5A81AABDD8A008224A4 /* TrueTypeRasterizer.cpp */,
				FAB2D5A91AABDD8A008224A4 /* TrueTypeRasterizer.h */,
				FA0B7B811A95902C000E1D17 /* wrap_Font.cpp */,
				FA0B7B821A95902C000E1D17 /* wrap_Font.h */,
				FA0B7B831A95902C000E1D17 /* wrap_GlyphData.cpp */,
				FA0B7B841A95902C000E1D17 /* wrap_GlyphData.h */,
				FA0B7B851A95902C000E1D17 /* wrap_Rasterizer.cpp */,
				FA0B7B861A95902C000E1D17 /* wrap_Rasterizer.h */,
			);
			path = font;
			sourceTree = "<group>";
		};
		FA0B7B751A95902C000E1D17 /* freetype */ = {
			isa = PBXGroup;
			children = (
				FA0B7B761A95902C000E1D17 /* Font.cpp */,
				FA0B7B771A95902C000E1D17 /* Font.h */,
				FA0B7B781A95902C000E1D17 /* TrueTypeRasterizer.cpp */,
				FA0B7B791A95902C000E1D17 /* TrueTypeRasterizer.h */,
			);
			path = freetype;
			sourceTree = "<group>";
		};
		FA0B7B871A95902C000E1D17 /* graphics */ = {
			isa = PBXGroup;
			children = (
				FADF53F61E3C7ACD00012CC0 /* Buffer.cpp */,
				FADF53F71E3C7ACD00012CC0 /* Buffer.h */,
				FA9D53AA1F5307E900125C6B /* Deprecations.cpp */,
				FA9D53AB1F5307E900125C6B /* Deprecations.h */,
				FA9D8DDC1DEF842A002CD881 /* Drawable.cpp */,
				FA0B7B891A95902C000E1D17 /* Drawable.h */,
				FA1BA09B1E16CFCE00AA2803 /* Font.cpp */,
				FA1BA09C1E16CFCE00AA2803 /* Font.h */,
				FA0B7B8A1A95902C000E1D17 /* Graphics.cpp */,
				FA0B7B8B1A95902C000E1D17 /* Graphics.h */,
				FADF54231E3DA5BA00012CC0 /* Mesh.cpp */,
				FADF54241E3DA5BA00012CC0 /* Mesh.h */,
				FA0B7B8C1A95902C000E1D17 /* opengl */,
				FAE272501C05A15B00A67640 /* ParticleSystem.cpp */,
				FAE272511C05A15B00A67640 /* ParticleSystem.h */,
				FA0B7B9B1A95902C000E1D17 /* Polyline.cpp */,
				FA0B7B9C1A95902C000E1D17 /* Polyline.h */,
				FA0B7BBC1A95902C000E1D17 /* Quad.cpp */,
				FA0B7BBD1A95902C000E1D17 /* Quad.h */,
				FAC271E423B5B5B400C200D3 /* renderstate.cpp */,
				FAC271E323B5B5B400C200D3 /* renderstate.h */,
				FA10DD7B1F9EC24E00E1FE3D /* Resource.h */,
				FA1BA0AF1E16FD0800AA2803 /* Shader.cpp */,
				FA1BA0B01E16FD0800AA2803 /* Shader.h */,
				FA3C5E401F8C368C0003C579 /* ShaderStage.cpp */,
				FA3C5E411F8C368C0003C579 /* ShaderStage.h */,
				FADF542D1E3DABF600012CC0 /* SpriteBatch.cpp */,
				FADF542E1E3DABF600012CC0 /* SpriteBatch.h */,
				FA29C0041E12355B00268CD8 /* StreamBuffer.cpp */,
				FA2AF6721DAD62710032B62C /* StreamBuffer.h */,
				FADF53FB1E3D74F200012CC0 /* Text.cpp */,
				FADF53FC1E3D74F200012CC0 /* Text.h */,
				FA0B7BBE1A95902C000E1D17 /* Texture.cpp */,
				FA0B7BBF1A95902C000E1D17 /* Texture.h */,
				FA2AF6731DAD64970032B62C /* vertex.cpp */,
				FA2AF6711DAC76FF0032B62C /* vertex.h */,
				FADF54051E3D78F700012CC0 /* Video.cpp */,
				FADF54061E3D78F700012CC0 /* Video.h */,
				FA0B7BC01A95902C000E1D17 /* Volatile.cpp */,
				FA0B7BC11A95902C000E1D17 /* Volatile.h */,
				FA18CEC323D3AE6700263725 /* wrap_Buffer.cpp */,
				FA18CEC423D3AE6700263725 /* wrap_Buffer.h */,
				FA1BA0A01E16D97500AA2803 /* wrap_Font.cpp */,
				FA1BA0A11E16D97500AA2803 /* wrap_Font.h */,
				FADF54391E3DAFF700012CC0 /* wrap_Graphics.cpp */,
				FADF543A1E3DAFF700012CC0 /* wrap_Graphics.h */,
				FADF54371E3DAFBA00012CC0 /* wrap_Graphics.lua */,
				FADF54281E3DAADA00012CC0 /* wrap_Mesh.cpp */,
				FADF54291E3DAADA00012CC0 /* wrap_Mesh.h */,
				FADF541E1E3DA52C00012CC0 /* wrap_ParticleSystem.cpp */,
				FADF541F1E3DA52C00012CC0 /* wrap_ParticleSystem.h */,
				FA620A2E1AA2F8DB005DB4C2 /* wrap_Quad.cpp */,
				FA620A2F1AA2F8DB005DB4C2 /* wrap_Quad.h */,
				FA1BA0B51E17043400AA2803 /* wrap_Shader.cpp */,
				FA1BA0B61E17043400AA2803 /* wrap_Shader.h */,
				FADF54321E3DAE6E00012CC0 /* wrap_SpriteBatch.cpp */,
				FADF54331E3DAE6E00012CC0 /* wrap_SpriteBatch.h */,
				FADF54001E3D77B500012CC0 /* wrap_Text.cpp */,
				FADF54011E3D77B500012CC0 /* wrap_Text.h */,
				FA620A301AA2F8DB005DB4C2 /* wrap_Texture.cpp */,
				FA620A311AA2F8DB005DB4C2 /* wrap_Texture.h */,
				FADF540A1E3D7CDD00012CC0 /* wrap_Video.cpp */,
				FADF540B1E3D7CDD00012CC0 /* wrap_Video.h */,
				FADF540C1E3D7CDD00012CC0 /* wrap_Video.lua */,
			);
			path = graphics;
			sourceTree = "<group>";
		};
		FA0B7B8C1A95902C000E1D17 /* opengl */ = {
			isa = PBXGroup;
			children = (
				FA0B7BA41A95902C000E1D17 /* Buffer.cpp */,
				FA0B7BA51A95902C000E1D17 /* Buffer.h */,
				FA28EBD31E352DB5003446F4 /* FenceSync.cpp */,
				FA28EBD41E352DB5003446F4 /* FenceSync.h */,
				FA0B7B911A95902C000E1D17 /* Graphics.cpp */,
				FA0B7B921A95902C000E1D17 /* Graphics.h */,
				FA0B7B971A95902C000E1D17 /* OpenGL.cpp */,
				FA0B7B981A95902C000E1D17 /* OpenGL.h */,
				FA0B7B9D1A95902C000E1D17 /* Shader.cpp */,
				FA0B7B9E1A95902C000E1D17 /* Shader.h */,
				FA3C5E451F8D80CA0003C579 /* ShaderStage.cpp */,
				FA3C5E461F8D80CA0003C579 /* ShaderStage.h */,
				FA7634481E28722A0066EF9E /* StreamBuffer.cpp */,
				FA7634491E28722A0066EF9E /* StreamBuffer.h */,
				FA0B7B931A95902C000E1D17 /* Texture.cpp */,
				FA0B7B941A95902C000E1D17 /* Texture.h */,
			);
			path = opengl;
			sourceTree = "<group>";
		};
		FA0B7BC21A95902C000E1D17 /* image */ = {
			isa = PBXGroup;
			children = (
				FA0B7BC31A95902C000E1D17 /* CompressedImageData.cpp */,
				FA0B7BC41A95902C000E1D17 /* CompressedImageData.h */,
				FAECA1B01F3164700095D008 /* CompressedSlice.cpp */,
				FAECA1B11F3164700095D008 /* CompressedSlice.h */,
				FA93C4511F315B960087CCD4 /* FormatHandler.cpp */,
				FA93C4501F315B960087CCD4 /* FormatHandler.h */,
				FA9D8DDF1DEF843D002CD881 /* Image.cpp */,
				FA0B7BC51A95902C000E1D17 /* Image.h */,
				FA0B7BC61A95902C000E1D17 /* ImageData.cpp */,
				FA0B7BC71A95902C000E1D17 /* ImageData.h */,
				FAD19A151DFF8CA200D5398A /* ImageDataBase.cpp */,
				FAD19A161DFF8CA200D5398A /* ImageDataBase.h */,
				FA0B7BC81A95902C000E1D17 /* magpie */,
				FA0B7BE21A95902C000E1D17 /* wrap_CompressedImageData.cpp */,
				FA0B7BE31A95902C000E1D17 /* wrap_CompressedImageData.h */,
				FA0B7BE41A95902C000E1D17 /* wrap_Image.cpp */,
				FA0B7BE51A95902C000E1D17 /* wrap_Image.h */,
				FA0B7BE61A95902C000E1D17 /* wrap_ImageData.cpp */,
				FA0B7BE71A95902C000E1D17 /* wrap_ImageData.h */,
				FAC734C21B2E628700AB460A /* wrap_ImageData.lua */,
			);
			path = image;
			sourceTree = "<group>";
		};
		FA0B7BC81A95902C000E1D17 /* magpie */ = {
			isa = PBXGroup;
			children = (
				FA41A3C61C0A1F950084430C /* ASTCHandler.cpp */,
				FA41A3C71C0A1F950084430C /* ASTCHandler.h */,
				FA0B7BCC1A95902C000E1D17 /* ddsHandler.cpp */,
				FA0B7BCD1A95902C000E1D17 /* ddsHandler.h */,
				FA1557C11CE90BD200AFF582 /* EXRHandler.cpp */,
				FA1557C21CE90BD200AFF582 /* EXRHandler.h */,
				FA0B7BD81A95902C000E1D17 /* KTXHandler.cpp */,
				FA0B7BD91A95902C000E1D17 /* KTXHandler.h */,
				FA0B7BDA1A95902C000E1D17 /* PKMHandler.cpp */,
				FA0B7BDB1A95902C000E1D17 /* PKMHandler.h */,
				FA0B7BDC1A95902C000E1D17 /* PNGHandler.cpp */,
				FA0B7BDD1A95902C000E1D17 /* PNGHandler.h */,
				FA0B7BDE1A95902C000E1D17 /* PVRHandler.cpp */,
				FA0B7BDF1A95902C000E1D17 /* PVRHandler.h */,
				FA0B7BE01A95902C000E1D17 /* STBHandler.cpp */,
				FA0B7BE11A95902C000E1D17 /* STBHandler.h */,
			);
			path = magpie;
			sourceTree = "<group>";
		};
		FA0B7BE81A95902C000E1D17 /* joystick */ = {
			isa = PBXGroup;
			children = (
				FA0B7BE91A95902C000E1D17 /* Joystick.cpp */,
				FA0B7BEA1A95902C000E1D17 /* Joystick.h */,
				FA0B7BEB1A95902C000E1D17 /* JoystickModule.h */,
				FA0B7BEC1A95902C000E1D17 /* sdl */,
				FA0B7BF11A95902C000E1D17 /* wrap_Joystick.cpp */,
				FA0B7BF21A95902C000E1D17 /* wrap_Joystick.h */,
				FA0B7BF31A95902C000E1D17 /* wrap_JoystickModule.cpp */,
				FA0B7BF41A95902C000E1D17 /* wrap_JoystickModule.h */,
			);
			path = joystick;
			sourceTree = "<group>";
		};
		FA0B7BEC1A95902C000E1D17 /* sdl */ = {
			isa = PBXGroup;
			children = (
				FA0B7BED1A95902C000E1D17 /* Joystick.cpp */,
				FA0B7BEE1A95902C000E1D17 /* Joystick.h */,
				FA0B7BEF1A95902C000E1D17 /* JoystickModule.cpp */,
				FA0B7BF01A95902C000E1D17 /* JoystickModule.h */,
			);
			path = sdl;
			sourceTree = "<group>";
		};
		FA0B7BF51A95902C000E1D17 /* keyboard */ = {
			isa = PBXGroup;
			children = (
				FA0B7BF61A95902C000E1D17 /* Keyboard.cpp */,
				FA0B7BF71A95902C000E1D17 /* Keyboard.h */,
				FA0B7BF81A95902C000E1D17 /* sdl */,
				FA0B7BFB1A95902C000E1D17 /* wrap_Keyboard.cpp */,
				FA0B7BFC1A95902C000E1D17 /* wrap_Keyboard.h */,
			);
			path = keyboard;
			sourceTree = "<group>";
		};
		FA0B7BF81A95902C000E1D17 /* sdl */ = {
			isa = PBXGroup;
			children = (
				FA0B7BF91A95902C000E1D17 /* Keyboard.cpp */,
				FA0B7BFA1A95902C000E1D17 /* Keyboard.h */,
			);
			path = sdl;
			sourceTree = "<group>";
		};
		FA0B7BFD1A95902C000E1D17 /* love */ = {
			isa = PBXGroup;
			children = (
				FA0B7BFE1A95902C000E1D17 /* love.cpp */,
				FA0B7BFF1A95902C000E1D17 /* love.h */,
			);
			path = love;
			sourceTree = "<group>";
		};
		FA0B7C001A95902C000E1D17 /* math */ = {
			isa = PBXGroup;
			children = (
				FA0B7C011A95902C000E1D17 /* BezierCurve.cpp */,
				FA0B7C021A95902C000E1D17 /* BezierCurve.h */,
				FA0B7C031A95902C000E1D17 /* MathModule.cpp */,
				FA0B7C041A95902C000E1D17 /* MathModule.h */,
				FA0B7C051A95902C000E1D17 /* RandomGenerator.cpp */,
				FA0B7C061A95902C000E1D17 /* RandomGenerator.h */,
				FA4F2BDF1DE6650600CA37D7 /* Transform.cpp */,
				FA4F2BE01DE6650600CA37D7 /* Transform.h */,
				FA0B7C071A95902C000E1D17 /* wrap_BezierCurve.cpp */,
				FA0B7C081A95902C000E1D17 /* wrap_BezierCurve.h */,
				FA0B7C091A95902C000E1D17 /* wrap_Math.cpp */,
				FA0B7C0A1A95902C000E1D17 /* wrap_Math.h */,
				FA7DA04C1C16874A0056B200 /* wrap_Math.lua */,
				FA0B7C0B1A95902C000E1D17 /* wrap_RandomGenerator.cpp */,
				FA0B7C0C1A95902C000E1D17 /* wrap_RandomGenerator.h */,
				FA2E9BFE1C19E00C0004A1EE /* wrap_RandomGenerator.lua */,
				FA4F2BE11DE6650600CA37D7 /* wrap_Transform.cpp */,
				FA4F2BE21DE6650600CA37D7 /* wrap_Transform.h */,
			);
			path = math;
			sourceTree = "<group>";
		};
		FA0B7C0D1A95902C000E1D17 /* mouse */ = {
			isa = PBXGroup;
			children = (
				FA0B7C0E1A95902C000E1D17 /* Cursor.cpp */,
				FA0B7C0F1A95902C000E1D17 /* Cursor.h */,
				FA0B7C111A95902C000E1D17 /* Mouse.h */,
				FA0B7C121A95902C000E1D17 /* sdl */,
				FA0B7C171A95902C000E1D17 /* wrap_Cursor.cpp */,
				FA0B7C181A95902C000E1D17 /* wrap_Cursor.h */,
				FA0B7C191A95902C000E1D17 /* wrap_Mouse.cpp */,
				FA0B7C1A1A95902C000E1D17 /* wrap_Mouse.h */,
			);
			path = mouse;
			sourceTree = "<group>";
		};
		FA0B7C121A95902C000E1D17 /* sdl */ = {
			isa = PBXGroup;
			children = (
				FA0B7C131A95902C000E1D17 /* Cursor.cpp */,
				FA0B7C141A95902C000E1D17 /* Cursor.h */,
				FA0B7C151A95902C000E1D17 /* Mouse.cpp */,
				FA0B7C161A95902C000E1D17 /* Mouse.h */,
			);
			path = sdl;
			sourceTree = "<group>";
		};
		FA0B7C1B1A95902C000E1D17 /* physics */ = {
			isa = PBXGroup;
			children = (
				FA0B7C1C1A95902C000E1D17 /* Body.cpp */,
				FA0B7C1D1A95902C000E1D17 /* Body.h */,
				FA0B7C1E1A95902C000E1D17 /* box2d */,
				FA0B7C771A95902C000E1D17 /* Joint.cpp */,
				FA0B7C781A95902C000E1D17 /* Joint.h */,
				FA0B7C791A95902C000E1D17 /* Shape.cpp */,
				FA0B7C7A1A95902C000E1D17 /* Shape.h */,
			);
			path = physics;
			sourceTree = "<group>";
		};
		FA0B7C1E1A95902C000E1D17 /* box2d */ = {
			isa = PBXGroup;
			children = (
				FA0B7C1F1A95902C000E1D17 /* Body.cpp */,
				FA0B7C201A95902C000E1D17 /* Body.h */,
				FA0B7C211A95902C000E1D17 /* ChainShape.cpp */,
				FA0B7C221A95902C000E1D17 /* ChainShape.h */,
				FA0B7C231A95902C000E1D17 /* CircleShape.cpp */,
				FA0B7C241A95902C000E1D17 /* CircleShape.h */,
				FA0B7C251A95902C000E1D17 /* Contact.cpp */,
				FA0B7C261A95902C000E1D17 /* Contact.h */,
				FA0B7C271A95902C000E1D17 /* DistanceJoint.cpp */,
				FA0B7C281A95902C000E1D17 /* DistanceJoint.h */,
				FA0B7C291A95902C000E1D17 /* EdgeShape.cpp */,
				FA0B7C2A1A95902C000E1D17 /* EdgeShape.h */,
				FA0B7C2B1A95902C000E1D17 /* Fixture.cpp */,
				FA0B7C2C1A95902C000E1D17 /* Fixture.h */,
				FA0B7C2D1A95902C000E1D17 /* FrictionJoint.cpp */,
				FA0B7C2E1A95902C000E1D17 /* FrictionJoint.h */,
				FA0B7C2F1A95902C000E1D17 /* GearJoint.cpp */,
				FA0B7C301A95902C000E1D17 /* GearJoint.h */,
				FA0B7C311A95902C000E1D17 /* Joint.cpp */,
				FA0B7C321A95902C000E1D17 /* Joint.h */,
				FA0B7C331A95902C000E1D17 /* MotorJoint.cpp */,
				FA0B7C341A95902C000E1D17 /* MotorJoint.h */,
				FA0B7C351A95902C000E1D17 /* MouseJoint.cpp */,
				FA0B7C361A95902C000E1D17 /* MouseJoint.h */,
				FA0B7C371A95902C000E1D17 /* Physics.cpp */,
				FA0B7C381A95902C000E1D17 /* Physics.h */,
				FA0B7C391A95902C000E1D17 /* PolygonShape.cpp */,
				FA0B7C3A1A95902C000E1D17 /* PolygonShape.h */,
				FA0B7C3B1A95902C000E1D17 /* PrismaticJoint.cpp */,
				FA0B7C3C1A95902C000E1D17 /* PrismaticJoint.h */,
				FA0B7C3D1A95902C000E1D17 /* PulleyJoint.cpp */,
				FA0B7C3E1A95902C000E1D17 /* PulleyJoint.h */,
				FA0B7C3F1A95902C000E1D17 /* RevoluteJoint.cpp */,
				FA0B7C401A95902C000E1D17 /* RevoluteJoint.h */,
				FA0B7C411A95902C000E1D17 /* RopeJoint.cpp */,
				FA0B7C421A95902C000E1D17 /* RopeJoint.h */,
				FA0B7C431A95902C000E1D17 /* Shape.cpp */,
				FA0B7C441A95902C000E1D17 /* Shape.h */,
				FA0B7C451A95902C000E1D17 /* WeldJoint.cpp */,
				FA0B7C461A95902C000E1D17 /* WeldJoint.h */,
				FA0B7C471A95902C000E1D17 /* WheelJoint.cpp */,
				FA0B7C481A95902C000E1D17 /* WheelJoint.h */,
				FA0B7C491A95902C000E1D17 /* World.cpp */,
				FA0B7C4A1A95902C000E1D17 /* World.h */,
				FA0B7C4B1A95902C000E1D17 /* wrap_Body.cpp */,
				FA0B7C4C1A95902C000E1D17 /* wrap_Body.h */,
				FA0B7C4D1A95902C000E1D17 /* wrap_ChainShape.cpp */,
				FA0B7C4E1A95902C000E1D17 /* wrap_ChainShape.h */,
				FA0B7C4F1A95902C000E1D17 /* wrap_CircleShape.cpp */,
				FA0B7C501A95902C000E1D17 /* wrap_CircleShape.h */,
				FA0B7C511A95902C000E1D17 /* wrap_Contact.cpp */,
				FA0B7C521A95902C000E1D17 /* wrap_Contact.h */,
				FA0B7C531A95902C000E1D17 /* wrap_DistanceJoint.cpp */,
				FA0B7C541A95902C000E1D17 /* wrap_DistanceJoint.h */,
				FA0B7C551A95902C000E1D17 /* wrap_EdgeShape.cpp */,
				FA0B7C561A95902C000E1D17 /* wrap_EdgeShape.h */,
				FA0B7C571A95902C000E1D17 /* wrap_Fixture.cpp */,
				FA0B7C581A95902C000E1D17 /* wrap_Fixture.h */,
				FA0B7C591A95902C000E1D17 /* wrap_FrictionJoint.cpp */,
				FA0B7C5A1A95902C000E1D17 /* wrap_FrictionJoint.h */,
				FA0B7C5B1A95902C000E1D17 /* wrap_GearJoint.cpp */,
				FA0B7C5C1A95902C000E1D17 /* wrap_GearJoint.h */,
				FA0B7C5D1A95902C000E1D17 /* wrap_Joint.cpp */,
				FA0B7C5E1A95902C000E1D17 /* wrap_Joint.h */,
				FA0B7C5F1A95902C000E1D17 /* wrap_MotorJoint.cpp */,
				FA0B7C601A95902C000E1D17 /* wrap_MotorJoint.h */,
				FA0B7C611A95902C000E1D17 /* wrap_MouseJoint.cpp */,
				FA0B7C621A95902C000E1D17 /* wrap_MouseJoint.h */,
				FA0B7C631A95902C000E1D17 /* wrap_Physics.cpp */,
				FA0B7C641A95902C000E1D17 /* wrap_Physics.h */,
				FA0B7C651A95902C000E1D17 /* wrap_PolygonShape.cpp */,
				FA0B7C661A95902C000E1D17 /* wrap_PolygonShape.h */,
				FA0B7C671A95902C000E1D17 /* wrap_PrismaticJoint.cpp */,
				FA0B7C681A95902C000E1D17 /* wrap_PrismaticJoint.h */,
				FA0B7C691A95902C000E1D17 /* wrap_PulleyJoint.cpp */,
				FA0B7C6A1A95902C000E1D17 /* wrap_PulleyJoint.h */,
				FA0B7C6B1A95902C000E1D17 /* wrap_RevoluteJoint.cpp */,
				FA0B7C6C1A95902C000E1D17 /* wrap_RevoluteJoint.h */,
				FA0B7C6D1A95902C000E1D17 /* wrap_RopeJoint.cpp */,
				FA0B7C6E1A95902C000E1D17 /* wrap_RopeJoint.h */,
				FA0B7C6F1A95902C000E1D17 /* wrap_Shape.cpp */,
				FA0B7C701A95902C000E1D17 /* wrap_Shape.h */,
				FA0B7C711A95902C000E1D17 /* wrap_WeldJoint.cpp */,
				FA0B7C721A95902C000E1D17 /* wrap_WeldJoint.h */,
				FA0B7C731A95902C000E1D17 /* wrap_WheelJoint.cpp */,
				FA0B7C741A95902C000E1D17 /* wrap_WheelJoint.h */,
				FA0B7C751A95902C000E1D17 /* wrap_World.cpp */,
				FA0B7C761A95902C000E1D17 /* wrap_World.h */,
			);
			path = box2d;
			sourceTree = "<group>";
		};
		FA0B7C7B1A95902C000E1D17 /* sound */ = {
			isa = PBXGroup;
			children = (
				FA0B7C801A95902C000E1D17 /* Decoder.cpp */,
				FA0B7C7C1A95902C000E1D17 /* Decoder.h */,
				FA0B7C7D1A95902C000E1D17 /* lullaby */,
				FA0B7C901A95902C000E1D17 /* Sound.cpp */,
				FA0B7C911A95902C000E1D17 /* Sound.h */,
				FA0B7C921A95902C000E1D17 /* SoundData.cpp */,
				FA0B7C931A95902C000E1D17 /* SoundData.h */,
				FA0B7C941A95902C000E1D17 /* wrap_Decoder.cpp */,
				FA0B7C951A95902C000E1D17 /* wrap_Decoder.h */,
				FA0B7C961A95902C000E1D17 /* wrap_Sound.cpp */,
				FA0B7C971A95902C000E1D17 /* wrap_Sound.h */,
				FA0B7C981A95902C000E1D17 /* wrap_SoundData.cpp */,
				FA0B7C991A95902C000E1D17 /* wrap_SoundData.h */,
				FAC734C11B2E021A00AB460A /* wrap_SoundData.lua */,
			);
			path = sound;
			sourceTree = "<group>";
		};
		FA0B7C7D1A95902C000E1D17 /* lullaby */ = {
			isa = PBXGroup;
			children = (
				FA0B7C7E1A95902C000E1D17 /* CoreAudioDecoder.cpp */,
				FA0B7C7F1A95902C000E1D17 /* CoreAudioDecoder.h */,
				FA0B7C821A95902C000E1D17 /* FLACDecoder.cpp */,
				FA0B7C831A95902C000E1D17 /* FLACDecoder.h */,
				FA0B7C841A95902C000E1D17 /* GmeDecoder.cpp */,
				FA0B7C851A95902C000E1D17 /* GmeDecoder.h */,
				FA0B7C861A95902C000E1D17 /* ModPlugDecoder.cpp */,
				FA0B7C871A95902C000E1D17 /* ModPlugDecoder.h */,
				FA522D4B23F9FE370059EE3C /* MP3Decoder.cpp */,
				FA522D4C23F9FE380059EE3C /* MP3Decoder.h */,
				FA0B7C8A1A95902C000E1D17 /* Sound.cpp */,
				FA0B7C8B1A95902C000E1D17 /* Sound.h */,
				FA0B7C8C1A95902C000E1D17 /* VorbisDecoder.cpp */,
				FA0B7C8D1A95902C000E1D17 /* VorbisDecoder.h */,
				FA0B7C8E1A95902C000E1D17 /* WaveDecoder.cpp */,
				FA0B7C8F1A95902C000E1D17 /* WaveDecoder.h */,
			);
			path = lullaby;
			sourceTree = "<group>";
		};
		FA0B7C9A1A95902C000E1D17 /* system */ = {
			isa = PBXGroup;
			children = (
				FA0B7C9B1A95902C000E1D17 /* sdl */,
				FA0B7C9E1A95902C000E1D17 /* System.cpp */,
				FA0B7C9F1A95902C000E1D17 /* System.h */,
				FA0B7CA01A95902C000E1D17 /* wrap_System.cpp */,
				FA0B7CA11A95902C000E1D17 /* wrap_System.h */,
			);
			path = system;
			sourceTree = "<group>";
		};
		FA0B7C9B1A95902C000E1D17 /* sdl */ = {
			isa = PBXGroup;
			children = (
				FA0B7C9C1A95902C000E1D17 /* System.cpp */,
				FA0B7C9D1A95902C000E1D17 /* System.h */,
			);
			path = sdl;
			sourceTree = "<group>";
		};
		FA0B7CA21A95902C000E1D17 /* thread */ = {
			isa = PBXGroup;
			children = (
				FA0B7CA31A95902C000E1D17 /* Channel.cpp */,
				FA0B7CA41A95902C000E1D17 /* Channel.h */,
				FA0B7CA51A95902C000E1D17 /* LuaThread.cpp */,
				FA0B7CA61A95902C000E1D17 /* LuaThread.h */,
				FA0B7CA71A95902C000E1D17 /* sdl */,
				FA0B7CAC1A95902C000E1D17 /* Thread.h */,
				FA0B7CAD1A95902C000E1D17 /* ThreadModule.cpp */,
				FA0B7CAE1A95902C000E1D17 /* ThreadModule.h */,
				FA0B7CAF1A95902C000E1D17 /* threads.cpp */,
				FA0B7CB01A95902C000E1D17 /* threads.h */,
				FA0B7CB11A95902C000E1D17 /* wrap_Channel.cpp */,
				FA0B7CB21A95902C000E1D17 /* wrap_Channel.h */,
				FA0B7CB31A95902C000E1D17 /* wrap_LuaThread.cpp */,
				FA0B7CB41A95902C000E1D17 /* wrap_LuaThread.h */,
				FA0B7CB51A95902C000E1D17 /* wrap_ThreadModule.cpp */,
				FA0B7CB61A95902C000E1D17 /* wrap_ThreadModule.h */,
			);
			path = thread;
			sourceTree = "<group>";
		};
		FA0B7CA71A95902C000E1D17 /* sdl */ = {
			isa = PBXGroup;
			children = (
				FA0B7CA81A95902C000E1D17 /* Thread.cpp */,
				FA0B7CA91A95902C000E1D17 /* Thread.h */,
				FA0B7CAA1A95902C000E1D17 /* threads.cpp */,
				FA0B7CAB1A95902C000E1D17 /* threads.h */,
			);
			path = sdl;
			sourceTree = "<group>";
		};
		FA0B7CB71A95902C000E1D17 /* timer */ = {
			isa = PBXGroup;
			children = (
				FA4B66C81ABBCF1900558F15 /* Timer.cpp */,
				FA0B7CBB1A95902C000E1D17 /* Timer.h */,
				FA0B7CBC1A95902C000E1D17 /* wrap_Timer.cpp */,
				FA0B7CBD1A95902C000E1D17 /* wrap_Timer.h */,
			);
			path = timer;
			sourceTree = "<group>";
		};
		FA0B7CBE1A95902C000E1D17 /* touch */ = {
			isa = PBXGroup;
			children = (
				FA0B7CBF1A95902C000E1D17 /* sdl */,
				FA0B7CC21A95902C000E1D17 /* Touch.h */,
				FA0B7CC31A95902C000E1D17 /* wrap_Touch.cpp */,
				FA0B7CC41A95902C000E1D17 /* wrap_Touch.h */,
			);
			path = touch;
			sourceTree = "<group>";
		};
		FA0B7CBF1A95902C000E1D17 /* sdl */ = {
			isa = PBXGroup;
			children = (
				FA0B7CC01A95902C000E1D17 /* Touch.cpp */,
				FA0B7CC11A95902C000E1D17 /* Touch.h */,
			);
			path = sdl;
			sourceTree = "<group>";
		};
		FA0B7CC51A95902C000E1D17 /* window */ = {
			isa = PBXGroup;
			children = (
				FA0B7CC61A95902C000E1D17 /* sdl */,
				FA0B7CC91A95902C000E1D17 /* Window.cpp */,
				FA0B7CCA1A95902C000E1D17 /* Window.h */,
				FA0B7CCB1A95902C000E1D17 /* wrap_Window.cpp */,
				FA0B7CCC1A95902C000E1D17 /* wrap_Window.h */,
			);
			path = window;
			sourceTree = "<group>";
		};
		FA0B7CC61A95902C000E1D17 /* sdl */ = {
			isa = PBXGroup;
			children = (
				FA0B7CC71A95902C000E1D17 /* Window.cpp */,
				FA0B7CC81A95902C000E1D17 /* Window.h */,
			);
			path = sdl;
			sourceTree = "<group>";
		};
		FA0B7EEB1A959125000E1D17 /* macosx */ = {
			isa = PBXGroup;
			children = (
				FA577A7916C71A1700860150 /* Cocoa.framework */,
				FAA627CD18E7E1560080752D /* CoreServices.framework */,
				FAD43ECB1FF312D800831BB8 /* freetype.framework */,
				FA577A8216C71A5300860150 /* libmodplug.framework */,
				FADF4CC52663D0EC004F95C1 /* libz.tbd */,
				FA577A6D16C719EA00860150 /* Lua.framework */,
				FA577A7116C719F400860150 /* ogg.framework */,
				FAAFF04316CB11C700CCDE45 /* OpenAL-Soft.framework */,
				FA577A7C16C71A2600860150 /* OpenGL.framework */,
				FA9B4A0716E1578300074F42 /* SDL2.framework */,
				FA27B3C81B498623008A9DCE /* theora.framework */,
				FA577A7716C71A0800860150 /* vorbis.framework */,
			);
			name = macosx;
			sourceTree = "<group>";
		};
		FA1557BE1CE90A2C00AFF582 /* tinyexr */ = {
			isa = PBXGroup;
			children = (
				FA1557BF1CE90A2C00AFF582 /* tinyexr.h */,
			);
			path = tinyexr;
			sourceTree = "<group>";
		};
		FA27B3881B498151008A9DCE /* video */ = {
			isa = PBXGroup;
			children = (
				FA27B3891B498151008A9DCE /* theora */,
				FA27B3931B498151008A9DCE /* Video.h */,
				FA27B3941B498151008A9DCE /* VideoStream.cpp */,
				FA27B3951B498151008A9DCE /* VideoStream.h */,
				FA27B39B1B498151008A9DCE /* wrap_Video.cpp */,
				FA27B39C1B498151008A9DCE /* wrap_Video.h */,
				FA27B3B91B4985BF008A9DCE /* wrap_VideoStream.cpp */,
				FA27B3BA1B4985BF008A9DCE /* wrap_VideoStream.h */,
			);
			path = video;
			sourceTree = "<group>";
		};
		FA27B3891B498151008A9DCE /* theora */ = {
			isa = PBXGroup;
			children = (
				FAA54AC91F91660400A8FA7B /* OggDemuxer.cpp */,
				FAA54AC61F91660400A8FA7B /* OggDemuxer.h */,
				FAA54AC81F91660400A8FA7B /* TheoraVideoStream.cpp */,
				FAA54AC71F91660400A8FA7B /* TheoraVideoStream.h */,
				FA27B38A1B498151008A9DCE /* Video.cpp */,
				FA27B38B1B498151008A9DCE /* Video.h */,
			);
			path = theora;
			sourceTree = "<group>";
		};
		FA4F2B761DE0125B00CA37D7 /* xxHash */ = {
			isa = PBXGroup;
			children = (
				FA4F2B771DE0125B00CA37D7 /* xxhash.c */,
				FA4F2B781DE0125B00CA37D7 /* xxhash.h */,
			);
			path = xxHash;
			sourceTree = "<group>";
		};
		FA522D5023F9FF2A0059EE3C /* dr */ = {
			isa = PBXGroup;
			children = (
				FA522D5123F9FF2A0059EE3C /* dr_mp3.h */,
				FA522D5223F9FF2A0059EE3C /* dr_flac.h */,
			);
			path = dr;
			sourceTree = "<group>";
		};
		FA56D9B91C2089CE00D8D3C7 /* modplug */ = {
			isa = PBXGroup;
			children = (
				FA56D9BA1C2089EE00D8D3C7 /* libmodplug.a */,
			);
			name = modplug;
			path = ios/libraries/modplug;
			sourceTree = "<group>";
		};
		FA577A6616C7199700860150 /* Frameworks */ = {
			isa = PBXGroup;
			children = (
				FA0B7EEB1A959125000E1D17 /* macosx */,
			);
			name = Frameworks;
			sourceTree = "<group>";
		};
		FA59A2D51C0649BB00328DBA /* theora */ = {
			isa = PBXGroup;
			children = (
				FA59A2D61C0649BB00328DBA /* libtheora.a */,
			);
			name = theora;
			path = ios/libraries/theora;
			sourceTree = "<group>";
		};
		FA5D24A11A96D24500C6FC8F /* Libraries */ = {
			isa = PBXGroup;
			children = (
				FA5D24A31A96D2C300C6FC8F /* ios */,
			);
			name = Libraries;
			sourceTree = "<group>";
		};
		FA5D24A31A96D2C300C6FC8F /* ios */ = {
			isa = PBXGroup;
			children = (
				FA5D24A41A96D2EC00C6FC8F /* freetype */,
				FA7550A61AEBE250003E311E /* luajit */,
				FA56D9B91C2089CE00D8D3C7 /* modplug */,
				FA5D24AA1A96D2EC00C6FC8F /* ogg */,
				FA5D24CC1A96E63D00C6FC8F /* SDL2 */,
				FA59A2D51C0649BB00328DBA /* theora */,
				FA5D24AE1A96D2EC00C6FC8F /* vorbis */,
			);
			name = ios;
			sourceTree = "<group>";
		};
		FA5D24A41A96D2EC00C6FC8F /* freetype */ = {
			isa = PBXGroup;
			children = (
				FAE64A7D2071359C00BC7981 /* libfreetype.a */,
			);
			name = freetype;
			path = ios/libraries/freetype;
			sourceTree = "<group>";
		};
		FA5D24AA1A96D2EC00C6FC8F /* ogg */ = {
			isa = PBXGroup;
			children = (
				FA5D24AB1A96D2EC00C6FC8F /* libogg.a */,
			);
			name = ogg;
			path = ios/libraries/ogg;
			sourceTree = "<group>";
		};
		FA5D24AE1A96D2EC00C6FC8F /* vorbis */ = {
			isa = PBXGroup;
			children = (
				FA5D24AF1A96D2EC00C6FC8F /* libvorbis.a */,
			);
			name = vorbis;
			path = ios/libraries/vorbis;
			sourceTree = "<group>";
		};
		FA5D24CC1A96E63D00C6FC8F /* SDL2 */ = {
			isa = PBXGroup;
			children = (
				FA5D24CD1A96E63D00C6FC8F /* libSDL2.a */,
			);
			name = SDL2;
			path = ios/libraries/SDL2;
			sourceTree = "<group>";
		};
		FA7550A61AEBE250003E311E /* luajit */ = {
			isa = PBXGroup;
			children = (
				FA7550A71AEBE276003E311E /* libluajit.a */,
			);
			name = luajit;
			path = ios/libraries/luajit;
			sourceTree = "<group>";
		};
		FAAA3FD21F64B3AD00F89E99 /* lua53 */ = {
			isa = PBXGroup;
			children = (
				FAAA3FD31F64B3AD00F89E99 /* lprefix.h */,
				FAAA3FD41F64B3AD00F89E99 /* lstrlib.c */,
				FAAA3FD51F64B3AD00F89E99 /* lstrlib.h */,
				FAAA3FD61F64B3AD00F89E99 /* lutf8lib.c */,
				FAAA3FD71F64B3AD00F89E99 /* lutf8lib.h */,
			);
			path = lua53;
			sourceTree = "<group>";
		};
		FAB17BE31ABFAA9000F9BA27 /* lz4 */ = {
			isa = PBXGroup;
			children = (
				FAB17BE41ABFAA9000F9BA27 /* lz4.c */,
				FAB17BE51ABFAA9000F9BA27 /* lz4.h */,
				FAB17BF31ABFC4B100F9BA27 /* lz4hc.c */,
				FAB17BF41ABFC4B100F9BA27 /* lz4hc.h */,
				FAC7CD951FE755B3006A60C7 /* lz4opt.h */,
			);
			path = lz4;
			sourceTree = "<group>";
		};
		FABDA9102552448200B5C523 /* box2d */ = {
			isa = PBXGroup;
			children = (
				FABDA9622552448200B5C523 /* b2_api.h */,
				FABDA9132552448200B5C523 /* b2_block_allocator.h */,
				FABDA9492552448200B5C523 /* b2_body.h */,
				FABDA9412552448200B5C523 /* b2_broad_phase.h */,
				FABDA9632552448200B5C523 /* b2_chain_shape.h */,
				FABDA94D2552448200B5C523 /* b2_circle_shape.h */,
				FABDA9602552448200B5C523 /* b2_collision.h */,
				FABDA93A2552448200B5C523 /* b2_common.h */,
				FABDA9742552448200B5C523 /* b2_contact_manager.h */,
				FABDA9592552448200B5C523 /* b2_contact.h */,
				FABDA9482552448200B5C523 /* b2_distance_joint.h */,
				FABDA94A2552448200B5C523 /* b2_distance.h */,
				FABDA95F2552448200B5C523 /* b2_draw.h */,
				FABDA93C2552448200B5C523 /* b2_dynamic_tree.h */,
				FABDA9752552448200B5C523 /* b2_edge_shape.h */,
				FABDA93D2552448200B5C523 /* b2_fixture.h */,
				FABDA9582552448200B5C523 /* b2_friction_joint.h */,
				FABDA9642552448200B5C523 /* b2_gear_joint.h */,
				FABDA95E2552448200B5C523 /* b2_growable_stack.h */,
				FABDA9112552448200B5C523 /* b2_joint.h */,
				FABDA94E2552448200B5C523 /* b2_math.h */,
				FABDA9392552448200B5C523 /* b2_motor_joint.h */,
				FABDA9502552448200B5C523 /* b2_mouse_joint.h */,
				FABDA95C2552448200B5C523 /* b2_polygon_shape.h */,
				FABDA95A2552448200B5C523 /* b2_prismatic_joint.h */,
				FABDA94C2552448200B5C523 /* b2_pulley_joint.h */,
				FABDA9452552448200B5C523 /* b2_revolute_joint.h */,
				FABDA9472552448200B5C523 /* b2_rope.h */,
				FABDA9442552448200B5C523 /* b2_settings.h */,
				FABDA9122552448200B5C523 /* b2_shape.h */,
				FABDA93E2552448200B5C523 /* b2_stack_allocator.h */,
				FABDA94F2552448200B5C523 /* b2_time_of_impact.h */,
				FABDA94B2552448200B5C523 /* b2_time_step.h */,
				FABDA9652552448200B5C523 /* b2_timer.h */,
				FABDA9402552448200B5C523 /* b2_types.h */,
				FABDA93B2552448200B5C523 /* b2_weld_joint.h */,
				FABDA95D2552448200B5C523 /* b2_wheel_joint.h */,
				FABDA9662552448200B5C523 /* b2_world_callbacks.h */,
				FABDA95B2552448200B5C523 /* b2_world.h */,
				FABDA93F2552448200B5C523 /* Box2D.h */,
				FABDA9672552448200B5C523 /* collision */,
				FABDA9512552448200B5C523 /* common */,
				FABDA9142552448200B5C523 /* dynamics */,
				FABDA9462552448200B5C523 /* README.MODIFIED */,
				FABDA9422552448200B5C523 /* rope */,
			);
			path = box2d;
			sourceTree = "<group>";
		};
		FABDA9142552448200B5C523 /* dynamics */ = {
			isa = PBXGroup;
			children = (
				FABDA91E2552448200B5C523 /* b2_body.cpp */,
				FABDA9172552448200B5C523 /* b2_chain_circle_contact.cpp */,
				FABDA9182552448200B5C523 /* b2_chain_circle_contact.h */,
				FABDA91C2552448200B5C523 /* b2_chain_polygon_contact.cpp */,
				FABDA9162552448200B5C523 /* b2_chain_polygon_contact.h */,
				FABDA9352552448200B5C523 /* b2_circle_contact.cpp */,
				FABDA91A2552448200B5C523 /* b2_circle_contact.h */,
				FABDA9282552448200B5C523 /* b2_contact_manager.cpp */,
				FABDA9222552448200B5C523 /* b2_contact_solver.cpp */,
				FABDA9212552448200B5C523 /* b2_contact_solver.h */,
				FABDA91F2552448200B5C523 /* b2_contact.cpp */,
				FABDA9272552448200B5C523 /* b2_distance_joint.cpp */,
				FABDA92B2552448200B5C523 /* b2_edge_circle_contact.cpp */,
				FABDA91D2552448200B5C523 /* b2_edge_circle_contact.h */,
				FABDA92A2552448200B5C523 /* b2_edge_polygon_contact.cpp */,
				FABDA9262552448200B5C523 /* b2_edge_polygon_contact.h */,
				FABDA9372552448200B5C523 /* b2_fixture.cpp */,
				FABDA92D2552448200B5C523 /* b2_friction_joint.cpp */,
				FABDA92C2552448200B5C523 /* b2_gear_joint.cpp */,
				FABDA9332552448200B5C523 /* b2_island.cpp */,
				FABDA9382552448200B5C523 /* b2_island.h */,
				FABDA9152552448200B5C523 /* b2_joint.cpp */,
				FABDA9302552448200B5C523 /* b2_motor_joint.cpp */,
				FABDA9342552448200B5C523 /* b2_mouse_joint.cpp */,
				FABDA9252552448200B5C523 /* b2_polygon_circle_contact.cpp */,
				FABDA9192552448200B5C523 /* b2_polygon_circle_contact.h */,
				FABDA9292552448200B5C523 /* b2_polygon_contact.cpp */,
				FABDA92F2552448200B5C523 /* b2_polygon_contact.h */,
				FABDA9362552448200B5C523 /* b2_prismatic_joint.cpp */,
				FABDA9242552448200B5C523 /* b2_pulley_joint.cpp */,
				FABDA9202552448200B5C523 /* b2_revolute_joint.cpp */,
				FABDA91B2552448200B5C523 /* b2_weld_joint.cpp */,
				FABDA92E2552448200B5C523 /* b2_wheel_joint.cpp */,
				FABDA9232552448200B5C523 /* b2_world_callbacks.cpp */,
				FABDA9322552448200B5C523 /* b2_world.cpp */,
			);
			path = dynamics;
			sourceTree = "<group>";
		};
		FABDA9422552448200B5C523 /* rope */ = {
			isa = PBXGroup;
			children = (
				FABDA9432552448200B5C523 /* b2_rope.cpp */,
			);
			path = rope;
			sourceTree = "<group>";
		};
		FABDA9512552448200B5C523 /* common */ = {
			isa = PBXGroup;
			children = (
				FABDA9542552448200B5C523 /* b2_block_allocator.cpp */,
				FABDA9522552448200B5C523 /* b2_draw.cpp */,
				FABDA9572552448200B5C523 /* b2_math.cpp */,
				FABDA9562552448200B5C523 /* b2_settings.cpp */,
				FABDA9552552448200B5C523 /* b2_stack_allocator.cpp */,
				FABDA9532552448200B5C523 /* b2_timer.cpp */,
			);
			path = common;
			sourceTree = "<group>";
		};
		FABDA9672552448200B5C523 /* collision */ = {
			isa = PBXGroup;
			children = (
				FABDA96D2552448200B5C523 /* b2_broad_phase.cpp */,
				FABDA96C2552448200B5C523 /* b2_chain_shape.cpp */,
				FABDA9692552448200B5C523 /* b2_circle_shape.cpp */,
				FABDA9682552448200B5C523 /* b2_collide_circle.cpp */,
				FABDA96B2552448200B5C523 /* b2_collide_edge.cpp */,
				FABDA9702552448200B5C523 /* b2_collide_polygon.cpp */,
				FABDA96A2552448200B5C523 /* b2_collision.cpp */,
				FABDA9732552448200B5C523 /* b2_distance.cpp */,
				FABDA96E2552448200B5C523 /* b2_dynamic_tree.cpp */,
				FABDA9712552448200B5C523 /* b2_edge_shape.cpp */,
				FABDA96F2552448200B5C523 /* b2_polygon_shape.cpp */,
				FABDA9722552448200B5C523 /* b2_time_of_impact.cpp */,
			);
			path = collision;
			sourceTree = "<group>";
		};
		FAC7CD591FE35E95006A60C7 /* physfs */ = {
			isa = PBXGroup;
			children = (
				FAC7CD5D1FE35E95006A60C7 /* physfs_archiver_7z.c */,
				FAC7CD6C1FE35E95006A60C7 /* physfs_archiver_dir.c */,
				FAC7CD741FE35E95006A60C7 /* physfs_archiver_grp.c */,
				FAC7CD751FE35E95006A60C7 /* physfs_archiver_hog.c */,
				FAC7CD6E1FE35E95006A60C7 /* physfs_archiver_iso9660.c */,
				FAC7CD611FE35E95006A60C7 /* physfs_archiver_mvl.c */,
				FAC7CD6F1FE35E95006A60C7 /* physfs_archiver_qpak.c */,
				FAC7CD5F1FE35E95006A60C7 /* physfs_archiver_slb.c */,
				FAC7CD671FE35E95006A60C7 /* physfs_archiver_unpacked.c */,
				FAC7CD6A1FE35E95006A60C7 /* physfs_archiver_vdf.c */,
				FAC7CD621FE35E95006A60C7 /* physfs_archiver_wad.c */,
				FAC7CD761FE35E95006A60C7 /* physfs_archiver_zip.c */,
				FAC7CD6D1FE35E95006A60C7 /* physfs_byteorder.c */,
				FAC7CD631FE35E95006A60C7 /* physfs_casefolding.h */,
				FAC7CD5A1FE35E95006A60C7 /* physfs_internal.h */,
				FAC7CD711FE35E95006A60C7 /* physfs_lzmasdk.h */,
				FAC7CD731FE35E95006A60C7 /* physfs_miniz.h */,
				FAC7CD6B1FE35E95006A60C7 /* physfs_platform_apple.m */,
				FAC7CD651FE35E95006A60C7 /* physfs_platform_haiku.cpp */,
				FAC7CD641FE35E95006A60C7 /* physfs_platform_os2.c */,
				FAC7CD721FE35E95006A60C7 /* physfs_platform_posix.c */,
				FAC7CD5B1FE35E95006A60C7 /* physfs_platform_qnx.c */,
				FAC7CD5E1FE35E95006A60C7 /* physfs_platform_unix.c */,
				FAC7CD661FE35E95006A60C7 /* physfs_platform_windows.c */,
				FAC7CD601FE35E95006A60C7 /* physfs_platform_winrt.cpp */,
				FAC7CD701FE35E95006A60C7 /* physfs_platforms.h */,
				FAC7CD681FE35E95006A60C7 /* physfs_unicode.c */,
				FAC7CD5C1FE35E95006A60C7 /* physfs.c */,
				FAC7CD691FE35E95006A60C7 /* physfs.h */,
			);
			path = physfs;
			sourceTree = "<group>";
		};
		FACA02DF1F5E396B0084B28F /* data */ = {
			isa = PBXGroup;
			children = (
				FA6A2B721F60B6710074C308 /* ByteData.cpp */,
				FA6A2B731F60B6710074C308 /* ByteData.h */,
				FACA02E01F5E396B0084B28F /* CompressedData.cpp */,
				FACA02E11F5E396B0084B28F /* CompressedData.h */,
				FACA02E21F5E396B0084B28F /* Compressor.cpp */,
				FACA02E31F5E396B0084B28F /* Compressor.h */,
				FACA02E41F5E396B0084B28F /* DataModule.cpp */,
				FACA02E51F5E396B0084B28F /* DataModule.h */,
				FA6A2B681F5F7F560074C308 /* DataView.cpp */,
				FA6A2B691F5F7F560074C308 /* DataView.h */,
				FACA02E61F5E396B0084B28F /* HashFunction.cpp */,
				FACA02E71F5E396B0084B28F /* HashFunction.h */,
				FA6A2B781F60B8250074C308 /* wrap_ByteData.cpp */,
				FA6A2B771F60B8250074C308 /* wrap_ByteData.h */,
				FACA02E81F5E396B0084B28F /* wrap_CompressedData.cpp */,
				FACA02E91F5E396B0084B28F /* wrap_CompressedData.h */,
				FA6A2B651F5F7B6B0074C308 /* wrap_Data.cpp */,
				FA6A2B641F5F7B6B0074C308 /* wrap_Data.h */,
				FA34AF6A22E2977700F77015 /* wrap_Data.lua */,
				FACA02EA1F5E396B0084B28F /* wrap_DataModule.cpp */,
				FACA02EB1F5E396B0084B28F /* wrap_DataModule.h */,
				FA6A2B6E1F5F845F0074C308 /* wrap_DataView.cpp */,
				FA6A2B6D1F5F845F0074C308 /* wrap_DataView.h */,
			);
			path = data;
			sourceTree = "<group>";
		};
		FAF13FBF1E20934C00F898D2 /* glslang */ = {
			isa = PBXGroup;
			children = (
				FAF13FC01E20934C00F898D2 /* glslang */,
				FAF1403A1E20934C00F898D2 /* OGLCompilersDLL */,
				FAF6C9C023C2DE2900D7B5BC /* SPIRV */,
			);
			path = glslang;
			sourceTree = "<group>";
		};
		FAF13FC01E20934C00F898D2 /* glslang */ = {
			isa = PBXGroup;
			children = (
				FAEC229F2534F25100EBD925 /* build_info.h */,
				FAF13FC11E20934C00F898D2 /* GenericCodeGen */,
				FAF13FC41E20934C00F898D2 /* Include */,
				FAF13FD21E20934C00F898D2 /* MachineIndependent */,
				FAF140021E20934C00F898D2 /* OSDependent */,
				FAF140281E20934C00F898D2 /* Public */,
			);
			path = glslang;
			sourceTree = "<group>";
		};
		FAF13FC11E20934C00F898D2 /* GenericCodeGen */ = {
			isa = PBXGroup;
			children = (
				FAF13FC21E20934C00F898D2 /* CodeGen.cpp */,
				FAF13FC31E20934C00F898D2 /* Link.cpp */,
			);
			path = GenericCodeGen;
			sourceTree = "<group>";
		};
		FAF13FC41E20934C00F898D2 /* Include */ = {
			isa = PBXGroup;
			children = (
				FAF13FC51E20934C00F898D2 /* arrays.h */,
				FAF13FC61E20934C00F898D2 /* BaseTypes.h */,
				FAF13FC71E20934C00F898D2 /* Common.h */,
				FAF13FC81E20934C00F898D2 /* ConstantUnion.h */,
				FAF13FC91E20934C00F898D2 /* InfoSink.h */,
				FAF13FCA1E20934C00F898D2 /* InitializeGlobals.h */,
				FAF13FCB1E20934C00F898D2 /* intermediate.h */,
				FAF13FCC1E20934C00F898D2 /* PoolAlloc.h */,
				FAF13FCD1E20934C00F898D2 /* ResourceLimits.h */,
				FAF13FCE1E20934C00F898D2 /* revision.h */,
				FAF13FD01E20934C00F898D2 /* ShHandle.h */,
				FAF13FD11E20934C00F898D2 /* Types.h */,
			);
			path = Include;
			sourceTree = "<group>";
		};
		FAF13FD21E20934C00F898D2 /* MachineIndependent */ = {
			isa = PBXGroup;
			children = (
				FA24348221D401CB00B8918A /* attribute.cpp */,
				FA24348121D401CB00B8918A /* attribute.h */,
				FAF13FD31E20934C00F898D2 /* Constant.cpp */,
				FAF13FD41E20934C00F898D2 /* gl_types.h */,
				FAF13FD61E20934C00F898D2 /* glslang_tab.cpp */,
				FAF13FD71E20934C00F898D2 /* glslang_tab.cpp.h */,
				FAF13FD81E20934C00F898D2 /* InfoSink.cpp */,
				FAF13FD91E20934C00F898D2 /* Initialize.cpp */,
				FAF13FDA1E20934C00F898D2 /* Initialize.h */,
				FAF13FDB1E20934C00F898D2 /* Intermediate.cpp */,
				FAF13FDC1E20934C00F898D2 /* intermOut.cpp */,
				FAF13FDD1E20934C00F898D2 /* IntermTraverse.cpp */,
				FAF13FDE1E20934C00F898D2 /* iomapper.cpp */,
				FAF13FDF1E20934C00F898D2 /* iomapper.h */,
				FAF13FE01E20934C00F898D2 /* limits.cpp */,
				FAF13FE11E20934C00F898D2 /* linkValidate.cpp */,
				FAF13FE21E20934C00F898D2 /* LiveTraverser.h */,
				FAF13FE31E20934C00F898D2 /* localintermediate.h */,
				FAF13FE41E20934C00F898D2 /* parseConst.cpp */,
				FAF13FE51E20934C00F898D2 /* ParseContextBase.cpp */,
				FAF13FE61E20934C00F898D2 /* ParseHelper.cpp */,
				FAF13FE71E20934C00F898D2 /* ParseHelper.h */,
				FAF13FE81E20934C00F898D2 /* parseVersions.h */,
				FA24348321D401CB00B8918A /* pch.h */,
				FAF13FE91E20934C00F898D2 /* PoolAlloc.cpp */,
				FAF13FEA1E20934C00F898D2 /* preprocessor */,
				FAF13FF41E20934C00F898D2 /* propagateNoContraction.cpp */,
				FAF13FF51E20934C00F898D2 /* propagateNoContraction.h */,
				FAF13FF61E20934C00F898D2 /* reflection.cpp */,
				FAF13FF71E20934C00F898D2 /* reflection.h */,
				FAF13FF81E20934C00F898D2 /* RemoveTree.cpp */,
				FAF13FF91E20934C00F898D2 /* RemoveTree.h */,
				FAF13FFA1E20934C00F898D2 /* Scan.cpp */,
				FAF13FFB1E20934C00F898D2 /* Scan.h */,
				FAF13FFC1E20934C00F898D2 /* ScanContext.h */,
				FAF13FFD1E20934C00F898D2 /* ShaderLang.cpp */,
				FAF13FFE1E20934C00F898D2 /* SymbolTable.cpp */,
				FAF13FFF1E20934C00F898D2 /* SymbolTable.h */,
				FAF140001E20934C00F898D2 /* Versions.cpp */,
				FAF140011E20934C00F898D2 /* Versions.h */,
			);
			path = MachineIndependent;
			sourceTree = "<group>";
		};
		FAF13FEA1E20934C00F898D2 /* preprocessor */ = {
			isa = PBXGroup;
			children = (
				FAF13FEB1E20934C00F898D2 /* Pp.cpp */,
				FAF13FEC1E20934C00F898D2 /* PpAtom.cpp */,
				FAF13FED1E20934C00F898D2 /* PpContext.cpp */,
				FAF13FEE1E20934C00F898D2 /* PpContext.h */,
				FAF13FF01E20934C00F898D2 /* PpScanner.cpp */,
				FAF13FF21E20934C00F898D2 /* PpTokens.cpp */,
				FAF13FF31E20934C00F898D2 /* PpTokens.h */,
			);
			path = preprocessor;
			sourceTree = "<group>";
		};
		FAF140021E20934C00F898D2 /* OSDependent */ = {
			isa = PBXGroup;
			children = (
				FAF140031E20934C00F898D2 /* osinclude.h */,
				FAF140041E20934C00F898D2 /* Unix */,
			);
			path = OSDependent;
			sourceTree = "<group>";
		};
		FAF140041E20934C00F898D2 /* Unix */ = {
			isa = PBXGroup;
			children = (
				FAF140211E20934C00F898D2 /* ossource.cpp */,
			);
			path = Unix;
			sourceTree = "<group>";
		};
		FAF140281E20934C00F898D2 /* Public */ = {
			isa = PBXGroup;
			children = (
				FAF140291E20934C00F898D2 /* ShaderLang.h */,
			);
			path = Public;
			sourceTree = "<group>";
		};
		FAF1403A1E20934C00F898D2 /* OGLCompilersDLL */ = {
			isa = PBXGroup;
			children = (
				FAF1403B1E20934C00F898D2 /* InitializeDll.cpp */,
				FAF1403C1E20934C00F898D2 /* InitializeDll.h */,
			);
			path = OGLCompilersDLL;
			sourceTree = "<group>";
		};
		FAF6C9C023C2DE2900D7B5BC /* SPIRV */ = {
			isa = PBXGroup;
			children = (
				FAF6C9D023C2DE2900D7B5BC /* bitutils.h */,
				FAF6C9D923C2DE2900D7B5BC /* disassemble.cpp */,
				FAF6C9D123C2DE2900D7B5BC /* disassemble.h */,
				FAF6C9D823C2DE2900D7B5BC /* doc.cpp */,
				FAF6C9C823C2DE2900D7B5BC /* doc.h */,
				FAF6C9C723C2DE2900D7B5BC /* GLSL.ext.AMD.h */,
				FAF6C9CB23C2DE2900D7B5BC /* GLSL.ext.EXT.h */,
				FAF6C9CC23C2DE2900D7B5BC /* GLSL.ext.KHR.h */,
				FAF6C9CD23C2DE2900D7B5BC /* GLSL.ext.NV.h */,
				FAF6C9D323C2DE2900D7B5BC /* GLSL.std.450.h */,
				FAF6C9CE23C2DE2900D7B5BC /* GlslangToSpv.cpp */,
				FAF6C9D223C2DE2900D7B5BC /* GlslangToSpv.h */,
				FAF6C9D623C2DE2900D7B5BC /* hex_float.h */,
				FAF6C9C623C2DE2900D7B5BC /* InReadableOrder.cpp */,
				FAF6C9D523C2DE2900D7B5BC /* Logger.cpp */,
				FAF6C9D723C2DE2900D7B5BC /* Logger.h */,
				FAEC22942534EE6700EBD925 /* NonSemanticDebugPrintf.h */,
				FAF6C9C923C2DE2900D7B5BC /* spirv.hpp */,
				FAF6C9CA23C2DE2900D7B5BC /* SpvBuilder.cpp */,
				FAF6C9C223C2DE2900D7B5BC /* SpvBuilder.h */,
				FAF6C9CF23C2DE2900D7B5BC /* spvIR.h */,
				FAF6C9C323C2DE2900D7B5BC /* SpvPostProcess.cpp */,
				FAF6C9D423C2DE2900D7B5BC /* SPVRemapper.cpp */,
				FAF6C9C123C2DE2900D7B5BC /* SPVRemapper.h */,
				FAF6C9C523C2DE2900D7B5BC /* SpvTools.cpp */,
				FAF6C9C423C2DE2900D7B5BC /* SpvTools.h */,
			);
			path = SPIRV;
			sourceTree = "<group>";
		};
/* End PBXGroup section */

/* Begin PBXHeadersBuildPhase section */
		FA577AAC16C7507900860150 /* Headers */ = {
			isa = PBXHeadersBuildPhase;
			buildActionMask = 2147483647;
			files = (
				FAF6C9F623C2DE2900D7B5BC /* hex_float.h in Headers */,
				FADF54221E3DA52C00012CC0 /* wrap_ParticleSystem.h in Headers */,
				FAF6C9EE23C2DE2900D7B5BC /* bitutils.h in Headers */,
				217DFC0A1D9F6D490055D849 /* unix.h in Headers */,
				FA0B7D7E1A95902C000E1D17 /* Texture.h in Headers */,
				FA0B7E561A95902C000E1D17 /* wrap_GearJoint.h in Headers */,
				FAF1409F1E20934C00F898D2 /* reflection.h in Headers */,
				FA0B7E1D1A95902C000E1D17 /* MouseJoint.h in Headers */,
				FA1BA0B81E17043400AA2803 /* wrap_Shader.h in Headers */,
				FA1557C41CE90BD200AFF582 /* EXRHandler.h in Headers */,
				FA0B7DC91A95902C000E1D17 /* Keyboard.h in Headers */,
				FA0B7D4A1A95902C000E1D17 /* Polyline.h in Headers */,
				FABDA9E72552448300B5C523 /* b2_chain_shape.h in Headers */,
				FAF1405C1E20934C00F898D2 /* InitializeGlobals.h in Headers */,
				FA0B7DB31A95902C000E1D17 /* wrap_Image.h in Headers */,
				FAF140591E20934C00F898D2 /* Common.h in Headers */,
				FA0B7EC31A95902C000E1D17 /* threads.h in Headers */,
				FA0B7AC21A958EA3000E1D17 /* enet.h in Headers */,
				FA4F2BA71DE1E36400CA37D7 /* RecordingDevice.h in Headers */,
				FA0B7E201A95902C000E1D17 /* Physics.h in Headers */,
				FAF140791E20934C00F898D2 /* iomapper.h in Headers */,
				217DFBEA1D9F6D490055D849 /* io.h in Headers */,
				FA0B79221A958E3B000E1D17 /* delay.h in Headers */,
				FA0B79481A958E3B000E1D17 /* Vector.h in Headers */,
				FA0B7CCF1A95902C000E1D17 /* Audio.h in Headers */,
				FA0B7EC01A95902C000E1D17 /* Thread.h in Headers */,
				FABDA9E12552448300B5C523 /* b2_wheel_joint.h in Headers */,
				FA0B7E9C1A95902C000E1D17 /* VorbisDecoder.h in Headers */,
				FAC271E523B5B5B400C200D3 /* renderstate.h in Headers */,
				FAC756FB1E4F99D200B91289 /* Effect.h in Headers */,
				FAF6C9EF23C2DE2900D7B5BC /* disassemble.h in Headers */,
				FAC7CD901FE35E95006A60C7 /* physfs_miniz.h in Headers */,
				FA0B791D1A958E3B000E1D17 /* b64.h in Headers */,
				FA0B7DC61A95902C000E1D17 /* wrap_JoystickModule.h in Headers */,
				FA0B7D201A95902C000E1D17 /* ImageRasterizer.h in Headers */,
				FAF6C9EA23C2DE2900D7B5BC /* GLSL.ext.NV.h in Headers */,
				FADF54311E3DABF600012CC0 /* SpriteBatch.h in Headers */,
				FA0B7E5F1A95902C000E1D17 /* wrap_MouseJoint.h in Headers */,
				217DFC0C1D9F6D490055D849 /* unixtcp.h in Headers */,
				FA76344C1E28722A0066EF9E /* StreamBuffer.h in Headers */,
				FA6A2B761F60B6710074C308 /* ByteData.h in Headers */,
				217DFBF31D9F6D490055D849 /* mime.h in Headers */,
				FA0B7B361A958EA3000E1D17 /* wuff_convert.h in Headers */,
				FA0B7CDE1A95902C000E1D17 /* Source.h in Headers */,
				FA0B7E141A95902C000E1D17 /* GearJoint.h in Headers */,
				FAAA3FDA1F64B3AD00F89E99 /* lstrlib.h in Headers */,
				FABDA98C2552448300B5C523 /* b2_contact_solver.h in Headers */,
				FA0B7E9F1A95902C000E1D17 /* WaveDecoder.h in Headers */,
				FAF140871E20934C00F898D2 /* parseVersions.h in Headers */,
				FA0B7AC61A958EA3000E1D17 /* types.h in Headers */,
				FA0B7DBD1A95902C000E1D17 /* Joystick.h in Headers */,
				FA0B7E901A95902C000E1D17 /* GmeDecoder.h in Headers */,
				FA0B7D0E1A95902C000E1D17 /* wrap_Filesystem.h in Headers */,
				FA0B7EE41A95902D000E1D17 /* Window.h in Headers */,
				FA0B7CFC1A95902C000E1D17 /* Filesystem.h in Headers */,
				FA0B7AD81A958EA3000E1D17 /* lua-enet.h in Headers */,
				FA0B7EBA1A95902C000E1D17 /* Channel.h in Headers */,
				FA0B7D3E1A95902C000E1D17 /* Texture.h in Headers */,
				FA0B7ECA1A95902C000E1D17 /* threads.h in Headers */,
				FADF54361E3DAE6E00012CC0 /* wrap_SpriteBatch.h in Headers */,
				FA0B7DB01A95902C000E1D17 /* wrap_CompressedImageData.h in Headers */,
				FAC7CD8D1FE35E95006A60C7 /* physfs_platforms.h in Headers */,
				FABDA9B82552448300B5C523 /* b2_motor_joint.h in Headers */,
				FA0B7AC11A958EA3000E1D17 /* callbacks.h in Headers */,
				FA3C5E491F8D80CA0003C579 /* ShaderStage.h in Headers */,
				FA0B7D8F1A95902C000E1D17 /* ddsHandler.h in Headers */,
				FAB2D5AC1AABDD8A008224A4 /* TrueTypeRasterizer.h in Headers */,
				FABDAA042552448300B5C523 /* b2_edge_shape.h in Headers */,
				FAF140C41E20934C00F898D2 /* ShaderLang.h in Headers */,
				FA1E887F1DF363CD00E808AA /* Filter.h in Headers */,
				FA27B3C21B4985BF008A9DCE /* wrap_VideoStream.h in Headers */,
				FAF140621E20934C00F898D2 /* ShHandle.h in Headers */,
				FA0B7B2F1A958EA3000E1D17 /* utf8.h in Headers */,
				FA0B79231A958E3B000E1D17 /* EnumMap.h in Headers */,
				FAF140571E20934C00F898D2 /* arrays.h in Headers */,
				FA0B7E681A95902C000E1D17 /* wrap_PrismaticJoint.h in Headers */,
				FABDA9DC2552448300B5C523 /* b2_friction_joint.h in Headers */,
				FABDA9CA2552448300B5C523 /* b2_time_step.h in Headers */,
				FABDA9CC2552448300B5C523 /* b2_circle_shape.h in Headers */,
				FA0B7D571A95902C000E1D17 /* Buffer.h in Headers */,
				FAF140AB1E20934C00F898D2 /* SymbolTable.h in Headers */,
				FA0B7ED71A95902D000E1D17 /* Timer.h in Headers */,
				FA0B7AC31A958EA3000E1D17 /* list.h in Headers */,
				FA0B7B2D1A958EA3000E1D17 /* core.h in Headers */,
				FA1E88841DF363DB00E808AA /* Filter.h in Headers */,
				217DFC061D9F6D490055D849 /* tp.lua.h in Headers */,
				FABDA9E02552448300B5C523 /* b2_polygon_shape.h in Headers */,
				FAB17BF71ABFC4B100F9BA27 /* lz4hc.h in Headers */,
				FA0B7E831A95902C000E1D17 /* Shape.h in Headers */,
				FAE272531C05A15B00A67640 /* ParticleSystem.h in Headers */,
				FA6A2B6C1F5F7F560074C308 /* DataView.h in Headers */,
				FAF140701E20934C00F898D2 /* Initialize.h in Headers */,
				FAC8E54C23AC8379007B07C8 /* wrap_NativeFile.h in Headers */,
				FAAA3FDC1F64B3AD00F89E99 /* lutf8lib.h in Headers */,
				FAC7CD801FE35E95006A60C7 /* physfs_casefolding.h in Headers */,
				FA1BA09F1E16CFCE00AA2803 /* Font.h in Headers */,
				FA0B7EDD1A95902D000E1D17 /* Touch.h in Headers */,
				FA0B7EDE1A95902D000E1D17 /* Touch.h in Headers */,
				FAC7CD861FE35E95006A60C7 /* physfs.h in Headers */,
				FAF6C9E523C2DE2900D7B5BC /* spirv.hpp in Headers */,
				FA522D4F23F9FE380059EE3C /* MP3Decoder.h in Headers */,
				217DFBEE1D9F6D490055D849 /* luasocket.h in Headers */,
				FACA02F31F5E396B0084B28F /* HashFunction.h in Headers */,
				FA0B7ED01A95902C000E1D17 /* wrap_LuaThread.h in Headers */,
				FAF6C9E923C2DE2900D7B5BC /* GLSL.ext.KHR.h in Headers */,
				FA0B7CE41A95902C000E1D17 /* wrap_Audio.h in Headers */,
				FADF540F1E3D7CDD00012CC0 /* wrap_Video.h in Headers */,
				FAA54ACA1F91660400A8FA7B /* OggDemuxer.h in Headers */,
				FA0B79491A958E3B000E1D17 /* version.h in Headers */,
				FAF140581E20934C00F898D2 /* BaseTypes.h in Headers */,
				FABDA9E32552448300B5C523 /* b2_draw.h in Headers */,
				FA0B7B2B1A958EA3000E1D17 /* stb_image.h in Headers */,
				FAF140AE1E20934C00F898D2 /* Versions.h in Headers */,
				FA0B7CD21A95902C000E1D17 /* Audio.h in Headers */,
				FA0B79421A958E3B000E1D17 /* utf8.h in Headers */,
				FA0B7D171A95902C000E1D17 /* Font.h in Headers */,
				FAECA1B41F3164700095D008 /* CompressedSlice.h in Headers */,
				FA0B7EAE1A95902C000E1D17 /* wrap_SoundData.h in Headers */,
				FA0B7CFF1A95902C000E1D17 /* File.h in Headers */,
				FA0B7AB41A958EA3000E1D17 /* ddsinfo.h in Headers */,
				FABDA9C62552448300B5C523 /* b2_rope.h in Headers */,
				FA0B7DD21A95902C000E1D17 /* love.h in Headers */,
				FAC8E54523AC832A007B07C8 /* NativeFile.h in Headers */,
				FA6A2B6F1F5F845F0074C308 /* wrap_DataView.h in Headers */,
				FAF140861E20934C00F898D2 /* ParseHelper.h in Headers */,
				FA0B7CE71A95902C000E1D17 /* wrap_Source.h in Headers */,
				FA0B7B231A958EA3000E1D17 /* luasocket.h in Headers */,
				FA0B7D1D1A95902C000E1D17 /* GlyphData.h in Headers */,
				FA522D5A23FA5ED50059EE3C /* NotoSans-Regular.ttf.gzip.h in Headers */,
				FAC7CD8E1FE35E95006A60C7 /* physfs_lzmasdk.h in Headers */,
				FA0B7B391A958EA3000E1D17 /* wuff_internal.h in Headers */,
				FAC7CD771FE35E95006A60C7 /* physfs_internal.h in Headers */,
				FA0B7D881A95902C000E1D17 /* ImageData.h in Headers */,
				FAF6C9DA23C2DE2900D7B5BC /* SPVRemapper.h in Headers */,
				FA0B7EE11A95902D000E1D17 /* wrap_Touch.h in Headers */,
				FA9D8DDB1DEF8411002CD881 /* Stream.h in Headers */,
				FAF6C9E823C2DE2900D7B5BC /* GLSL.ext.EXT.h in Headers */,
				FACA02F71F5E396B0084B28F /* wrap_DataModule.h in Headers */,
				FABDA9BE2552448300B5C523 /* Box2D.h in Headers */,
				FA56AA3A1FAFF02000A43D5F /* memory.h in Headers */,
				FA0B7E441A95902C000E1D17 /* wrap_CircleShape.h in Headers */,
				FA0B7EB41A95902C000E1D17 /* System.h in Headers */,
				FAF1405A1E20934C00F898D2 /* ConstantUnion.h in Headers */,
				FABDA9782552448200B5C523 /* b2_block_allocator.h in Headers */,
				FAF140A51E20934C00F898D2 /* Scan.h in Headers */,
				FABDA9C72552448300B5C523 /* b2_distance_joint.h in Headers */,
				FA0B7CE11A95902C000E1D17 /* Source.h in Headers */,
				FABDA9C32552448300B5C523 /* b2_settings.h in Headers */,
				FA24348621D401CB00B8918A /* attribute.h in Headers */,
				FABDA9C02552448300B5C523 /* b2_broad_phase.h in Headers */,
				FAF140901E20934C00F898D2 /* PpContext.h in Headers */,
				FA0B7E621A95902C000E1D17 /* wrap_Physics.h in Headers */,
				FA0B7DF01A95902C000E1D17 /* Mouse.h in Headers */,
				FABDA9E62552448300B5C523 /* b2_api.h in Headers */,
				217DFBDC1D9F6D490055D849 /* buffer.h in Headers */,
				FA0B7DAD1A95902C000E1D17 /* STBHandler.h in Headers */,
				FABDA9BB2552448300B5C523 /* b2_dynamic_tree.h in Headers */,
				FA1BA0A41E16D97500AA2803 /* wrap_Font.h in Headers */,
				FA0B7DE11A95902C000E1D17 /* wrap_Math.h in Headers */,
				FA0B7D1A1A95902C000E1D17 /* TrueTypeRasterizer.h in Headers */,
				FA0B7EA81A95902C000E1D17 /* wrap_Decoder.h in Headers */,
				FA0B7AC51A958EA3000E1D17 /* time.h in Headers */,
				FA0B793E1A958E3B000E1D17 /* StringMap.h in Headers */,
				FA0B793A1A958E3B000E1D17 /* Reference.h in Headers */,
				FACA02F51F5E396B0084B28F /* wrap_CompressedData.h in Headers */,
				FABDA9DF2552448300B5C523 /* b2_world.h in Headers */,
				FA0B7DCC1A95902C000E1D17 /* Keyboard.h in Headers */,
				FA620A341AA2F8DB005DB4C2 /* wrap_Quad.h in Headers */,
				FA0B7EA51A95902C000E1D17 /* SoundData.h in Headers */,
				FADF54271E3DA5BA00012CC0 /* Mesh.h in Headers */,
				FAF1405E1E20934C00F898D2 /* PoolAlloc.h in Headers */,
				FA0B79341A958E3B000E1D17 /* Object.h in Headers */,
				217DFBF11D9F6D490055D849 /* mbox.lua.h in Headers */,
				FA0B7CEA1A95902C000E1D17 /* Event.h in Headers */,
				FA0B7E351A95902C000E1D17 /* WeldJoint.h in Headers */,
				FABDA9CB2552448300B5C523 /* b2_pulley_joint.h in Headers */,
				FA0B7E2F1A95902C000E1D17 /* RopeJoint.h in Headers */,
				FA0B7D141A95902C000E1D17 /* Font.h in Headers */,
				FA0B7E591A95902C000E1D17 /* wrap_Joint.h in Headers */,
				FA0B7E771A95902C000E1D17 /* wrap_WeldJoint.h in Headers */,
				FA18CEC723D3AE6800263725 /* wrap_Buffer.h in Headers */,
				FA0B7E291A95902C000E1D17 /* PulleyJoint.h in Headers */,
				FA6BDE5C1F31725300786805 /* Color.h in Headers */,
				FA0B7E231A95902C000E1D17 /* PolygonShape.h in Headers */,
				FA0B791E1A958E3B000E1D17 /* config.h in Headers */,
				FAB17BE81ABFAA9000F9BA27 /* lz4.h in Headers */,
				FA0B7E6B1A95902C000E1D17 /* wrap_PulleyJoint.h in Headers */,
				FA0B7E051A95902C000E1D17 /* Contact.h in Headers */,
				FA4F2BE41DE6650600CA37D7 /* Transform.h in Headers */,
				FA0B7E0E1A95902C000E1D17 /* Fixture.h in Headers */,
				FA6A2B661F5F7B6B0074C308 /* wrap_Data.h in Headers */,
				217DFBE81D9F6D490055D849 /* inet.h in Headers */,
				FADF53FA1E3C7ACD00012CC0 /* Buffer.h in Headers */,
				FA0B7EEA1A95902D000E1D17 /* wrap_Window.h in Headers */,
				FA1557C01CE90A2C00AFF582 /* tinyexr.h in Headers */,
				FA0B7E381A95902C000E1D17 /* WheelJoint.h in Headers */,
				FA0B7D851A95902C000E1D17 /* Image.h in Headers */,
				FABDA9EA2552448300B5C523 /* b2_world_callbacks.h in Headers */,
				FA0B7E7D1A95902C000E1D17 /* wrap_World.h in Headers */,
				FA0B7EBD1A95902C000E1D17 /* LuaThread.h in Headers */,
				FADF53FF1E3D74F200012CC0 /* Text.h in Headers */,
				FA0B7DC01A95902C000E1D17 /* JoystickModule.h in Headers */,
				FA0B7E871A95902C000E1D17 /* CoreAudioDecoder.h in Headers */,
				FA0B7CD51A95902C000E1D17 /* Source.h in Headers */,
				217DFBFD1D9F6D490055D849 /* smtp.lua.h in Headers */,
				FABDA9772552448200B5C523 /* b2_shape.h in Headers */,
				FA27B39F1B498151008A9DCE /* Video.h in Headers */,
				217DFC041D9F6D490055D849 /* timeout.h in Headers */,
				FA0B7E7A1A95902C000E1D17 /* wrap_WheelJoint.h in Headers */,
				FA0B7DD81A95902C000E1D17 /* MathModule.h in Headers */,
				217DFBDA1D9F6D490055D849 /* auxiliar.h in Headers */,
				FA0B7EC71A95902C000E1D17 /* ThreadModule.h in Headers */,
				FA4F2BAD1DE1E37000CA37D7 /* RecordingDevice.h in Headers */,
				FABDA9CE2552448300B5C523 /* b2_time_of_impact.h in Headers */,
				FA0B792B1A958E3B000E1D17 /* Matrix.h in Headers */,
				FA0B7DA41A95902C000E1D17 /* PKMHandler.h in Headers */,
				FAF6C9E423C2DE2900D7B5BC /* doc.h in Headers */,
				FA0B7AC81A958EA3000E1D17 /* utility.h in Headers */,
				217DFC0E1D9F6D490055D849 /* unixudp.h in Headers */,
				FABDA9BA2552448300B5C523 /* b2_weld_joint.h in Headers */,
				FA522D5323F9FF2A0059EE3C /* dr_mp3.h in Headers */,
				FA0B791F1A958E3B000E1D17 /* Data.h in Headers */,
				217DFBE41D9F6D490055D849 /* headers.lua.h in Headers */,
				FA0B7D021A95902C000E1D17 /* Filesystem.h in Headers */,
				FA0B7E471A95902C000E1D17 /* wrap_Contact.h in Headers */,
				FA0B7E021A95902C000E1D17 /* CircleShape.h in Headers */,
				FABDA9E92552448300B5C523 /* b2_timer.h in Headers */,
				FA0B7E111A95902C000E1D17 /* FrictionJoint.h in Headers */,
				FA0B7AE01A958EA3000E1D17 /* lodepng.h in Headers */,
				FA0B7ECD1A95902C000E1D17 /* wrap_Channel.h in Headers */,
				FAF140AF1E20934C00F898D2 /* osinclude.h in Headers */,
				FA93C4531F315B960087CCD4 /* FormatHandler.h in Headers */,
				FA0B7CD81A95902C000E1D17 /* Audio.h in Headers */,
				FA0B7CF61A95902C000E1D17 /* File.h in Headers */,
				FA0A3A5F23366CE9001C269E /* floattypes.h in Headers */,
				FADF54091E3D78F700012CC0 /* Video.h in Headers */,
				FAA54ACB1F91660400A8FA7B /* TheoraVideoStream.h in Headers */,
				FA0B7DD51A95902C000E1D17 /* BezierCurve.h in Headers */,
				FA0B79271A958E3B000E1D17 /* int.h in Headers */,
				FA0B7E531A95902C000E1D17 /* wrap_FrictionJoint.h in Headers */,
				FA0B7EB71A95902C000E1D17 /* wrap_System.h in Headers */,
				FABDAA032552448300B5C523 /* b2_contact_manager.h in Headers */,
				FA27B3A91B498151008A9DCE /* Video.h in Headers */,
				FAAA3FD81F64B3AD00F89E99 /* lprefix.h in Headers */,
				FAF6C9F023C2DE2900D7B5BC /* GlslangToSpv.h in Headers */,
				FAF6C9F723C2DE2900D7B5BC /* Logger.h in Headers */,
				217DFBFA1D9F6D490055D849 /* select.h in Headers */,
				FABDA9BF2552448300B5C523 /* b2_types.h in Headers */,
				FA0B7DF61A95902C000E1D17 /* wrap_Mouse.h in Headers */,
				FAF140661E20934C00F898D2 /* gl_types.h in Headers */,
				FA0B7E801A95902C000E1D17 /* Joint.h in Headers */,
				FA0B7D2F1A95902C000E1D17 /* Drawable.h in Headers */,
				217DFBE21D9F6D490055D849 /* ftp.lua.h in Headers */,
				FA0B7EC41A95902C000E1D17 /* Thread.h in Headers */,
				FA0B7DFF1A95902C000E1D17 /* ChainShape.h in Headers */,
				FA0B7E4D1A95902C000E1D17 /* wrap_EdgeShape.h in Headers */,
				FA522D5423F9FF2A0059EE3C /* dr_flac.h in Headers */,
				FAF1405F1E20934C00F898D2 /* ResourceLimits.h in Headers */,
				FA0B7DDB1A95902C000E1D17 /* RandomGenerator.h in Headers */,
				FA0B7E841A95902C000E1D17 /* Decoder.h in Headers */,
				FA0B7EAB1A95902C000E1D17 /* wrap_Sound.h in Headers */,
				FA0B7B2C1A958EA3000E1D17 /* checked.h in Headers */,
				FABDA9A62552448300B5C523 /* b2_polygon_contact.h in Headers */,
				FA0B7D2A1A95902C000E1D17 /* wrap_GlyphData.h in Headers */,
				FACA02F11F5E396B0084B28F /* DataModule.h in Headers */,
				FABDA9C82552448300B5C523 /* b2_body.h in Headers */,
				FA0B7E741A95902C000E1D17 /* wrap_Shape.h in Headers */,
				FABDA9762552448200B5C523 /* b2_joint.h in Headers */,
				FABDA9CD2552448300B5C523 /* b2_math.h in Headers */,
				FABDA9C42552448300B5C523 /* b2_revolute_joint.h in Headers */,
				FA91DA8D1F377C3900C80E33 /* deprecation.h in Headers */,
				FAF1407F1E20934C00F898D2 /* localintermediate.h in Headers */,
				FAF1406B1E20934C00F898D2 /* glslang_tab.cpp.h in Headers */,
				217DFBF71D9F6D490055D849 /* options.h in Headers */,
				FAF6C9ED23C2DE2900D7B5BC /* spvIR.h in Headers */,
				FA0B7E3B1A95902C000E1D17 /* World.h in Headers */,
				FA0B7DC31A95902C000E1D17 /* wrap_Joystick.h in Headers */,
				FAF140631E20934C00F898D2 /* Types.h in Headers */,
				FA4F2BE61DE6650600CA37D7 /* wrap_Transform.h in Headers */,
				FA0B7EE71A95902D000E1D17 /* Window.h in Headers */,
				FA0B7E651A95902C000E1D17 /* wrap_PolygonShape.h in Headers */,
				FABDA9952552448300B5C523 /* b2_edge_polygon_contact.h in Headers */,
				FA0B7AC91A958EA3000E1D17 /* win32.h in Headers */,
				FABDA9B92552448300B5C523 /* b2_common.h in Headers */,
				FA0B7DFC1A95902C000E1D17 /* Body.h in Headers */,
				FA1BA0B31E16FD0800AA2803 /* Shader.h in Headers */,
				FAF6C9F123C2DE2900D7B5BC /* GLSL.std.450.h in Headers */,
				FABDA97E2552448200B5C523 /* b2_chain_circle_contact.h in Headers */,
				FABDA9DD2552448300B5C523 /* b2_contact.h in Headers */,
				FABDA9802552448200B5C523 /* b2_circle_contact.h in Headers */,
				217DFC101D9F6D490055D849 /* url.lua.h in Headers */,
				FAF140DD1E20934C00F898D2 /* InitializeDll.h in Headers */,
				FA0B7DF31A95902C000E1D17 /* wrap_Cursor.h in Headers */,
				FA0B7D271A95902C000E1D17 /* wrap_Font.h in Headers */,
				FA0B7DAA1A95902C000E1D17 /* PVRHandler.h in Headers */,
				FA27B3B51B498151008A9DCE /* wrap_Video.h in Headers */,
				FABDA9BC2552448300B5C523 /* b2_fixture.h in Headers */,
				FA0B7D7B1A95902C000E1D17 /* Quad.h in Headers */,
				FA0B7E261A95902C000E1D17 /* PrismaticJoint.h in Headers */,
				FABDA9852552448200B5C523 /* b2_edge_circle_contact.h in Headers */,
				FA0B7E991A95902C000E1D17 /* Sound.h in Headers */,
				FA0B7D841A95902C000E1D17 /* CompressedImageData.h in Headers */,
				FACA02ED1F5E396B0084B28F /* CompressedData.h in Headers */,
				FAF1407E1E20934C00F898D2 /* LiveTraverser.h in Headers */,
				FA0B7D231A95902C000E1D17 /* Rasterizer.h in Headers */,
				FABDA9B72552448300B5C523 /* b2_island.h in Headers */,
				FAD19A191DFF8CA200D5398A /* ImageDataBase.h in Headers */,
				FABDA9E22552448300B5C523 /* b2_growable_stack.h in Headers */,
				FA0B7CDB1A95902C000E1D17 /* Pool.h in Headers */,
				FA0B7D0B1A95902C000E1D17 /* wrap_FileData.h in Headers */,
				FA0B7DF91A95902C000E1D17 /* Body.h in Headers */,
				FA0B7DB91A95902C000E1D17 /* Joystick.h in Headers */,
				FA4F2BB11DE1E37B00CA37D7 /* RecordingDevice.h in Headers */,
				FA0B7E2C1A95902C000E1D17 /* RevoluteJoint.h in Headers */,
				FA8951A41AA2EDF300EC385A /* wrap_Event.h in Headers */,
				FA0B7B2A1A958EA3000E1D17 /* simplexnoise1234.h in Headers */,
				FA9D53AE1F5307E900125C6B /* Deprecations.h in Headers */,
				FA0B7ADC1A958EA3000E1D17 /* glad.hpp in Headers */,
				FA6A2B791F60B8250074C308 /* wrap_ByteData.h in Headers */,
				FA0B7CF91A95902C000E1D17 /* FileData.h in Headers */,
				FA0B7DA71A95902C000E1D17 /* PNGHandler.h in Headers */,
				FA0B7AC41A958EA3000E1D17 /* protocol.h in Headers */,
				FAF140601E20934C00F898D2 /* revision.h in Headers */,
				FABDA97F2552448200B5C523 /* b2_polygon_circle_contact.h in Headers */,
				FAF140A21E20934C00F898D2 /* RemoveTree.h in Headers */,
				FAF6C9DE23C2DE2900D7B5BC /* SpvTools.h in Headers */,
				FABDA9E82552448300B5C523 /* b2_gear_joint.h in Headers */,
				FA0B7D321A95902C000E1D17 /* Graphics.h in Headers */,
				FA0B7E321A95902C000E1D17 /* Shape.h in Headers */,
				FA620A371AA2F8DB005DB4C2 /* wrap_Texture.h in Headers */,
				FA0B7DBA1A95902C000E1D17 /* JoystickModule.h in Headers */,
				FA0B7DEA1A95902C000E1D17 /* Mouse.h in Headers */,
				FA0B7E931A95902C000E1D17 /* ModPlugDecoder.h in Headers */,
				FA0B7D111A95902C000E1D17 /* BMFontRasterizer.h in Headers */,
				217DFBE61D9F6D490055D849 /* http.lua.h in Headers */,
				FA0B7E3E1A95902C000E1D17 /* wrap_Body.h in Headers */,
				FABDA9C92552448300B5C523 /* b2_distance.h in Headers */,
				FA24348921D401CB00B8918A /* pch.h in Headers */,
				FAF140991E20934C00F898D2 /* PpTokens.h in Headers */,
				FAF1405B1E20934C00F898D2 /* InfoSink.h in Headers */,
				FA0B7B321A958EA3000E1D17 /* wuff.h in Headers */,
				217DFBF81D9F6D490055D849 /* pierror.h in Headers */,
				217DFC021D9F6D490055D849 /* tcp.h in Headers */,
				FA3C5E441F8C368C0003C579 /* ShaderStage.h in Headers */,
				FA0B79261A958E3B000E1D17 /* Exception.h in Headers */,
				FA0B7D4D1A95902C000E1D17 /* Shader.h in Headers */,
				FA0B793D1A958E3B000E1D17 /* runtime.h in Headers */,
				FAF6C9E323C2DE2900D7B5BC /* GLSL.ext.AMD.h in Headers */,
				FA57FB9A1AE1993600F2AD6D /* noise1234.h in Headers */,
				FACA02EF1F5E396B0084B28F /* Compressor.h in Headers */,
				FA0B7CED1A95902C000E1D17 /* Event.h in Headers */,
				FA0B7D811A95902C000E1D17 /* Volatile.h in Headers */,
				FA0B7B2E1A958EA3000E1D17 /* unchecked.h in Headers */,
				FA0B7D081A95902C000E1D17 /* wrap_File.h in Headers */,
				FA0B79451A958E3B000E1D17 /* Variant.h in Headers */,
				FA0B7E5C1A95902C000E1D17 /* wrap_MotorJoint.h in Headers */,
				FA4F2BA91DE1E36400CA37D7 /* wrap_RecordingDevice.h in Headers */,
				FA4F2B7A1DE0125B00CA37D7 /* xxhash.h in Headers */,
				FA0B7DDE1A95902C000E1D17 /* wrap_BezierCurve.h in Headers */,
				FA0B7DED1A95902C000E1D17 /* Cursor.h in Headers */,
				FA0B7E501A95902C000E1D17 /* wrap_Fixture.h in Headers */,
				FA28EBD71E352DB5003446F4 /* FenceSync.h in Headers */,
				FADF542C1E3DAADA00012CC0 /* wrap_Mesh.h in Headers */,
				FAA3A9B01B7D465A00CED060 /* android.h in Headers */,
				217DFBDE1D9F6D490055D849 /* compat.h in Headers */,
				FA0B79281A958E3B000E1D17 /* math.h in Headers */,
				217DFC121D9F6D490055D849 /* usocket.h in Headers */,
				217DFC081D9F6D490055D849 /* udp.h in Headers */,
				FA0B7DCF1A95902C000E1D17 /* wrap_Keyboard.h in Headers */,
				FAF6C9DB23C2DE2900D7B5BC /* SpvBuilder.h in Headers */,
				FA0B7EA21A95902C000E1D17 /* Sound.h in Headers */,
				FA0B7B331A958EA3000E1D17 /* wuff_config.h in Headers */,
				FA0B7D3B1A95902C000E1D17 /* Graphics.h in Headers */,
				FA0B7E6E1A95902C000E1D17 /* wrap_RevoluteJoint.h in Headers */,
				FA27B3AC1B498151008A9DCE /* VideoStream.h in Headers */,
				FA0B7AC71A958EA3000E1D17 /* unix.h in Headers */,
				FA0B7E8D1A95902C000E1D17 /* FLACDecoder.h in Headers */,
				217DFC001D9F6D490055D849 /* socket.lua.h in Headers */,
				FA0B7DE71A95902C000E1D17 /* Cursor.h in Headers */,
				217DFBEC1D9F6D490055D849 /* ltn12.lua.h in Headers */,
				FA0B7DB61A95902C000E1D17 /* wrap_ImageData.h in Headers */,
				FADF543D1E3DAFF700012CC0 /* wrap_Graphics.h in Headers */,
				217DFBFE1D9F6D490055D849 /* socket.h in Headers */,
				FAF1409C1E20934C00F898D2 /* propagateNoContraction.h in Headers */,
				FA0B7D2D1A95902C000E1D17 /* wrap_Rasterizer.h in Headers */,
				FA0B7AB71A958EA3000E1D17 /* ddsparse.h in Headers */,
				FA0B7DA11A95902C000E1D17 /* KTXHandler.h in Headers */,
				217DFBE01D9F6D490055D849 /* except.h in Headers */,
				FA0B79311A958E3B000E1D17 /* Module.h in Headers */,
				217DFBF51D9F6D490055D849 /* mime.lua.h in Headers */,
				FAC7CD961FE755B4006A60C7 /* lz4opt.h in Headers */,
				FA9D8DD31DEB56C3002CD881 /* pixelformat.h in Headers */,
				FABDA9DE2552448300B5C523 /* b2_prismatic_joint.h in Headers */,
				FAF140A61E20934C00F898D2 /* ScanContext.h in Headers */,
				FABDA97B2552448200B5C523 /* b2_chain_polygon_contact.h in Headers */,
				FA0B7E4A1A95902C000E1D17 /* wrap_DistanceJoint.h in Headers */,
				FA0B7DE41A95902C000E1D17 /* wrap_RandomGenerator.h in Headers */,
				FAC8E55023B01C0D007B07C8 /* macos.h in Headers */,
				FA0B7E0B1A95902C000E1D17 /* EdgeShape.h in Headers */,
				FA0B7EDA1A95902D000E1D17 /* wrap_Timer.h in Headers */,
				FA0B7EB11A95902C000E1D17 /* System.h in Headers */,
				FA0B7E1A1A95902C000E1D17 /* MotorJoint.h in Headers */,
				FA0B7D441A95902C000E1D17 /* OpenGL.h in Headers */,
				FA0B7E081A95902C000E1D17 /* DistanceJoint.h in Headers */,
				FA0B7E711A95902C000E1D17 /* wrap_RopeJoint.h in Headers */,
				FA0B7E411A95902C000E1D17 /* wrap_ChainShape.h in Headers */,
				FA0B7E171A95902C000E1D17 /* Joint.h in Headers */,
				FA0B793F1A958E3B000E1D17 /* types.h in Headers */,
				FABDA9BD2552448300B5C523 /* b2_stack_allocator.h in Headers */,
				FABDA9CF2552448300B5C523 /* b2_mouse_joint.h in Headers */,
				FABDA9E42552448300B5C523 /* b2_collision.h in Headers */,
				FA41A3CA1C0A1F950084430C /* ASTCHandler.h in Headers */,
				FADF54041E3D77B500012CC0 /* wrap_Text.h in Headers */,
				FA0B7ED31A95902C000E1D17 /* wrap_ThreadModule.h in Headers */,
				FAB922C6257D99EF0035DAD6 /* Range.h in Headers */,
				FAC756F61E4F99B400B91289 /* Effect.h in Headers */,
				FA0B7ADD1A958EA3000E1D17 /* gladfuncs.hpp in Headers */,
				FAF1405D1E20934C00F898D2 /* intermediate.h in Headers */,
			);
			runOnlyForDeploymentPostprocessing = 0;
		};
/* End PBXHeadersBuildPhase section */

/* Begin PBXNativeTarget section */
		FA0B78DC1A958B90000E1D17 /* liblove-ios */ = {
			isa = PBXNativeTarget;
			buildConfigurationList = FA0B78EE1A958B90000E1D17 /* Build configuration list for PBXNativeTarget "liblove-ios" */;
			buildPhases = (
				FA0B78D91A958B90000E1D17 /* Sources */,
				FA0B78DA1A958B90000E1D17 /* Frameworks */,
				FA0B78DB1A958B90000E1D17 /* CopyFiles */,
			);
			buildRules = (
			);
			dependencies = (
			);
			name = "liblove-ios";
			productName = "liblove-ios";
			productReference = FA0B78DD1A958B90000E1D17 /* liblove.a */;
			productType = "com.apple.product-type.library.static";
		};
		FA577AAE16C7507900860150 /* liblove-macosx */ = {
			isa = PBXNativeTarget;
			buildConfigurationList = FA577ABF16C7507900860150 /* Build configuration list for PBXNativeTarget "liblove-macosx" */;
			buildPhases = (
				FA577AAA16C7507900860150 /* Sources */,
				FA577AAB16C7507900860150 /* Frameworks */,
				FA577AAC16C7507900860150 /* Headers */,
				FA577AAD16C7507900860150 /* Resources */,
			);
			buildRules = (
			);
			dependencies = (
			);
			name = "liblove-macosx";
			productName = love;
			productReference = FA577AAF16C7507900860150 /* love.framework */;
			productType = "com.apple.product-type.framework";
		};
/* End PBXNativeTarget section */

/* Begin PBXProject section */
		08FB7793FE84155DC02AAC07 /* Project object */ = {
			isa = PBXProject;
			attributes = {
				LastUpgradeCheck = 1250;
				TargetAttributes = {
					FA0B78DC1A958B90000E1D17 = {
						CreatedOnToolsVersion = 6.1.1;
					};
				};
			};
			buildConfigurationList = 1DEB928908733DD80010E9CD /* Build configuration list for PBXProject "liblove" */;
			compatibilityVersion = "Xcode 11.0";
			developmentRegion = en;
			hasScannedForEncodings = 1;
			knownRegions = (
				en,
				Base,
			);
			mainGroup = 54067CFB7D564E5764FA17DC /* love */;
			projectDirPath = "";
			projectRoot = "";
			targets = (
				FA577AAE16C7507900860150 /* liblove-macosx */,
				FA0B78DC1A958B90000E1D17 /* liblove-ios */,
			);
		};
/* End PBXProject section */

/* Begin PBXResourcesBuildPhase section */
		FA577AAD16C7507900860150 /* Resources */ = {
			isa = PBXResourcesBuildPhase;
			buildActionMask = 2147483647;
			files = (
			);
			runOnlyForDeploymentPostprocessing = 0;
		};
/* End PBXResourcesBuildPhase section */

/* Begin PBXSourcesBuildPhase section */
		FA0B78D91A958B90000E1D17 /* Sources */ = {
			isa = PBXSourcesBuildPhase;
			buildActionMask = 2147483647;
			files = (
				FA0B7DE01A95902C000E1D17 /* wrap_Math.cpp in Sources */,
				FA0B7DA91A95902C000E1D17 /* PVRHandler.cpp in Sources */,
				FAE64A842071363100BC7981 /* physfs_archiver_iso9660.c in Sources */,
				FA0B7EC61A95902C000E1D17 /* ThreadModule.cpp in Sources */,
				FAC8E54B23AC8379007B07C8 /* wrap_NativeFile.cpp in Sources */,
				FA0B7D2C1A95902C000E1D17 /* wrap_Rasterizer.cpp in Sources */,
				FADF54081E3D78F700012CC0 /* Video.cpp in Sources */,
				FA9D8DD81DEF8411002CD881 /* Data.cpp in Sources */,
				FABDA9992552448300B5C523 /* b2_contact_manager.cpp in Sources */,
				FA0B7E8F1A95902C000E1D17 /* GmeDecoder.cpp in Sources */,
				FADF542B1E3DAADA00012CC0 /* wrap_Mesh.cpp in Sources */,
				FA0B7CD71A95902C000E1D17 /* Audio.cpp in Sources */,
				FA0B7AC01A958EA3000E1D17 /* host.c in Sources */,
				FA0B7EB01A95902C000E1D17 /* System.cpp in Sources */,
				FA0B7EE31A95902D000E1D17 /* Window.cpp in Sources */,
				FA0B7EC21A95902C000E1D17 /* threads.cpp in Sources */,
				FA4F2C051DE936C900CA37D7 /* compat.c in Sources */,
				FA4F2BE81DE6651000CA37D7 /* wrap_Transform.cpp in Sources */,
				FA0B7D011A95902C000E1D17 /* Filesystem.cpp in Sources */,
				FAF140651E20934C00F898D2 /* Constant.cpp in Sources */,
				FA0B7ED91A95902D000E1D17 /* wrap_Timer.cpp in Sources */,
				FAF1407D1E20934C00F898D2 /* linkValidate.cpp in Sources */,
				FAE64A872071363100BC7981 /* physfs_archiver_slb.c in Sources */,
				FAF6C9E723C2DE2900D7B5BC /* SpvBuilder.cpp in Sources */,
				FA0B7DD11A95902C000E1D17 /* love.cpp in Sources */,
				FABDA9B42552448300B5C523 /* b2_prismatic_joint.cpp in Sources */,
				FA15DFAF1F9B8D390042AB22 /* lstrlib.c in Sources */,
				FA0B7AB61A958EA3000E1D17 /* ddsparse.cpp in Sources */,
				FABDA9F42552448300B5C523 /* b2_chain_shape.cpp in Sources */,
				FA0B7D221A95902C000E1D17 /* Rasterizer.cpp in Sources */,
				FAF6C9E223C2DE2900D7B5BC /* InReadableOrder.cpp in Sources */,
				FAF140BC1E20934C00F898D2 /* ossource.cpp in Sources */,
				FA0B7D7D1A95902C000E1D17 /* Texture.cpp in Sources */,
				FACA02FB1F5E397E0084B28F /* HashFunction.cpp in Sources */,
				FAF140A81E20934C00F898D2 /* ShaderLang.cpp in Sources */,
				FA1BA09E1E16CFCE00AA2803 /* Font.cpp in Sources */,
				FABDA9A12552448300B5C523 /* b2_gear_joint.cpp in Sources */,
				FAE64A8A2071363100BC7981 /* physfs_archiver_wad.c in Sources */,
				FA0B7ECC1A95902C000E1D17 /* wrap_Channel.cpp in Sources */,
				FA0B7E6D1A95902C000E1D17 /* wrap_RevoluteJoint.cpp in Sources */,
				FACA02FA1F5E397B0084B28F /* DataModule.cpp in Sources */,
				FA0B7E641A95902C000E1D17 /* wrap_PolygonShape.cpp in Sources */,
				FA4F2C031DE936C200CA37D7 /* auxiliar.c in Sources */,
				FA0B7E731A95902C000E1D17 /* wrap_Shape.cpp in Sources */,
				FA0B7CFE1A95902C000E1D17 /* File.cpp in Sources */,
				FA3C5E481F8D80CA0003C579 /* ShaderStage.cpp in Sources */,
				FA27B39E1B498151008A9DCE /* Video.cpp in Sources */,
				FA0B7E6A1A95902C000E1D17 /* wrap_PulleyJoint.cpp in Sources */,
				FA0B7DB81A95902C000E1D17 /* Joystick.cpp in Sources */,
				FA91DA8C1F377C3900C80E33 /* deprecation.cpp in Sources */,
				FABDA9B02552448300B5C523 /* b2_mouse_joint.cpp in Sources */,
				FA6A2B6B1F5F7F560074C308 /* DataView.cpp in Sources */,
				FA0B7E401A95902C000E1D17 /* wrap_ChainShape.cpp in Sources */,
				FABDA99F2552448300B5C523 /* b2_edge_circle_contact.cpp in Sources */,
				FA0B7DEC1A95902C000E1D17 /* Cursor.cpp in Sources */,
				FA0B7D871A95902C000E1D17 /* ImageData.cpp in Sources */,
				FA0B7E101A95902C000E1D17 /* FrictionJoint.cpp in Sources */,
				FABDA9902552448300B5C523 /* b2_world_callbacks.cpp in Sources */,
				FABDA9A52552448300B5C523 /* b2_wheel_joint.cpp in Sources */,
				FAF140741E20934C00F898D2 /* intermOut.cpp in Sources */,
				FA620A361AA2F8DB005DB4C2 /* wrap_Texture.cpp in Sources */,
				FA0B7D0A1A95902C000E1D17 /* wrap_FileData.cpp in Sources */,
				FAF140781E20934C00F898D2 /* iomapper.cpp in Sources */,
				FA0B7ABE1A958EA3000E1D17 /* compress.c in Sources */,
				FABDA9AE2552448300B5C523 /* b2_island.cpp in Sources */,
				FA4F2C141DE936FE00CA37D7 /* usocket.c in Sources */,
				FAF140831E20934C00F898D2 /* ParseContextBase.cpp in Sources */,
				FA0B7AD21A958EA3000E1D17 /* protocol.c in Sources */,
				FAF140A41E20934C00F898D2 /* Scan.cpp in Sources */,
				FA0B7D1F1A95902C000E1D17 /* ImageRasterizer.cpp in Sources */,
				FABDA9C22552448300B5C523 /* b2_rope.cpp in Sources */,
				FAE64A952071365100BC7981 /* physfs_platform_qnx.c in Sources */,
				FABDA9FC2552448300B5C523 /* b2_collide_polygon.cpp in Sources */,
				FABDA9D12552448300B5C523 /* b2_draw.cpp in Sources */,
				FA0B7EA41A95902C000E1D17 /* SoundData.cpp in Sources */,
				FAF1406A1E20934C00F898D2 /* glslang_tab.cpp in Sources */,
				FA8951A31AA2EDF300EC385A /* wrap_Event.cpp in Sources */,
				FADF540E1E3D7CDD00012CC0 /* wrap_Video.cpp in Sources */,
				FA0B7D4C1A95902C000E1D17 /* Shader.cpp in Sources */,
				FA0B792A1A958E3B000E1D17 /* Matrix.cpp in Sources */,
				FAF140981E20934C00F898D2 /* PpTokens.cpp in Sources */,
				FAF140AA1E20934C00F898D2 /* SymbolTable.cpp in Sources */,
				FABDA9892552448300B5C523 /* b2_contact.cpp in Sources */,
				FA3C5E431F8C368C0003C579 /* ShaderStage.cpp in Sources */,
				FA0B7E191A95902C000E1D17 /* MotorJoint.cpp in Sources */,
				FAF1406F1E20934C00F898D2 /* Initialize.cpp in Sources */,
				FA0B7E4F1A95902C000E1D17 /* wrap_Fixture.cpp in Sources */,
				FA0B7EBF1A95902C000E1D17 /* Thread.cpp in Sources */,
				FACA02F91F5E39790084B28F /* Compressor.cpp in Sources */,
				FABDAA002552448300B5C523 /* b2_time_of_impact.cpp in Sources */,
				FAF140811E20934C00F898D2 /* parseConst.cpp in Sources */,
				FA4F2C121DE936FE00CA37D7 /* unixtcp.c in Sources */,
				FA0B7EB91A95902C000E1D17 /* Channel.cpp in Sources */,
				FAE64A962071365100BC7981 /* physfs_platform_windows.c in Sources */,
				FA4B66CA1ABBCF1900558F15 /* Timer.cpp in Sources */,
				FA0B7E921A95902C000E1D17 /* ModPlugDecoder.cpp in Sources */,
				FA0B7E521A95902C000E1D17 /* wrap_FrictionJoint.cpp in Sources */,
				FADF54351E3DAE6E00012CC0 /* wrap_SpriteBatch.cpp in Sources */,
				FA4F2BB51DE1E4C300CA37D7 /* wrap_RecordingDevice.cpp in Sources */,
				FA4F2C111DE936FE00CA37D7 /* unix.c in Sources */,
				FA1BA0A31E16D97500AA2803 /* wrap_Font.cpp in Sources */,
				FABDA9842552448200B5C523 /* b2_chain_polygon_contact.cpp in Sources */,
				FA0B7E0D1A95902C000E1D17 /* Fixture.cpp in Sources */,
				FADF53FE1E3D74F200012CC0 /* Text.cpp in Sources */,
				FA0B7D191A95902C000E1D17 /* TrueTypeRasterizer.cpp in Sources */,
				FAC271E723B5B5B400C200D3 /* renderstate.cpp in Sources */,
				FA0B7CFB1A95902C000E1D17 /* Filesystem.cpp in Sources */,
				FABDA9F82552448300B5C523 /* b2_dynamic_tree.cpp in Sources */,
				FABDA98B2552448300B5C523 /* b2_revolute_joint.cpp in Sources */,
				FA0B7D3D1A95902C000E1D17 /* Texture.cpp in Sources */,
				FA0B7B351A958EA3000E1D17 /* wuff_convert.c in Sources */,
				FAF140941E20934C00F898D2 /* PpScanner.cpp in Sources */,
				FABDA9EC2552448300B5C523 /* b2_collide_circle.cpp in Sources */,
				FA9D53AD1F5307E900125C6B /* Deprecations.cpp in Sources */,
				FA0B7E431A95902C000E1D17 /* wrap_CircleShape.cpp in Sources */,
				FAE64A912071364800BC7981 /* physfs.c in Sources */,
				FAE64A852071363100BC7981 /* physfs_archiver_mvl.c in Sources */,
				FA0B7CE61A95902C000E1D17 /* wrap_Source.cpp in Sources */,
				FA9D8DDE1DEF842A002CD881 /* Drawable.cpp in Sources */,
				FA0B7CCE1A95902C000E1D17 /* Audio.cpp in Sources */,
				FADF54031E3D77B500012CC0 /* wrap_Text.cpp in Sources */,
				FA0B7DCB1A95902C000E1D17 /* Keyboard.cpp in Sources */,
				FA0B7DFB1A95902C000E1D17 /* Body.cpp in Sources */,
				FA0B7ED21A95902C000E1D17 /* wrap_ThreadModule.cpp in Sources */,
				FADF54261E3DA5BA00012CC0 /* Mesh.cpp in Sources */,
				FA0B7EE01A95902D000E1D17 /* wrap_Touch.cpp in Sources */,
				FA4F2C081DE936DD00CA37D7 /* io.c in Sources */,
				FA0B7CDD1A95902C000E1D17 /* Source.cpp in Sources */,
				FAF6C9EC23C2DE2900D7B5BC /* GlslangToSpv.cpp in Sources */,
				FA0B7DC51A95902C000E1D17 /* wrap_JoystickModule.cpp in Sources */,
				FA0B7E701A95902C000E1D17 /* wrap_RopeJoint.cpp in Sources */,
				FA24348821D401CB00B8918A /* attribute.cpp in Sources */,
				FACA02FC1F5E39810084B28F /* wrap_CompressedData.cpp in Sources */,
				FABDA9A32552448300B5C523 /* b2_friction_joint.cpp in Sources */,
				FAF140AD1E20934C00F898D2 /* Versions.cpp in Sources */,
				FA0B793C1A958E3B000E1D17 /* runtime.cpp in Sources */,
				FAF140DC1E20934C00F898D2 /* InitializeDll.cpp in Sources */,
				FA0B7DBC1A95902C000E1D17 /* Joystick.cpp in Sources */,
				FA0B7DAF1A95902C000E1D17 /* wrap_CompressedImageData.cpp in Sources */,
				FA0B7AD51A958EA3000E1D17 /* unix.c in Sources */,
				FAB17BE71ABFAA9000F9BA27 /* lz4.c in Sources */,
				FAE64A902071364800BC7981 /* physfs_unicode.c in Sources */,
				FA4F2BE71DE6650D00CA37D7 /* Transform.cpp in Sources */,
				FAF140A11E20934C00F898D2 /* RemoveTree.cpp in Sources */,
				FABDA9972552448300B5C523 /* b2_distance_joint.cpp in Sources */,
				FA0B7CDA1A95902C000E1D17 /* Pool.cpp in Sources */,
				FA0B7E161A95902C000E1D17 /* Joint.cpp in Sources */,
				FA0B7EE91A95902D000E1D17 /* wrap_Window.cpp in Sources */,
				FA1583E21E196180005E603B /* wrap_Shader.cpp in Sources */,
				FA0B7AB91A958EA3000E1D17 /* enet.cpp in Sources */,
				FA0B7E281A95902C000E1D17 /* PulleyJoint.cpp in Sources */,
				FA56AA391FAFF02000A43D5F /* memory.cpp in Sources */,
				FABDA98E2552448300B5C523 /* b2_contact_solver.cpp in Sources */,
				FAF1409E1E20934C00F898D2 /* reflection.cpp in Sources */,
				FA15DFAE1F9B8D360042AB22 /* lutf8lib.c in Sources */,
				FAF1408B1E20934C00F898D2 /* Pp.cpp in Sources */,
				FA76344B1E28722A0066EF9E /* StreamBuffer.cpp in Sources */,
				FA0B7E041A95902C000E1D17 /* Contact.cpp in Sources */,
				FA0B7D831A95902C000E1D17 /* CompressedImageData.cpp in Sources */,
				FA0B7B311A958EA3000E1D17 /* wuff.c in Sources */,
				FA0B7DF21A95902C000E1D17 /* wrap_Cursor.cpp in Sources */,
				FA0B7E011A95902C000E1D17 /* CircleShape.cpp in Sources */,
				FAE64A8C2071363100BC7981 /* physfs_byteorder.c in Sources */,
				FA0B7E461A95902C000E1D17 /* wrap_Contact.cpp in Sources */,
				FA0B7D161A95902C000E1D17 /* Font.cpp in Sources */,
				FA0B7EB61A95902C000E1D17 /* wrap_System.cpp in Sources */,
				FA0B7DAC1A95902C000E1D17 /* STBHandler.cpp in Sources */,
				FADF53F91E3C7ACD00012CC0 /* Buffer.cpp in Sources */,
				FA0B79301A958E3B000E1D17 /* Module.cpp in Sources */,
				FAF1409B1E20934C00F898D2 /* propagateNoContraction.cpp in Sources */,
				FA0B7DDA1A95902C000E1D17 /* RandomGenerator.cpp in Sources */,
				FA2AF6751DAD64970032B62C /* vertex.cpp in Sources */,
				FAF140561E20934C00F898D2 /* Link.cpp in Sources */,
				FAF140851E20934C00F898D2 /* ParseHelper.cpp in Sources */,
				FA0B7D801A95902C000E1D17 /* Volatile.cpp in Sources */,
				FA1BA0B21E16FD0800AA2803 /* Shader.cpp in Sources */,
				FA0B7EBC1A95902C000E1D17 /* LuaThread.cpp in Sources */,
				FA0B7EF21A959D2C000E1D17 /* ios.mm in Sources */,
				FAE64A802071362A00BC7981 /* physfs_archiver_7z.c in Sources */,
				FABDA9942552448300B5C523 /* b2_polygon_circle_contact.cpp in Sources */,
				FA0B7D3A1A95902C000E1D17 /* Graphics.cpp in Sources */,
				FA4F2BB21DE1E4B400CA37D7 /* RecordingDevice.cpp in Sources */,
				FAE64A922071364B00BC7981 /* physfs_platform_winrt.cpp in Sources */,
				FABDA97A2552448200B5C523 /* b2_joint.cpp in Sources */,
				FA4F2C0F1DE936FE00CA37D7 /* timeout.c in Sources */,
				FA59A2D31C06481400328DBA /* ParticleSystem.cpp in Sources */,
				FA0B7E131A95902C000E1D17 /* GearJoint.cpp in Sources */,
				FABDA99B2552448300B5C523 /* b2_polygon_contact.cpp in Sources */,
				FA0B7DC21A95902C000E1D17 /* wrap_Joystick.cpp in Sources */,
				FA0B7CD41A95902C000E1D17 /* Source.cpp in Sources */,
				FAA3A9AF1B7D465A00CED060 /* android.cpp in Sources */,
				FAE64A812071363100BC7981 /* physfs_archiver_dir.c in Sources */,
				FA0B7CD11A95902C000E1D17 /* Audio.cpp in Sources */,
				FA4F2B7B1DE0181B00CA37D7 /* xxhash.c in Sources */,
				FA0B7D131A95902C000E1D17 /* Font.cpp in Sources */,
				FABDA9F62552448300B5C523 /* b2_broad_phase.cpp in Sources */,
				FA0B7EC91A95902C000E1D17 /* threads.cpp in Sources */,
				FAF1408D1E20934C00F898D2 /* PpAtom.cpp in Sources */,
				FABDA99D2552448300B5C523 /* b2_edge_polygon_contact.cpp in Sources */,
				FAF140721E20934C00F898D2 /* Intermediate.cpp in Sources */,
				FA41A3C91C0A1F950084430C /* ASTCHandler.cpp in Sources */,
				FA0B7E551A95902C000E1D17 /* wrap_GearJoint.cpp in Sources */,
				FA0B7E791A95902C000E1D17 /* wrap_WheelJoint.cpp in Sources */,
				FABDA9AC2552448300B5C523 /* b2_world.cpp in Sources */,
				FA0B7DDD1A95902C000E1D17 /* wrap_BezierCurve.cpp in Sources */,
				FA0A3A6123366CE9001C269E /* floattypes.cpp in Sources */,
				FA0B7D071A95902C000E1D17 /* wrap_File.cpp in Sources */,
				FABDA9D52552448300B5C523 /* b2_block_allocator.cpp in Sources */,
				FA6A2B751F60B6710074C308 /* ByteData.cpp in Sources */,
				FABDA9F02552448300B5C523 /* b2_collision.cpp in Sources */,
				FAD19A181DFF8CA200D5398A /* ImageDataBase.cpp in Sources */,
				FA0B7AD01A958EA3000E1D17 /* peer.c in Sources */,
				FA27B3C11B4985BF008A9DCE /* wrap_VideoStream.cpp in Sources */,
				FADF54211E3DA52C00012CC0 /* wrap_ParticleSystem.cpp in Sources */,
				FA0B791C1A958E3B000E1D17 /* b64.cpp in Sources */,
				FA1E88851DF363E100E808AA /* Filter.cpp in Sources */,
				FABDA9DB2552448300B5C523 /* b2_math.cpp in Sources */,
				FA0B7DA01A95902C000E1D17 /* KTXHandler.cpp in Sources */,
				FA0B7CEC1A95902C000E1D17 /* Event.cpp in Sources */,
				FA27B3AB1B498151008A9DCE /* VideoStream.cpp in Sources */,
				FA0B7E581A95902C000E1D17 /* wrap_Joint.cpp in Sources */,
				FAECA1B51F31648A0095D008 /* FormatHandler.cpp in Sources */,
				FA4F2C0A1DE936E600CA37D7 /* mime.c in Sources */,
				FA0B7E311A95902C000E1D17 /* Shape.cpp in Sources */,
				FA0B7E491A95902C000E1D17 /* wrap_DistanceJoint.cpp in Sources */,
				FA4F2C101DE936FE00CA37D7 /* udp.c in Sources */,
				FAF6C9E023C2DE2900D7B5BC /* SpvTools.cpp in Sources */,
				FAE64A8F2071364200BC7981 /* physfs_platform_unix.c in Sources */,
				FA18CEC623D3AE6800263725 /* wrap_Buffer.cpp in Sources */,
				FA0B7E2B1A95902C000E1D17 /* RevoluteJoint.cpp in Sources */,
				FA0B7B291A958EA3000E1D17 /* simplexnoise1234.cpp in Sources */,
				FA0B7D261A95902C000E1D17 /* wrap_Font.cpp in Sources */,
				FA4F2BB31DE1E4B800CA37D7 /* RecordingDevice.cpp in Sources */,
				FABDA9A82552448300B5C523 /* b2_motor_joint.cpp in Sources */,
				FA4F2C071DE936DA00CA37D7 /* inet.c in Sources */,
				FAE64A8B2071363100BC7981 /* physfs_archiver_zip.c in Sources */,
				FA4F2C0B1DE936EA00CA37D7 /* options.c in Sources */,
				FA4F2C0D1DE936F100CA37D7 /* serial.c in Sources */,
				FABDA9922552448300B5C523 /* b2_pulley_joint.cpp in Sources */,
				FA0B7E0A1A95902C000E1D17 /* EdgeShape.cpp in Sources */,
				FADF54301E3DABF600012CC0 /* SpriteBatch.cpp in Sources */,
				FA0B7CF81A95902C000E1D17 /* FileData.cpp in Sources */,
				FA0B7DA61A95902C000E1D17 /* PNGHandler.cpp in Sources */,
				FAF6C9F523C2DE2900D7B5BC /* Logger.cpp in Sources */,
				FAE64A932071365100BC7981 /* physfs_platform_haiku.cpp in Sources */,
				FA0B7E981A95902C000E1D17 /* Sound.cpp in Sources */,
				FA0B7E371A95902C000E1D17 /* WheelJoint.cpp in Sources */,
				FA4F2C0C1DE936ED00CA37D7 /* select.c in Sources */,
				FA0B7D8E1A95902C000E1D17 /* ddsHandler.cpp in Sources */,
				FA0B7DFE1A95902C000E1D17 /* ChainShape.cpp in Sources */,
				FAE64A892071363100BC7981 /* physfs_archiver_vdf.c in Sources */,
				FA15DFB21F9B8D840042AB22 /* TheoraVideoStream.cpp in Sources */,
				FAF1406D1E20934C00F898D2 /* InfoSink.cpp in Sources */,
				FAF1407B1E20934C00F898D2 /* limits.cpp in Sources */,
				FA0B7ABB1A958EA3000E1D17 /* callbacks.c in Sources */,
				FA0B7EAA1A95902C000E1D17 /* wrap_Sound.cpp in Sources */,
				FA0B79391A958E3B000E1D17 /* Reference.cpp in Sources */,
				FA620A331AA2F8DB005DB4C2 /* wrap_Quad.cpp in Sources */,
				FA0B7E071A95902C000E1D17 /* DistanceJoint.cpp in Sources */,
				FADF543C1E3DAFF700012CC0 /* wrap_Graphics.cpp in Sources */,
				FAE64A942071365100BC7981 /* physfs_platform_os2.c in Sources */,
				FA0B7E5E1A95902C000E1D17 /* wrap_MouseJoint.cpp in Sources */,
				FA0B7B3B1A958EA3000E1D17 /* wuff_memory.c in Sources */,
				FA0B79411A958E3B000E1D17 /* utf8.cpp in Sources */,
				FAE64A862071363100BC7981 /* physfs_archiver_qpak.c in Sources */,
				FA0B7ADF1A958EA3000E1D17 /* lodepng.cpp in Sources */,
				FAF140761E20934C00F898D2 /* IntermTraverse.cpp in Sources */,
				FA0B7E8C1A95902C000E1D17 /* FLACDecoder.cpp in Sources */,
				FA0B7D491A95902C000E1D17 /* Polyline.cpp in Sources */,
				FA0B7CE31A95902C000E1D17 /* wrap_Audio.cpp in Sources */,
				FA0B7B381A958EA3000E1D17 /* wuff_internal.c in Sources */,
				FA0B7DF81A95902C000E1D17 /* Body.cpp in Sources */,
				FABDA9EE2552448300B5C523 /* b2_circle_shape.cpp in Sources */,
				FA4F2BB41DE1E4BD00CA37D7 /* RecordingDevice.cpp in Sources */,
				FA0B7DF51A95902C000E1D17 /* wrap_Mouse.cpp in Sources */,
				FA0B7E861A95902C000E1D17 /* CoreAudioDecoder.cpp in Sources */,
				FA0B7E761A95902C000E1D17 /* wrap_WeldJoint.cpp in Sources */,
				FA0B7D561A95902C000E1D17 /* Buffer.cpp in Sources */,
				FA1557C51CE90BD900AFF582 /* EXRHandler.cpp in Sources */,
				FA57FB991AE1993600F2AD6D /* noise1234.cpp in Sources */,
				FA0B7E221A95902C000E1D17 /* PolygonShape.cpp in Sources */,
				FA28EBD61E352DB5003446F4 /* FenceSync.cpp in Sources */,
				FA0B7DA31A95902C000E1D17 /* PKMHandler.cpp in Sources */,
				FAB17BF61ABFC4B100F9BA27 /* lz4hc.c in Sources */,
				FAF1408F1E20934C00F898D2 /* PpContext.cpp in Sources */,
				FA0B7EA71A95902C000E1D17 /* wrap_Decoder.cpp in Sources */,
				FA0B7E1C1A95902C000E1D17 /* MouseJoint.cpp in Sources */,
				FA29C0061E12355B00268CD8 /* StreamBuffer.cpp in Sources */,
				FABDA9B62552448300B5C523 /* b2_fixture.cpp in Sources */,
				FAE64A882071363100BC7981 /* physfs_archiver_unpacked.c in Sources */,
				FA0B7CF51A95902C000E1D17 /* File.cpp in Sources */,
				FA0B7E341A95902C000E1D17 /* WeldJoint.cpp in Sources */,
				FA4F2C091DE936E200CA37D7 /* luasocket.c in Sources */,
				FA9D8DD21DEB56C3002CD881 /* pixelformat.cpp in Sources */,
				FA0B7B221A958EA3000E1D17 /* luasocket.cpp in Sources */,
				FA0B7D311A95902C000E1D17 /* Graphics.cpp in Sources */,
				FA0B7E9E1A95902C000E1D17 /* WaveDecoder.cpp in Sources */,
				FA0B7EB31A95902C000E1D17 /* System.cpp in Sources */,
				FA522D4E23F9FE380059EE3C /* MP3Decoder.cpp in Sources */,
				FA0B7D1C1A95902C000E1D17 /* GlyphData.cpp in Sources */,
				FA4F2C061DE936CD00CA37D7 /* except.c in Sources */,
				FABDA9B22552448300B5C523 /* b2_circle_contact.cpp in Sources */,
				FABDA9822552448200B5C523 /* b2_weld_joint.cpp in Sources */,
				FA15DFB01F9B8D6A0042AB22 /* wrap_Data.cpp in Sources */,
				FA0B7E671A95902C000E1D17 /* wrap_PrismaticJoint.cpp in Sources */,
				FA0B7DCE1A95902C000E1D17 /* wrap_Keyboard.cpp in Sources */,
				FABDA9D32552448300B5C523 /* b2_timer.cpp in Sources */,
				FA0B7EE61A95902D000E1D17 /* Window.cpp in Sources */,
				FA0B7E3A1A95902C000E1D17 /* World.cpp in Sources */,
				FA0B79471A958E3B000E1D17 /* Vector.cpp in Sources */,
				FAE64A832071363100BC7981 /* physfs_archiver_hog.c in Sources */,
				FAC756F71E4F99BC00B91289 /* Effect.cpp in Sources */,
				FA0B7E7F1A95902C000E1D17 /* Joint.cpp in Sources */,
				FABDA9D92552448300B5C523 /* b2_settings.cpp in Sources */,
				FA0B7DB21A95902C000E1D17 /* wrap_Image.cpp in Sources */,
				FA0B7E891A95902C000E1D17 /* Decoder.cpp in Sources */,
				FAECA1B31F3164700095D008 /* CompressedSlice.cpp in Sources */,
				FA0B7E3D1A95902C000E1D17 /* wrap_Body.cpp in Sources */,
				FABDA9FE2552448300B5C523 /* b2_edge_shape.cpp in Sources */,
				FA0B7D7A1A95902C000E1D17 /* Quad.cpp in Sources */,
				FA620A3B1AA305F6005DB4C2 /* types.cpp in Sources */,
				FA0B7DD41A95902C000E1D17 /* BezierCurve.cpp in Sources */,
				FA0B7E7C1A95902C000E1D17 /* wrap_World.cpp in Sources */,
				FAF6C9F923C2DE2900D7B5BC /* doc.cpp in Sources */,
				FA4F2C0E1DE936FE00CA37D7 /* tcp.c in Sources */,
				FA0B7D431A95902C000E1D17 /* OpenGL.cpp in Sources */,
				FAF6C9DD23C2DE2900D7B5BC /* SpvPostProcess.cpp in Sources */,
				FA0B7DBF1A95902C000E1D17 /* JoystickModule.cpp in Sources */,
				FAB2D5AB1AABDD8A008224A4 /* TrueTypeRasterizer.cpp in Sources */,
				FAF6C9FB23C2DE2900D7B5BC /* disassemble.cpp in Sources */,
				FAE64A822071363100BC7981 /* physfs_archiver_grp.c in Sources */,
				FAF6C9F323C2DE2900D7B5BC /* SPVRemapper.cpp in Sources */,
				FA0B79331A958E3B000E1D17 /* Object.cpp in Sources */,
				FAE64A8D2071363500BC7981 /* physfs_platform_apple.m in Sources */,
				FA0B7E5B1A95902C000E1D17 /* wrap_MotorJoint.cpp in Sources */,
				FA0B79441A958E3B000E1D17 /* Variant.cpp in Sources */,
				FA9D8DDA1DEF8411002CD881 /* Stream.cpp in Sources */,
				FA0B7DD71A95902C000E1D17 /* MathModule.cpp in Sources */,
				FAC756FC1E4F99DB00B91289 /* Effect.cpp in Sources */,
				FA0B7D101A95902C000E1D17 /* BMFontRasterizer.cpp in Sources */,
				FA0B7E9B1A95902C000E1D17 /* VorbisDecoder.cpp in Sources */,
				FA0B7E4C1A95902C000E1D17 /* wrap_EdgeShape.cpp in Sources */,
				FA0B7E251A95902C000E1D17 /* PrismaticJoint.cpp in Sources */,
				FA0B7E611A95902C000E1D17 /* wrap_Physics.cpp in Sources */,
				FA4F2C041DE936C600CA37D7 /* buffer.c in Sources */,
				FA0B7DC81A95902C000E1D17 /* Keyboard.cpp in Sources */,
				FA0B7EAD1A95902C000E1D17 /* wrap_SoundData.cpp in Sources */,
				FA0B7E2E1A95902C000E1D17 /* RopeJoint.cpp in Sources */,
				FABDA9F22552448300B5C523 /* b2_collide_edge.cpp in Sources */,
				FA0B7CE01A95902C000E1D17 /* Source.cpp in Sources */,
				FA0B7ECF1A95902C000E1D17 /* wrap_LuaThread.cpp in Sources */,
				FA0B7EA11A95902C000E1D17 /* Sound.cpp in Sources */,
				FA0B7DE61A95902C000E1D17 /* Cursor.cpp in Sources */,
				FA6A2B711F5F845F0074C308 /* wrap_DataView.cpp in Sources */,
				FA0B7EDC1A95902D000E1D17 /* Touch.cpp in Sources */,
				FA0B7CE91A95902C000E1D17 /* Event.cpp in Sources */,
				FA4F2C131DE936FE00CA37D7 /* unixudp.c in Sources */,
				FABDA97D2552448200B5C523 /* b2_chain_circle_contact.cpp in Sources */,
				FA9D8DE11DEF843D002CD881 /* Image.cpp in Sources */,
				FAC8E54723AC832A007B07C8 /* NativeFile.cpp in Sources */,
				FA15DFAD1F9B8CBA0042AB22 /* StringMap.cpp in Sources */,
				FACA02F81F5E39760084B28F /* CompressedData.cpp in Sources */,
				FA0B7ADA1A958EA3000E1D17 /* glad.cpp in Sources */,
				FAF140541E20934C00F898D2 /* CodeGen.cpp in Sources */,
				FA0B7E1F1A95902C000E1D17 /* Physics.cpp in Sources */,
				FA6A2B7B1F60B8250074C308 /* wrap_ByteData.cpp in Sources */,
				FA0B7E821A95902C000E1D17 /* Shape.cpp in Sources */,
				FAAC2F7A251A9D2200BCB81B /* apple.mm in Sources */,
				FA0B7ACE1A958EA3000E1D17 /* packet.c in Sources */,
				FABDA9872552448200B5C523 /* b2_body.cpp in Sources */,
				FAF140891E20934C00F898D2 /* PoolAlloc.cpp in Sources */,
				FABDA9FA2552448300B5C523 /* b2_polygon_shape.cpp in Sources */,
				FA27B3B41B498151008A9DCE /* wrap_Video.cpp in Sources */,
				FA1E88801DF363D400E808AA /* Filter.cpp in Sources */,
				FABDAA022552448300B5C523 /* b2_distance.cpp in Sources */,
				FA0B7ACC1A958EA3000E1D17 /* list.c in Sources */,
				FACA02FD1F5E39840084B28F /* wrap_DataModule.cpp in Sources */,
				FA0B7DEF1A95902C000E1D17 /* Mouse.cpp in Sources */,
				FABDA9D72552448300B5C523 /* b2_stack_allocator.cpp in Sources */,
				FA0B79251A958E3B000E1D17 /* Exception.cpp in Sources */,
				FA0B7D291A95902C000E1D17 /* wrap_GlyphData.cpp in Sources */,
				FA0B7DE31A95902C000E1D17 /* wrap_RandomGenerator.cpp in Sources */,
				FAE64A8E2071363A00BC7981 /* physfs_platform_posix.c in Sources */,
				FA0B7AD71A958EA3000E1D17 /* win32.c in Sources */,
				FA15DFB11F9B8D820042AB22 /* OggDemuxer.cpp in Sources */,
				FA0B7D0D1A95902C000E1D17 /* wrap_Filesystem.cpp in Sources */,
				FA0B79211A958E3B000E1D17 /* delay.cpp in Sources */,
				FA0B7DB51A95902C000E1D17 /* wrap_ImageData.cpp in Sources */,
			);
			runOnlyForDeploymentPostprocessing = 0;
		};
		FA577AAA16C7507900860150 /* Sources */ = {
			isa = PBXSourcesBuildPhase;
			buildActionMask = 2147483647;
			files = (
				217DFBDD1D9F6D490055D849 /* compat.c in Sources */,
				FA0B7DDF1A95902C000E1D17 /* wrap_Math.cpp in Sources */,
				FA0B7DA81A95902C000E1D17 /* PVRHandler.cpp in Sources */,
				FA0B7EC51A95902C000E1D17 /* ThreadModule.cpp in Sources */,
				FAC8E54A23AC8379007B07C8 /* wrap_NativeFile.cpp in Sources */,
				FADF54071E3D78F700012CC0 /* Video.cpp in Sources */,
				217DFC031D9F6D490055D849 /* timeout.c in Sources */,
				FA9D8DD71DEF8411002CD881 /* Data.cpp in Sources */,
				FABDA9982552448300B5C523 /* b2_contact_manager.cpp in Sources */,
				FADF542A1E3DAADA00012CC0 /* wrap_Mesh.cpp in Sources */,
				FA0B7D2B1A95902C000E1D17 /* wrap_Rasterizer.cpp in Sources */,
				FA0B7E8E1A95902C000E1D17 /* GmeDecoder.cpp in Sources */,
				FA0B7CD61A95902C000E1D17 /* Audio.cpp in Sources */,
				FA3C5E421F8C368C0003C579 /* ShaderStage.cpp in Sources */,
				FA0B7EAF1A95902C000E1D17 /* System.cpp in Sources */,
				FA0B7EE21A95902D000E1D17 /* Window.cpp in Sources */,
				FAF6C9E123C2DE2900D7B5BC /* InReadableOrder.cpp in Sources */,
				FA0B791B1A958E3B000E1D17 /* b64.cpp in Sources */,
				FA0B7EC11A95902C000E1D17 /* threads.cpp in Sources */,
				FA0B79321A958E3B000E1D17 /* Object.cpp in Sources */,
				FA0B7D001A95902C000E1D17 /* Filesystem.cpp in Sources */,
				FAF140641E20934C00F898D2 /* Constant.cpp in Sources */,
				FA0B7ED81A95902D000E1D17 /* wrap_Timer.cpp in Sources */,
				FAF1407C1E20934C00F898D2 /* linkValidate.cpp in Sources */,
				FAF6C9DC23C2DE2900D7B5BC /* SpvPostProcess.cpp in Sources */,
				FABDA9B32552448300B5C523 /* b2_prismatic_joint.cpp in Sources */,
				FA0B7DD01A95902C000E1D17 /* love.cpp in Sources */,
				FA0B7D211A95902C000E1D17 /* Rasterizer.cpp in Sources */,
				FABDA9F32552448300B5C523 /* b2_chain_shape.cpp in Sources */,
				FAC7CD7C1FE35E95006A60C7 /* physfs_archiver_slb.c in Sources */,
				FAF6C9FA23C2DE2900D7B5BC /* disassemble.cpp in Sources */,
				FAC7CD931FE35E95006A60C7 /* physfs_archiver_zip.c in Sources */,
				FA0B7D7C1A95902C000E1D17 /* Texture.cpp in Sources */,
				FAF140BB1E20934C00F898D2 /* ossource.cpp in Sources */,
				FA0B7ECB1A95902C000E1D17 /* wrap_Channel.cpp in Sources */,
				FACA02F21F5E396B0084B28F /* HashFunction.cpp in Sources */,
				FABDA9A02552448300B5C523 /* b2_gear_joint.cpp in Sources */,
				FAF140A71E20934C00F898D2 /* ShaderLang.cpp in Sources */,
				FAC271E623B5B5B400C200D3 /* renderstate.cpp in Sources */,
				FA1BA09D1E16CFCE00AA2803 /* Font.cpp in Sources */,
				FA0B7E6C1A95902C000E1D17 /* wrap_RevoluteJoint.cpp in Sources */,
				FA0B7E631A95902C000E1D17 /* wrap_PolygonShape.cpp in Sources */,
				FAC7CD7B1FE35E95006A60C7 /* physfs_platform_unix.c in Sources */,
				FACA02F01F5E396B0084B28F /* DataModule.cpp in Sources */,
				FA0B7E721A95902C000E1D17 /* wrap_Shape.cpp in Sources */,
				FA0B7CFD1A95902C000E1D17 /* File.cpp in Sources */,
				FA4F2BB01DE1E37B00CA37D7 /* RecordingDevice.cpp in Sources */,
				FAC7CD911FE35E95006A60C7 /* physfs_archiver_grp.c in Sources */,
				FA27B39D1B498151008A9DCE /* Video.cpp in Sources */,
				FA15DFAC1F9B8C850042AB22 /* StringMap.cpp in Sources */,
				FABDA9AF2552448300B5C523 /* b2_mouse_joint.cpp in Sources */,
				FA4F2BAC1DE1E37000CA37D7 /* RecordingDevice.cpp in Sources */,
				FA0B7E691A95902C000E1D17 /* wrap_PulleyJoint.cpp in Sources */,
				FABDA99E2552448300B5C523 /* b2_edge_circle_contact.cpp in Sources */,
				FA0B7DB71A95902C000E1D17 /* Joystick.cpp in Sources */,
				FA91DA8B1F377C3900C80E33 /* deprecation.cpp in Sources */,
				FA0B7E3F1A95902C000E1D17 /* wrap_ChainShape.cpp in Sources */,
				FABDA98F2552448300B5C523 /* b2_world_callbacks.cpp in Sources */,
				FABDA9A42552448300B5C523 /* b2_wheel_joint.cpp in Sources */,
				FA0B7DEB1A95902C000E1D17 /* Cursor.cpp in Sources */,
				FA0B7D861A95902C000E1D17 /* ImageData.cpp in Sources */,
				FAF140731E20934C00F898D2 /* intermOut.cpp in Sources */,
				FA0B7E0F1A95902C000E1D17 /* FrictionJoint.cpp in Sources */,
				FA620A351AA2F8DB005DB4C2 /* wrap_Texture.cpp in Sources */,
				FABDA9AD2552448300B5C523 /* b2_island.cpp in Sources */,
				FAF140771E20934C00F898D2 /* iomapper.cpp in Sources */,
				FA0B7D091A95902C000E1D17 /* wrap_FileData.cpp in Sources */,
				FA0B7B341A958EA3000E1D17 /* wuff_convert.c in Sources */,
				FAF140821E20934C00F898D2 /* ParseContextBase.cpp in Sources */,
				FAF6C9E623C2DE2900D7B5BC /* SpvBuilder.cpp in Sources */,
				FABDA9C12552448300B5C523 /* b2_rope.cpp in Sources */,
				FA0B7D1E1A95902C000E1D17 /* ImageRasterizer.cpp in Sources */,
				FABDA9FB2552448300B5C523 /* b2_collide_polygon.cpp in Sources */,
				FABDA9D02552448300B5C523 /* b2_draw.cpp in Sources */,
				FAF140A31E20934C00F898D2 /* Scan.cpp in Sources */,
				FA0B7EA31A95902C000E1D17 /* SoundData.cpp in Sources */,
				FA0B79291A958E3B000E1D17 /* Matrix.cpp in Sources */,
				FA8951A21AA2EDF300EC385A /* wrap_Event.cpp in Sources */,
				FAF140691E20934C00F898D2 /* glslang_tab.cpp in Sources */,
				FA0B7ABF1A958EA3000E1D17 /* host.c in Sources */,
				FA0B7D4B1A95902C000E1D17 /* Shader.cpp in Sources */,
				FADF540D1E3D7CDD00012CC0 /* wrap_Video.cpp in Sources */,
				FABDA9882552448300B5C523 /* b2_contact.cpp in Sources */,
				FAF140971E20934C00F898D2 /* PpTokens.cpp in Sources */,
				FAF140A91E20934C00F898D2 /* SymbolTable.cpp in Sources */,
				FA0B7E181A95902C000E1D17 /* MotorJoint.cpp in Sources */,
				FA0B7E4E1A95902C000E1D17 /* wrap_Fixture.cpp in Sources */,
				FA18CEC523D3AE6700263725 /* wrap_Buffer.cpp in Sources */,
				FAF6C9F423C2DE2900D7B5BC /* Logger.cpp in Sources */,
				FABDA9FF2552448300B5C523 /* b2_time_of_impact.cpp in Sources */,
				FA0B7EBE1A95902C000E1D17 /* Thread.cpp in Sources */,
				FAC7CD8F1FE35E95006A60C7 /* physfs_platform_posix.c in Sources */,
				FAF1406E1E20934C00F898D2 /* Initialize.cpp in Sources */,
				FAF6C9DF23C2DE2900D7B5BC /* SpvTools.cpp in Sources */,
				FA0B7EB81A95902C000E1D17 /* Channel.cpp in Sources */,
				217DFC091D9F6D490055D849 /* unix.c in Sources */,
				FACA02EE1F5E396B0084B28F /* Compressor.cpp in Sources */,
				FAF140801E20934C00F898D2 /* parseConst.cpp in Sources */,
				FA4B66C91ABBCF1900558F15 /* Timer.cpp in Sources */,
				FA0B7E911A95902C000E1D17 /* ModPlugDecoder.cpp in Sources */,
				FA0B7E511A95902C000E1D17 /* wrap_FrictionJoint.cpp in Sources */,
				FABDA9832552448200B5C523 /* b2_chain_polygon_contact.cpp in Sources */,
				FA0B7AD61A958EA3000E1D17 /* win32.c in Sources */,
				FADF54341E3DAE6E00012CC0 /* wrap_SpriteBatch.cpp in Sources */,
				FA0B7E0C1A95902C000E1D17 /* Fixture.cpp in Sources */,
				FA0B7D181A95902C000E1D17 /* TrueTypeRasterizer.cpp in Sources */,
				FA0B7CFA1A95902C000E1D17 /* Filesystem.cpp in Sources */,
				FABDA9F72552448300B5C523 /* b2_dynamic_tree.cpp in Sources */,
				FABDA98A2552448300B5C523 /* b2_revolute_joint.cpp in Sources */,
				FA1BA0A21E16D97500AA2803 /* wrap_Font.cpp in Sources */,
				FAC7CD781FE35E95006A60C7 /* physfs_platform_qnx.c in Sources */,
				FA0B7D3C1A95902C000E1D17 /* Texture.cpp in Sources */,
				FABDA9EB2552448300B5C523 /* b2_collide_circle.cpp in Sources */,
				FADF53FD1E3D74F200012CC0 /* Text.cpp in Sources */,
				FA6A2B741F60B6710074C308 /* ByteData.cpp in Sources */,
				217DFBE91D9F6D490055D849 /* io.c in Sources */,
				FA0B7E421A95902C000E1D17 /* wrap_CircleShape.cpp in Sources */,
				FA0B7CE51A95902C000E1D17 /* wrap_Source.cpp in Sources */,
				FAC7CD921FE35E95006A60C7 /* physfs_archiver_hog.c in Sources */,
				FAF140931E20934C00F898D2 /* PpScanner.cpp in Sources */,
				FA9D53AC1F5307E900125C6B /* Deprecations.cpp in Sources */,
				FA0B7CCD1A95902C000E1D17 /* Audio.cpp in Sources */,
				FA0B7DCA1A95902C000E1D17 /* Keyboard.cpp in Sources */,
				FA9D8DDD1DEF842A002CD881 /* Drawable.cpp in Sources */,
				FA0B7DFA1A95902C000E1D17 /* Body.cpp in Sources */,
				FAF6C9EB23C2DE2900D7B5BC /* GlslangToSpv.cpp in Sources */,
				FADF54021E3D77B500012CC0 /* wrap_Text.cpp in Sources */,
				FA0B7ED11A95902C000E1D17 /* wrap_ThreadModule.cpp in Sources */,
				FAC7CD7F1FE35E95006A60C7 /* physfs_archiver_wad.c in Sources */,
				FA0B7EDF1A95902D000E1D17 /* wrap_Touch.cpp in Sources */,
				217DFBFB1D9F6D490055D849 /* serial.c in Sources */,
				FADF54251E3DA5BA00012CC0 /* Mesh.cpp in Sources */,
				FA4F2BE51DE6650600CA37D7 /* wrap_Transform.cpp in Sources */,
				FABDA9A22552448300B5C523 /* b2_friction_joint.cpp in Sources */,
				217DFC0D1D9F6D490055D849 /* unixudp.c in Sources */,
				FA0B7CDC1A95902C000E1D17 /* Source.cpp in Sources */,
				FA0B7DC41A95902C000E1D17 /* wrap_JoystickModule.cpp in Sources */,
				FA0B7E6F1A95902C000E1D17 /* wrap_RopeJoint.cpp in Sources */,
				FA24348721D401CB00B8918A /* attribute.cpp in Sources */,
				FA0B7AB51A958EA3000E1D17 /* ddsparse.cpp in Sources */,
				FACA02F41F5E396B0084B28F /* wrap_CompressedData.cpp in Sources */,
				FAF140AC1E20934C00F898D2 /* Versions.cpp in Sources */,
				FA0B79461A958E3B000E1D17 /* Vector.cpp in Sources */,
				FAC7CD811FE35E95006A60C7 /* physfs_platform_os2.c in Sources */,
				FABDA9962552448300B5C523 /* b2_distance_joint.cpp in Sources */,
				FA0B7DBB1A95902C000E1D17 /* Joystick.cpp in Sources */,
				FAF140DB1E20934C00F898D2 /* InitializeDll.cpp in Sources */,
				FA0B7DAE1A95902C000E1D17 /* wrap_CompressedImageData.cpp in Sources */,
				FA6A2B701F5F845F0074C308 /* wrap_DataView.cpp in Sources */,
				FAB17BE61ABFAA9000F9BA27 /* lz4.c in Sources */,
				FA0B7B211A958EA3000E1D17 /* luasocket.cpp in Sources */,
				FA0B7CD91A95902C000E1D17 /* Pool.cpp in Sources */,
				FABDA98D2552448300B5C523 /* b2_contact_solver.cpp in Sources */,
				FAF140A01E20934C00F898D2 /* RemoveTree.cpp in Sources */,
				FA0B7E151A95902C000E1D17 /* Joint.cpp in Sources */,
				FA0B7EE81A95902D000E1D17 /* wrap_Window.cpp in Sources */,
				FA0B7E271A95902C000E1D17 /* PulleyJoint.cpp in Sources */,
				FA1BA0B71E17043400AA2803 /* wrap_Shader.cpp in Sources */,
				FA0B7B301A958EA3000E1D17 /* wuff.c in Sources */,
				FA56AA381FAFF02000A43D5F /* memory.cpp in Sources */,
				FA0B7E031A95902C000E1D17 /* Contact.cpp in Sources */,
				FA0B7D821A95902C000E1D17 /* CompressedImageData.cpp in Sources */,
				FAF1409D1E20934C00F898D2 /* reflection.cpp in Sources */,
				FAAA3FDB1F64B3AD00F89E99 /* lutf8lib.c in Sources */,
				FAF1408A1E20934C00F898D2 /* Pp.cpp in Sources */,
				FA76344A1E28722A0066EF9E /* StreamBuffer.cpp in Sources */,
				FA0B7DF11A95902C000E1D17 /* wrap_Cursor.cpp in Sources */,
				FA0B7E001A95902C000E1D17 /* CircleShape.cpp in Sources */,
				FA0B7E451A95902C000E1D17 /* wrap_Contact.cpp in Sources */,
				217DFBE71D9F6D490055D849 /* inet.c in Sources */,
				FA0B7D151A95902C000E1D17 /* Font.cpp in Sources */,
				FA0B7EB51A95902C000E1D17 /* wrap_System.cpp in Sources */,
				FAC8E55123B01C0D007B07C8 /* macos.mm in Sources */,
				FA0B7DAB1A95902C000E1D17 /* STBHandler.cpp in Sources */,
				FA0B7AB81A958EA3000E1D17 /* enet.cpp in Sources */,
				FADF53F81E3C7ACD00012CC0 /* Buffer.cpp in Sources */,
				FA0B7DD91A95902C000E1D17 /* RandomGenerator.cpp in Sources */,
				FAF1409A1E20934C00F898D2 /* propagateNoContraction.cpp in Sources */,
				FA2AF6741DAD64970032B62C /* vertex.cpp in Sources */,
				FABDA9932552448300B5C523 /* b2_polygon_circle_contact.cpp in Sources */,
				FAC7CD851FE35E95006A60C7 /* physfs_unicode.c in Sources */,
				FA6A2B7A1F60B8250074C308 /* wrap_ByteData.cpp in Sources */,
				FAF140551E20934C00F898D2 /* Link.cpp in Sources */,
				FABDA9792552448200B5C523 /* b2_joint.cpp in Sources */,
				FAF140841E20934C00F898D2 /* ParseHelper.cpp in Sources */,
				FA0B7D7F1A95902C000E1D17 /* Volatile.cpp in Sources */,
				FA1BA0B11E16FD0800AA2803 /* Shader.cpp in Sources */,
				FABDA99A2552448300B5C523 /* b2_polygon_contact.cpp in Sources */,
				217DFBED1D9F6D490055D849 /* luasocket.c in Sources */,
				217DFC011D9F6D490055D849 /* tcp.c in Sources */,
				FA0B7EBB1A95902C000E1D17 /* LuaThread.cpp in Sources */,
				FA0B79381A958E3B000E1D17 /* Reference.cpp in Sources */,
				FAC7CD881FE35E95006A60C7 /* physfs_platform_apple.m in Sources */,
				FA0B7D391A95902C000E1D17 /* Graphics.cpp in Sources */,
				FA0B7E121A95902C000E1D17 /* GearJoint.cpp in Sources */,
				FABDA9F52552448300B5C523 /* b2_broad_phase.cpp in Sources */,
				FAE272521C05A15B00A67640 /* ParticleSystem.cpp in Sources */,
				FA0B7DC11A95902C000E1D17 /* wrap_Joystick.cpp in Sources */,
				FABDA99C2552448300B5C523 /* b2_edge_polygon_contact.cpp in Sources */,
				FA0B7CD31A95902C000E1D17 /* Source.cpp in Sources */,
				FA0B7CD01A95902C000E1D17 /* Audio.cpp in Sources */,
				FAA3A9AE1B7D465A00CED060 /* android.cpp in Sources */,
				FA0B7D121A95902C000E1D17 /* Font.cpp in Sources */,
				FABDA9AB2552448300B5C523 /* b2_world.cpp in Sources */,
				FA0B7EC81A95902C000E1D17 /* threads.cpp in Sources */,
				FAC7CD8B1FE35E95006A60C7 /* physfs_archiver_iso9660.c in Sources */,
				217DFBF91D9F6D490055D849 /* select.c in Sources */,
				FABDA9D42552448300B5C523 /* b2_block_allocator.cpp in Sources */,
				FAF1408C1E20934C00F898D2 /* PpAtom.cpp in Sources */,
				FABDA9EF2552448300B5C523 /* b2_collision.cpp in Sources */,
				FAF140711E20934C00F898D2 /* Intermediate.cpp in Sources */,
				FAF6C9F823C2DE2900D7B5BC /* doc.cpp in Sources */,
				FAC7CD7D1FE35E95006A60C7 /* physfs_platform_winrt.cpp in Sources */,
				FA0B7E541A95902C000E1D17 /* wrap_GearJoint.cpp in Sources */,
				FA0A3A6023366CE9001C269E /* floattypes.cpp in Sources */,
				FA41A3C81C0A1F950084430C /* ASTCHandler.cpp in Sources */,
				FABDA9DA2552448300B5C523 /* b2_math.cpp in Sources */,
				FA0B7E781A95902C000E1D17 /* wrap_WheelJoint.cpp in Sources */,
				FA0B7DDC1A95902C000E1D17 /* wrap_BezierCurve.cpp in Sources */,
				FA0B7D061A95902C000E1D17 /* wrap_File.cpp in Sources */,
				FAC7CD871FE35E95006A60C7 /* physfs_archiver_vdf.c in Sources */,
				FAD19A171DFF8CA200D5398A /* ImageDataBase.cpp in Sources */,
				FA27B3C01B4985BF008A9DCE /* wrap_VideoStream.cpp in Sources */,
				FADF54201E3DA52C00012CC0 /* wrap_ParticleSystem.cpp in Sources */,
				FA0B7D9F1A95902C000E1D17 /* KTXHandler.cpp in Sources */,
				FA1E88831DF363DB00E808AA /* Filter.cpp in Sources */,
				FA0B7CEB1A95902C000E1D17 /* Event.cpp in Sources */,
				FA1557C31CE90BD200AFF582 /* EXRHandler.cpp in Sources */,
				FA27B3AA1B498151008A9DCE /* VideoStream.cpp in Sources */,
				FA0B7E571A95902C000E1D17 /* wrap_Joint.cpp in Sources */,
				FA0B7E301A95902C000E1D17 /* Shape.cpp in Sources */,
				FA93C4541F315B960087CCD4 /* FormatHandler.cpp in Sources */,
				FA0B7E481A95902C000E1D17 /* wrap_DistanceJoint.cpp in Sources */,
				FABDA9A72552448300B5C523 /* b2_motor_joint.cpp in Sources */,
				FA0B792F1A958E3B000E1D17 /* Module.cpp in Sources */,
				FA0B7E2A1A95902C000E1D17 /* RevoluteJoint.cpp in Sources */,
				FA0B7D251A95902C000E1D17 /* wrap_Font.cpp in Sources */,
				FA0B7E091A95902C000E1D17 /* EdgeShape.cpp in Sources */,
				FABDA9912552448300B5C523 /* b2_pulley_joint.cpp in Sources */,
				FA0B7CF71A95902C000E1D17 /* FileData.cpp in Sources */,
				FAC7CD8C1FE35E95006A60C7 /* physfs_archiver_qpak.c in Sources */,
				FA0B7DA51A95902C000E1D17 /* PNGHandler.cpp in Sources */,
				FA0B7B371A958EA3000E1D17 /* wuff_internal.c in Sources */,
				FA0B7E971A95902C000E1D17 /* Sound.cpp in Sources */,
				FA4F2B791DE0125B00CA37D7 /* xxhash.c in Sources */,
				FA0B7E361A95902C000E1D17 /* WheelJoint.cpp in Sources */,
				FADF542F1E3DABF600012CC0 /* SpriteBatch.cpp in Sources */,
				FA0B7D8D1A95902C000E1D17 /* ddsHandler.cpp in Sources */,
				FAAA3FD91F64B3AD00F89E99 /* lstrlib.c in Sources */,
				FA0B7DFD1A95902C000E1D17 /* ChainShape.cpp in Sources */,
				FA0B79201A958E3B000E1D17 /* delay.cpp in Sources */,
				FA0B7EA91A95902C000E1D17 /* wrap_Sound.cpp in Sources */,
				FA6A2B671F5F7B6B0074C308 /* wrap_Data.cpp in Sources */,
				FA0B7E061A95902C000E1D17 /* DistanceJoint.cpp in Sources */,
				FA620A321AA2F8DB005DB4C2 /* wrap_Quad.cpp in Sources */,
				FA4F2BA61DE1E36400CA37D7 /* RecordingDevice.cpp in Sources */,
				FAF1406C1E20934C00F898D2 /* InfoSink.cpp in Sources */,
				FAF1407A1E20934C00F898D2 /* limits.cpp in Sources */,
				FAC7CD7E1FE35E95006A60C7 /* physfs_archiver_mvl.c in Sources */,
				FA0B793B1A958E3B000E1D17 /* runtime.cpp in Sources */,
				FA0B7E5D1A95902C000E1D17 /* wrap_MouseJoint.cpp in Sources */,
				FA0B7AD41A958EA3000E1D17 /* unix.c in Sources */,
				FADF543B1E3DAFF700012CC0 /* wrap_Graphics.cpp in Sources */,
				FA0B7E8B1A95902C000E1D17 /* FLACDecoder.cpp in Sources */,
				FA0B7B3A1A958EA3000E1D17 /* wuff_memory.c in Sources */,
				FAECA1B21F3164700095D008 /* CompressedSlice.cpp in Sources */,
				FA0B7D481A95902C000E1D17 /* Polyline.cpp in Sources */,
				217DFC111D9F6D490055D849 /* usocket.c in Sources */,
				FAC7CD891FE35E95006A60C7 /* physfs_archiver_dir.c in Sources */,
				FAF140751E20934C00F898D2 /* IntermTraverse.cpp in Sources */,
				FA0B7CE21A95902C000E1D17 /* wrap_Audio.cpp in Sources */,
				FA0B7DF71A95902C000E1D17 /* Body.cpp in Sources */,
				FABDA9ED2552448300B5C523 /* b2_circle_shape.cpp in Sources */,
				FA0B7DF41A95902C000E1D17 /* wrap_Mouse.cpp in Sources */,
				FA0B7E851A95902C000E1D17 /* CoreAudioDecoder.cpp in Sources */,
				FA0B7E751A95902C000E1D17 /* wrap_WeldJoint.cpp in Sources */,
				FA0B7D551A95902C000E1D17 /* Buffer.cpp in Sources */,
				FA57FB981AE1993600F2AD6D /* noise1234.cpp in Sources */,
				FA0B7E211A95902C000E1D17 /* PolygonShape.cpp in Sources */,
				FA0B7DA21A95902C000E1D17 /* PKMHandler.cpp in Sources */,
				FA0B7ABA1A958EA3000E1D17 /* callbacks.c in Sources */,
				FAB17BF51ABFC4B100F9BA27 /* lz4hc.c in Sources */,
				FA0B7EA61A95902C000E1D17 /* wrap_Decoder.cpp in Sources */,
				217DFBF21D9F6D490055D849 /* mime.c in Sources */,
				217DFBDF1D9F6D490055D849 /* except.c in Sources */,
				FA28EBD51E352DB5003446F4 /* FenceSync.cpp in Sources */,
				FA0B7E1B1A95902C000E1D17 /* MouseJoint.cpp in Sources */,
				FA0B7CF41A95902C000E1D17 /* File.cpp in Sources */,
				FABDA9B52552448300B5C523 /* b2_fixture.cpp in Sources */,
				FAC7CD7A1FE35E95006A60C7 /* physfs_archiver_7z.c in Sources */,
				FA0B7E331A95902C000E1D17 /* WeldJoint.cpp in Sources */,
				FA0B7D301A95902C000E1D17 /* Graphics.cpp in Sources */,
				FAF1408E1E20934C00F898D2 /* PpContext.cpp in Sources */,
				FA0B7E9D1A95902C000E1D17 /* WaveDecoder.cpp in Sources */,
				FA29C0051E12355B00268CD8 /* StreamBuffer.cpp in Sources */,
				FA0B7EB21A95902C000E1D17 /* System.cpp in Sources */,
				FA0B7D1B1A95902C000E1D17 /* GlyphData.cpp in Sources */,
				FA0B7AD11A958EA3000E1D17 /* protocol.c in Sources */,
				FA522D4D23F9FE380059EE3C /* MP3Decoder.cpp in Sources */,
				FA9D8DD11DEB56C3002CD881 /* pixelformat.cpp in Sources */,
				FA0B7E661A95902C000E1D17 /* wrap_PrismaticJoint.cpp in Sources */,
				FABDA9B12552448300B5C523 /* b2_circle_contact.cpp in Sources */,
				FABDA9812552448200B5C523 /* b2_weld_joint.cpp in Sources */,
				FA0B7DCD1A95902C000E1D17 /* wrap_Keyboard.cpp in Sources */,
				FA0B7EE51A95902D000E1D17 /* Window.cpp in Sources */,
				FA6A2B6A1F5F7F560074C308 /* DataView.cpp in Sources */,
				FABDA9D22552448300B5C523 /* b2_timer.cpp in Sources */,
				FA3C5E471F8D80CA0003C579 /* ShaderStage.cpp in Sources */,
				FA0B7E391A95902C000E1D17 /* World.cpp in Sources */,
				FA0B7ABD1A958EA3000E1D17 /* compress.c in Sources */,
				FA0B7ACB1A958EA3000E1D17 /* list.c in Sources */,
				FA0B7E7E1A95902C000E1D17 /* Joint.cpp in Sources */,
				FA0B7DB11A95902C000E1D17 /* wrap_Image.cpp in Sources */,
				FABDA9D82552448300B5C523 /* b2_settings.cpp in Sources */,
				FAC7CD831FE35E95006A60C7 /* physfs_platform_windows.c in Sources */,
				FA0B7E881A95902C000E1D17 /* Decoder.cpp in Sources */,
				FA0B7E3C1A95902C000E1D17 /* wrap_Body.cpp in Sources */,
				FA0B7D791A95902C000E1D17 /* Quad.cpp in Sources */,
				FABDA9FD2552448300B5C523 /* b2_edge_shape.cpp in Sources */,
				FAC756F51E4F99B400B91289 /* Effect.cpp in Sources */,
				FA620A3A1AA305F6005DB4C2 /* types.cpp in Sources */,
				FA0B7DD31A95902C000E1D17 /* BezierCurve.cpp in Sources */,
				FA0B7E7B1A95902C000E1D17 /* wrap_World.cpp in Sources */,
				FA0B7B281A958EA3000E1D17 /* simplexnoise1234.cpp in Sources */,
				FA0B7D421A95902C000E1D17 /* OpenGL.cpp in Sources */,
				FA0B7DBE1A95902C000E1D17 /* JoystickModule.cpp in Sources */,
				FAB2D5AA1AABDD8A008224A4 /* TrueTypeRasterizer.cpp in Sources */,
				FA0B7ACD1A958EA3000E1D17 /* packet.c in Sources */,
				FA0B7E5A1A95902C000E1D17 /* wrap_MotorJoint.cpp in Sources */,
				FA0B7DD61A95902C000E1D17 /* MathModule.cpp in Sources */,
				FAC7CD8A1FE35E95006A60C7 /* physfs_byteorder.c in Sources */,
				FA0B7D0F1A95902C000E1D17 /* BMFontRasterizer.cpp in Sources */,
				FA0B7E9A1A95902C000E1D17 /* VorbisDecoder.cpp in Sources */,
				FA0B7E4B1A95902C000E1D17 /* wrap_EdgeShape.cpp in Sources */,
				FA9D8DD91DEF8411002CD881 /* Stream.cpp in Sources */,
				FA0B7E241A95902C000E1D17 /* PrismaticJoint.cpp in Sources */,
				FAC7CD791FE35E95006A60C7 /* physfs.c in Sources */,
				FAC756FA1E4F99D200B91289 /* Effect.cpp in Sources */,
				FA0B7E601A95902C000E1D17 /* wrap_Physics.cpp in Sources */,
				FA0B7DC71A95902C000E1D17 /* Keyboard.cpp in Sources */,
				217DFC071D9F6D490055D849 /* udp.c in Sources */,
				FA0B7EAC1A95902C000E1D17 /* wrap_SoundData.cpp in Sources */,
				FA0B7E2D1A95902C000E1D17 /* RopeJoint.cpp in Sources */,
				FA0B7CDF1A95902C000E1D17 /* Source.cpp in Sources */,
				FA0B7ECE1A95902C000E1D17 /* wrap_LuaThread.cpp in Sources */,
				FA0B79431A958E3B000E1D17 /* Variant.cpp in Sources */,
				FA4F2BE31DE6650600CA37D7 /* Transform.cpp in Sources */,
				FA0B7EA01A95902C000E1D17 /* Sound.cpp in Sources */,
				FABDA9F12552448300B5C523 /* b2_collide_edge.cpp in Sources */,
				FA0B7DE51A95902C000E1D17 /* Cursor.cpp in Sources */,
				FA0B7EDB1A95902D000E1D17 /* Touch.cpp in Sources */,
				FA0B7CE81A95902C000E1D17 /* Event.cpp in Sources */,
				FA0B7ACF1A958EA3000E1D17 /* peer.c in Sources */,
				FA0B7ADE1A958EA3000E1D17 /* lodepng.cpp in Sources */,
				FA0B7E1E1A95902C000E1D17 /* Physics.cpp in Sources */,
				FA9D8DE01DEF843D002CD881 /* Image.cpp in Sources */,
				FA0B7E811A95902C000E1D17 /* Shape.cpp in Sources */,
				FABDA97C2552448200B5C523 /* b2_chain_circle_contact.cpp in Sources */,
				FAC8E54623AC832A007B07C8 /* NativeFile.cpp in Sources */,
				FA4F2BA81DE1E36400CA37D7 /* wrap_RecordingDevice.cpp in Sources */,
				FACA02EC1F5E396B0084B28F /* CompressedData.cpp in Sources */,
				FAF140531E20934C00F898D2 /* CodeGen.cpp in Sources */,
				FA27B3B31B498151008A9DCE /* wrap_Video.cpp in Sources */,
				217DFC0B1D9F6D490055D849 /* unixtcp.c in Sources */,
				FAF140881E20934C00F898D2 /* PoolAlloc.cpp in Sources */,
				FA0B7DEE1A95902C000E1D17 /* Mouse.cpp in Sources */,
				FAAC2F79251A9D2200BCB81B /* apple.mm in Sources */,
				FAA54ACC1F91660400A8FA7B /* TheoraVideoStream.cpp in Sources */,
				FA1E887E1DF363CD00E808AA /* Filter.cpp in Sources */,
				FABDA9862552448200B5C523 /* b2_body.cpp in Sources */,
				FA0B7D281A95902C000E1D17 /* wrap_GlyphData.cpp in Sources */,
				FABDA9F92552448300B5C523 /* b2_polygon_shape.cpp in Sources */,
				FA0B7DE21A95902C000E1D17 /* wrap_RandomGenerator.cpp in Sources */,
				FAF6C9F223C2DE2900D7B5BC /* SPVRemapper.cpp in Sources */,
				FABDAA012552448300B5C523 /* b2_distance.cpp in Sources */,
				FACA02F61F5E396B0084B28F /* wrap_DataModule.cpp in Sources */,
				FA0B79401A958E3B000E1D17 /* utf8.cpp in Sources */,
				FA0B79241A958E3B000E1D17 /* Exception.cpp in Sources */,
				FABDA9D62552448300B5C523 /* b2_stack_allocator.cpp in Sources */,
				FA0B7D0C1A95902C000E1D17 /* wrap_Filesystem.cpp in Sources */,
				FA0B7AD91A958EA3000E1D17 /* glad.cpp in Sources */,
				FAC7CD841FE35E95006A60C7 /* physfs_archiver_unpacked.c in Sources */,
				217DFBF61D9F6D490055D849 /* options.c in Sources */,
				FAA54ACD1F91660400A8FA7B /* OggDemuxer.cpp in Sources */,
				FAC7CD821FE35E95006A60C7 /* physfs_platform_haiku.cpp in Sources */,
				217DFBD91D9F6D490055D849 /* auxiliar.c in Sources */,
				217DFBDB1D9F6D490055D849 /* buffer.c in Sources */,
				FA0B7DB41A95902C000E1D17 /* wrap_ImageData.cpp in Sources */,
			);
			runOnlyForDeploymentPostprocessing = 0;
		};
/* End PBXSourcesBuildPhase section */

/* Begin XCBuildConfiguration section */
		10D5479E63C26BB35EB5482E /* Release */ = {
			isa = XCBuildConfiguration;
			buildSettings = {
				CLANG_CXX_LANGUAGE_STANDARD = "c++17";
				CLANG_CXX_LIBRARY = "libc++";
				CLANG_ENABLE_MODULES = YES;
				CLANG_ENABLE_OBJC_ARC = YES;
				CLANG_WARN_BLOCK_CAPTURE_AUTORELEASING = YES;
				CLANG_WARN_BOOL_CONVERSION = YES;
				CLANG_WARN_COMMA = NO;
				CLANG_WARN_CONSTANT_CONVERSION = YES;
				CLANG_WARN_DEPRECATED_OBJC_IMPLEMENTATIONS = YES;
				CLANG_WARN_DIRECT_OBJC_ISA_USAGE = YES_ERROR;
				CLANG_WARN_EMPTY_BODY = YES;
				CLANG_WARN_ENUM_CONVERSION = YES;
				CLANG_WARN_INFINITE_RECURSION = YES;
				CLANG_WARN_INT_CONVERSION = YES;
				CLANG_WARN_NON_LITERAL_NULL_CONVERSION = YES;
				CLANG_WARN_OBJC_IMPLICIT_RETAIN_SELF = YES;
				CLANG_WARN_OBJC_LITERAL_CONVERSION = YES;
				CLANG_WARN_OBJC_ROOT_CLASS = YES_ERROR;
				CLANG_WARN_RANGE_LOOP_ANALYSIS = YES;
				CLANG_WARN_STRICT_PROTOTYPES = YES;
				CLANG_WARN_SUSPICIOUS_MOVE = YES;
				CLANG_WARN_UNREACHABLE_CODE = YES;
				CLANG_WARN__DUPLICATE_METHOD_MATCH = YES;
				DEAD_CODE_STRIPPING = YES;
				ENABLE_STRICT_OBJC_MSGSEND = YES;
				FRAMEWORK_SEARCH_PATHS = "";
				GCC_NO_COMMON_BLOCKS = YES;
				GCC_OPTIMIZATION_LEVEL = 3;
				GCC_PREPROCESSOR_DEFINITIONS = LOVE_APPLE_USE_FRAMEWORKS;
				GCC_WARN_64_TO_32_BIT_CONVERSION = NO;
				GCC_WARN_ABOUT_MISSING_FIELD_INITIALIZERS = YES;
				GCC_WARN_ABOUT_MISSING_NEWLINE = YES;
				GCC_WARN_ABOUT_RETURN_TYPE = YES_ERROR;
				GCC_WARN_INITIALIZER_NOT_FULLY_BRACKETED = YES;
				GCC_WARN_NON_VIRTUAL_DESTRUCTOR = YES;
				GCC_WARN_SIGN_COMPARE = YES;
				GCC_WARN_UNDECLARED_SELECTOR = YES;
				GCC_WARN_UNINITIALIZED_AUTOS = YES_AGGRESSIVE;
				GCC_WARN_UNUSED_FUNCTION = YES;
				GCC_WARN_UNUSED_PARAMETER = YES;
				GCC_WARN_UNUSED_VARIABLE = YES;
				HEADER_SEARCH_PATHS = (
					"$(inherited)",
					"\"$(SRCROOT)/../../src\"",
					"\"$(SRCROOT)/../../src/libraries\"",
					"\"$(SRCROOT)/../../src/modules\"",
					"\"$(SRCROOT)/../../src/libraries/enet/libenet/include\"",
				);
				IPHONEOS_DEPLOYMENT_TARGET = 9.0;
				LD_RUNPATH_SEARCH_PATHS = "@rpath";
				LIBRARY_SEARCH_PATHS = "";
				MACOSX_DEPLOYMENT_TARGET = 10.9;
				ONLY_ACTIVE_ARCH = NO;
				SDKROOT = macosx;
				USE_HEADERMAP = NO;
				WARNING_CFLAGS = "-Wall";
			};
			name = Release;
		};
		64274E785071353E1A1D0D4B /* Debug */ = {
			isa = XCBuildConfiguration;
			buildSettings = {
				CLANG_CXX_LANGUAGE_STANDARD = "c++17";
				CLANG_CXX_LIBRARY = "libc++";
				CLANG_ENABLE_MODULES = YES;
				CLANG_ENABLE_OBJC_ARC = YES;
				CLANG_WARN_BLOCK_CAPTURE_AUTORELEASING = YES;
				CLANG_WARN_BOOL_CONVERSION = YES;
				CLANG_WARN_COMMA = NO;
				CLANG_WARN_CONSTANT_CONVERSION = YES;
				CLANG_WARN_DEPRECATED_OBJC_IMPLEMENTATIONS = YES;
				CLANG_WARN_DIRECT_OBJC_ISA_USAGE = YES_ERROR;
				CLANG_WARN_EMPTY_BODY = YES;
				CLANG_WARN_ENUM_CONVERSION = YES;
				CLANG_WARN_INFINITE_RECURSION = YES;
				CLANG_WARN_INT_CONVERSION = YES;
				CLANG_WARN_NON_LITERAL_NULL_CONVERSION = YES;
				CLANG_WARN_OBJC_IMPLICIT_RETAIN_SELF = YES;
				CLANG_WARN_OBJC_LITERAL_CONVERSION = YES;
				CLANG_WARN_OBJC_ROOT_CLASS = YES_ERROR;
				CLANG_WARN_RANGE_LOOP_ANALYSIS = YES;
				CLANG_WARN_STRICT_PROTOTYPES = YES;
				CLANG_WARN_SUSPICIOUS_MOVE = YES;
				CLANG_WARN_UNREACHABLE_CODE = YES;
				CLANG_WARN__DUPLICATE_METHOD_MATCH = YES;
				COPY_PHASE_STRIP = NO;
				ENABLE_STRICT_OBJC_MSGSEND = YES;
				ENABLE_TESTABILITY = YES;
				FRAMEWORK_SEARCH_PATHS = "";
				GCC_NO_COMMON_BLOCKS = YES;
				GCC_OPTIMIZATION_LEVEL = 0;
				GCC_PREPROCESSOR_DEFINITIONS = (
					LOVE_APPLE_USE_FRAMEWORKS,
					"DEBUG=1",
				);
				GCC_WARN_64_TO_32_BIT_CONVERSION = NO;
				GCC_WARN_ABOUT_MISSING_FIELD_INITIALIZERS = YES;
				GCC_WARN_ABOUT_MISSING_NEWLINE = YES;
				GCC_WARN_ABOUT_RETURN_TYPE = YES_ERROR;
				GCC_WARN_INITIALIZER_NOT_FULLY_BRACKETED = YES;
				GCC_WARN_NON_VIRTUAL_DESTRUCTOR = YES;
				GCC_WARN_SIGN_COMPARE = YES;
				GCC_WARN_UNDECLARED_SELECTOR = YES;
				GCC_WARN_UNINITIALIZED_AUTOS = YES_AGGRESSIVE;
				GCC_WARN_UNUSED_FUNCTION = YES;
				GCC_WARN_UNUSED_PARAMETER = YES;
				GCC_WARN_UNUSED_VARIABLE = YES;
				HEADER_SEARCH_PATHS = (
					"$(inherited)",
					"\"$(SRCROOT)/../../src\"",
					"\"$(SRCROOT)/../../src/libraries\"",
					"\"$(SRCROOT)/../../src/modules\"",
					"\"$(SRCROOT)/../../src/libraries/enet/libenet/include\"",
				);
				IPHONEOS_DEPLOYMENT_TARGET = 9.0;
				LD_RUNPATH_SEARCH_PATHS = "@rpath";
				LIBRARY_SEARCH_PATHS = "";
				MACOSX_DEPLOYMENT_TARGET = 10.9;
				ONLY_ACTIVE_ARCH = YES;
				SDKROOT = macosx;
				USE_HEADERMAP = NO;
				WARNING_CFLAGS = "-Wall";
			};
			name = Debug;
		};
		FA0B78EF1A958B90000E1D17 /* Debug */ = {
			isa = XCBuildConfiguration;
			buildSettings = {
				ALWAYS_SEARCH_USER_PATHS = NO;
				GCC_PREPROCESSOR_DEFINITIONS = (
					"$(inherited)",
					LOVE_SUPPORT_COREAUDIO,
				);
				GCC_SYMBOLS_PRIVATE_EXTERN = NO;
				GCC_WARN_64_TO_32_BIT_CONVERSION = NO;
				HEADER_SEARCH_PATHS = (
					"$(inherited)",
					ios/include,
					ios/include/luajit,
					ios/include/freetype,
					ios/include/SDL2,
					ios/include/modplug,
				);
				LIBRARY_SEARCH_PATHS = (
					"$(inherited)",
					"$(PROJECT_DIR)/ios/libraries/freetype",
					"$(PROJECT_DIR)/ios/libraries/lua",
					"$(PROJECT_DIR)/ios/libraries/ogg",
					"$(PROJECT_DIR)/ios/libraries/physfs",
					"$(PROJECT_DIR)/ios/libraries/vorbis",
					"$(PROJECT_DIR)/ios/libraries/SDL2",
					"$(PROJECT_DIR)/ios/libraries/luajit",
					"$(PROJECT_DIR)/ios/libraries/theora",
					"$(PROJECT_DIR)/ios/libraries/modplug",
				);
				MTL_ENABLE_DEBUG_INFO = YES;
				OTHER_LDFLAGS = "-ObjC";
				PRODUCT_NAME = love;
				SDKROOT = iphoneos;
				SKIP_INSTALL = YES;
				TARGETED_DEVICE_FAMILY = "1,2";
			};
			name = Debug;
		};
		FA0B78F01A958B90000E1D17 /* Release */ = {
			isa = XCBuildConfiguration;
			buildSettings = {
				ALWAYS_SEARCH_USER_PATHS = NO;
				COPY_PHASE_STRIP = YES;
				ENABLE_NS_ASSERTIONS = NO;
				GCC_PREPROCESSOR_DEFINITIONS = (
					"$(inherited)",
					LOVE_SUPPORT_COREAUDIO,
				);
				GCC_WARN_64_TO_32_BIT_CONVERSION = NO;
				HEADER_SEARCH_PATHS = (
					"$(inherited)",
					ios/include,
					ios/include/luajit,
					ios/include/freetype,
					ios/include/SDL2,
					ios/include/modplug,
				);
				LIBRARY_SEARCH_PATHS = (
					"$(inherited)",
					"$(PROJECT_DIR)/ios/libraries/freetype",
					"$(PROJECT_DIR)/ios/libraries/lua",
					"$(PROJECT_DIR)/ios/libraries/ogg",
					"$(PROJECT_DIR)/ios/libraries/physfs",
					"$(PROJECT_DIR)/ios/libraries/vorbis",
					"$(PROJECT_DIR)/ios/libraries/SDL2",
					"$(PROJECT_DIR)/ios/libraries/luajit",
					"$(PROJECT_DIR)/ios/libraries/theora",
					"$(PROJECT_DIR)/ios/libraries/modplug",
				);
				MTL_ENABLE_DEBUG_INFO = NO;
				OTHER_LDFLAGS = "-ObjC";
				PRODUCT_NAME = love;
				SDKROOT = iphoneos;
				SKIP_INSTALL = YES;
				TARGETED_DEVICE_FAMILY = "1,2";
				VALIDATE_PRODUCT = YES;
			};
			name = Release;
		};
		FA0B78F11A958B90000E1D17 /* Distribution */ = {
			isa = XCBuildConfiguration;
			buildSettings = {
				ALWAYS_SEARCH_USER_PATHS = NO;
				COPY_PHASE_STRIP = YES;
				ENABLE_NS_ASSERTIONS = NO;
				GCC_PREPROCESSOR_DEFINITIONS = (
					"$(inherited)",
					LOVE_SUPPORT_COREAUDIO,
				);
				GCC_WARN_64_TO_32_BIT_CONVERSION = NO;
				HEADER_SEARCH_PATHS = (
					"$(inherited)",
					ios/include,
					ios/include/luajit,
					ios/include/freetype,
					ios/include/SDL2,
					ios/include/modplug,
				);
				LIBRARY_SEARCH_PATHS = (
					"$(inherited)",
					"$(PROJECT_DIR)/ios/libraries/freetype",
					"$(PROJECT_DIR)/ios/libraries/lua",
					"$(PROJECT_DIR)/ios/libraries/ogg",
					"$(PROJECT_DIR)/ios/libraries/physfs",
					"$(PROJECT_DIR)/ios/libraries/vorbis",
					"$(PROJECT_DIR)/ios/libraries/SDL2",
					"$(PROJECT_DIR)/ios/libraries/luajit",
					"$(PROJECT_DIR)/ios/libraries/theora",
					"$(PROJECT_DIR)/ios/libraries/modplug",
				);
				MTL_ENABLE_DEBUG_INFO = NO;
				OTHER_LDFLAGS = "-ObjC";
				PRODUCT_NAME = love;
				SDKROOT = iphoneos;
				SKIP_INSTALL = YES;
				TARGETED_DEVICE_FAMILY = "1,2";
				VALIDATE_PRODUCT = YES;
			};
			name = Distribution;
		};
		FA5326C4189719C700F7BBF4 /* Distribution */ = {
			isa = XCBuildConfiguration;
			buildSettings = {
				CLANG_CXX_LANGUAGE_STANDARD = "c++17";
				CLANG_CXX_LIBRARY = "libc++";
				CLANG_ENABLE_MODULES = YES;
				CLANG_ENABLE_OBJC_ARC = YES;
				CLANG_WARN_BLOCK_CAPTURE_AUTORELEASING = YES;
				CLANG_WARN_BOOL_CONVERSION = YES;
				CLANG_WARN_COMMA = NO;
				CLANG_WARN_CONSTANT_CONVERSION = YES;
				CLANG_WARN_DEPRECATED_OBJC_IMPLEMENTATIONS = YES;
				CLANG_WARN_DIRECT_OBJC_ISA_USAGE = YES_ERROR;
				CLANG_WARN_EMPTY_BODY = YES;
				CLANG_WARN_ENUM_CONVERSION = YES;
				CLANG_WARN_INFINITE_RECURSION = YES;
				CLANG_WARN_INT_CONVERSION = YES;
				CLANG_WARN_NON_LITERAL_NULL_CONVERSION = YES;
				CLANG_WARN_OBJC_IMPLICIT_RETAIN_SELF = YES;
				CLANG_WARN_OBJC_LITERAL_CONVERSION = YES;
				CLANG_WARN_OBJC_ROOT_CLASS = YES_ERROR;
				CLANG_WARN_RANGE_LOOP_ANALYSIS = YES;
				CLANG_WARN_STRICT_PROTOTYPES = YES;
				CLANG_WARN_SUSPICIOUS_MOVE = YES;
				CLANG_WARN_UNREACHABLE_CODE = YES;
				CLANG_WARN__DUPLICATE_METHOD_MATCH = YES;
				DEAD_CODE_STRIPPING = YES;
				ENABLE_STRICT_OBJC_MSGSEND = YES;
				FRAMEWORK_SEARCH_PATHS = "";
				GCC_NO_COMMON_BLOCKS = YES;
				GCC_OPTIMIZATION_LEVEL = 3;
				GCC_PREPROCESSOR_DEFINITIONS = LOVE_APPLE_USE_FRAMEWORKS;
				GCC_WARN_64_TO_32_BIT_CONVERSION = NO;
				GCC_WARN_ABOUT_MISSING_FIELD_INITIALIZERS = YES;
				GCC_WARN_ABOUT_MISSING_NEWLINE = YES;
				GCC_WARN_ABOUT_RETURN_TYPE = YES_ERROR;
				GCC_WARN_INITIALIZER_NOT_FULLY_BRACKETED = YES;
				GCC_WARN_NON_VIRTUAL_DESTRUCTOR = YES;
				GCC_WARN_SIGN_COMPARE = YES;
				GCC_WARN_UNDECLARED_SELECTOR = YES;
				GCC_WARN_UNINITIALIZED_AUTOS = YES_AGGRESSIVE;
				GCC_WARN_UNUSED_FUNCTION = YES;
				GCC_WARN_UNUSED_PARAMETER = YES;
				GCC_WARN_UNUSED_VARIABLE = YES;
				HEADER_SEARCH_PATHS = (
					"$(inherited)",
					"\"$(SRCROOT)/../../src\"",
					"\"$(SRCROOT)/../../src/libraries\"",
					"\"$(SRCROOT)/../../src/modules\"",
					"\"$(SRCROOT)/../../src/libraries/enet/libenet/include\"",
				);
				IPHONEOS_DEPLOYMENT_TARGET = 9.0;
				LD_RUNPATH_SEARCH_PATHS = "@rpath";
				LIBRARY_SEARCH_PATHS = "";
				LLVM_LTO = YES;
				MACOSX_DEPLOYMENT_TARGET = 10.9;
				ONLY_ACTIVE_ARCH = NO;
				SDKROOT = macosx;
				USE_HEADERMAP = NO;
				WARNING_CFLAGS = "-Wall";
			};
			name = Distribution;
		};
		FA5326C5189719C700F7BBF4 /* Distribution */ = {
			isa = XCBuildConfiguration;
			buildSettings = {
				ALWAYS_SEARCH_USER_PATHS = NO;
				COMBINE_HIDPI_IMAGES = YES;
				DEBUG_INFORMATION_FORMAT = "dwarf-with-dsym";
				DYLIB_COMPATIBILITY_VERSION = 9.0;
				DYLIB_CURRENT_VERSION = 9.0;
				FRAMEWORK_SEARCH_PATHS = (
					"$(inherited)",
					"$(PROJECT_DIR)/macosx/Frameworks",
					"$(PROJECT_DIR)",
				);
				FRAMEWORK_VERSION = A;
				GCC_ENABLE_OBJC_EXCEPTIONS = YES;
				HEADER_SEARCH_PATHS = (
					"$(inherited)",
					"$(PROJECT_DIR)/macosx/Frameworks/freetype.framework/Headers",
					"$(PROJECT_DIR)/macosx/Frameworks/Lua.framework/Headers",
					"$(PROJECT_DIR)/macosx/Frameworks/SDL2.framework/Headers",
				);
				INFOPLIST_FILE = "macosx/liblove-macosx.plist";
				LD_DYLIB_INSTALL_NAME = "@rpath/$(EXECUTABLE_PATH)";
				LIBRARY_SEARCH_PATHS = (
					"$(inherited)",
					"$(PROJECT_DIR)/ios/libraries/freetype",
				);
				MARKETING_VERSION = 11.4;
				OTHER_LDFLAGS = (
					"-undefined",
					dynamic_lookup,
				);
				PRODUCT_BUNDLE_IDENTIFIER = "love2d.${PRODUCT_NAME:rfc1034identifier}";
				PRODUCT_NAME = love;
				SKIP_INSTALL = YES;
				WRAPPER_EXTENSION = framework;
			};
			name = Distribution;
		};
		FA577AC016C7507900860150 /* Debug */ = {
			isa = XCBuildConfiguration;
			buildSettings = {
				ALWAYS_SEARCH_USER_PATHS = NO;
				COMBINE_HIDPI_IMAGES = YES;
				DYLIB_COMPATIBILITY_VERSION = 9.0;
				DYLIB_CURRENT_VERSION = 9.0;
				FRAMEWORK_SEARCH_PATHS = (
					"$(inherited)",
					"$(PROJECT_DIR)/macosx/Frameworks",
					"$(PROJECT_DIR)",
				);
				FRAMEWORK_VERSION = A;
				GCC_ENABLE_OBJC_EXCEPTIONS = YES;
				HEADER_SEARCH_PATHS = (
					"$(inherited)",
					"$(PROJECT_DIR)/macosx/Frameworks/freetype.framework/Headers",
					"$(PROJECT_DIR)/macosx/Frameworks/Lua.framework/Headers",
					"$(PROJECT_DIR)/macosx/Frameworks/SDL2.framework/Headers",
				);
				INFOPLIST_FILE = "macosx/liblove-macosx.plist";
				LD_DYLIB_INSTALL_NAME = "@rpath/$(EXECUTABLE_PATH)";
				LIBRARY_SEARCH_PATHS = (
					"$(inherited)",
					"$(PROJECT_DIR)/ios/libraries/freetype",
				);
				MARKETING_VERSION = 11.4;
				OTHER_LDFLAGS = (
					"-undefined",
					dynamic_lookup,
				);
				PRODUCT_BUNDLE_IDENTIFIER = "love2d.${PRODUCT_NAME:rfc1034identifier}";
				PRODUCT_NAME = love;
				SKIP_INSTALL = YES;
				WRAPPER_EXTENSION = framework;
			};
			name = Debug;
		};
		FA577AC116C7507900860150 /* Release */ = {
			isa = XCBuildConfiguration;
			buildSettings = {
				ALWAYS_SEARCH_USER_PATHS = NO;
				COMBINE_HIDPI_IMAGES = YES;
				DEBUG_INFORMATION_FORMAT = "dwarf-with-dsym";
				DYLIB_COMPATIBILITY_VERSION = 9.0;
				DYLIB_CURRENT_VERSION = 9.0;
				FRAMEWORK_SEARCH_PATHS = (
					"$(inherited)",
					"$(PROJECT_DIR)/macosx/Frameworks",
					"$(PROJECT_DIR)",
				);
				FRAMEWORK_VERSION = A;
				GCC_ENABLE_OBJC_EXCEPTIONS = YES;
				HEADER_SEARCH_PATHS = (
					"$(inherited)",
					"$(PROJECT_DIR)/macosx/Frameworks/freetype.framework/Headers",
					"$(PROJECT_DIR)/macosx/Frameworks/Lua.framework/Headers",
					"$(PROJECT_DIR)/macosx/Frameworks/SDL2.framework/Headers",
				);
				INFOPLIST_FILE = "macosx/liblove-macosx.plist";
				LD_DYLIB_INSTALL_NAME = "@rpath/$(EXECUTABLE_PATH)";
				LIBRARY_SEARCH_PATHS = (
					"$(inherited)",
					"$(PROJECT_DIR)/ios/libraries/freetype",
				);
				MARKETING_VERSION = 11.4;
				OTHER_LDFLAGS = (
					"-undefined",
					dynamic_lookup,
				);
				PRODUCT_BUNDLE_IDENTIFIER = "love2d.${PRODUCT_NAME:rfc1034identifier}";
				PRODUCT_NAME = love;
				SKIP_INSTALL = YES;
				WRAPPER_EXTENSION = framework;
			};
			name = Release;
		};
/* End XCBuildConfiguration section */

/* Begin XCConfigurationList section */
		1DEB928908733DD80010E9CD /* Build configuration list for PBXProject "liblove" */ = {
			isa = XCConfigurationList;
			buildConfigurations = (
				64274E785071353E1A1D0D4B /* Debug */,
				10D5479E63C26BB35EB5482E /* Release */,
				FA5326C4189719C700F7BBF4 /* Distribution */,
			);
			defaultConfigurationIsVisible = 0;
			defaultConfigurationName = Debug;
		};
		FA0B78EE1A958B90000E1D17 /* Build configuration list for PBXNativeTarget "liblove-ios" */ = {
			isa = XCConfigurationList;
			buildConfigurations = (
				FA0B78EF1A958B90000E1D17 /* Debug */,
				FA0B78F01A958B90000E1D17 /* Release */,
				FA0B78F11A958B90000E1D17 /* Distribution */,
			);
			defaultConfigurationIsVisible = 0;
			defaultConfigurationName = Debug;
		};
		FA577ABF16C7507900860150 /* Build configuration list for PBXNativeTarget "liblove-macosx" */ = {
			isa = XCConfigurationList;
			buildConfigurations = (
				FA577AC016C7507900860150 /* Debug */,
				FA577AC116C7507900860150 /* Release */,
				FA5326C5189719C700F7BBF4 /* Distribution */,
			);
			defaultConfigurationIsVisible = 0;
			defaultConfigurationName = Debug;
		};
/* End XCConfigurationList section */
	};
	rootObject = 08FB7793FE84155DC02AAC07 /* Project object */;
}<|MERGE_RESOLUTION|>--- conflicted
+++ resolved
@@ -1749,14 +1749,8 @@
 		FA56AA371FAFF02000A43D5F /* memory.h */ = {isa = PBXFileReference; lastKnownFileType = sourcecode.c.h; path = memory.h; sourceTree = "<group>"; };
 		FA56D9BA1C2089EE00D8D3C7 /* libmodplug.a */ = {isa = PBXFileReference; lastKnownFileType = archive.ar; path = libmodplug.a; sourceTree = "<group>"; };
 		FA577A6D16C719EA00860150 /* Lua.framework */ = {isa = PBXFileReference; lastKnownFileType = wrapper.framework; name = Lua.framework; path = macosx/Frameworks/Lua.framework; sourceTree = "<group>"; };
-<<<<<<< HEAD
-		FA577A7116C719F400860150 /* ogg.framework */ = {isa = PBXFileReference; lastKnownFileType = wrapper.framework; name = ogg.framework; path = /Users/alex/Documents/git/love/platform/xcode/macosx/Frameworks/ogg.framework; sourceTree = "<absolute>"; };
-		FA577A7716C71A0800860150 /* vorbis.framework */ = {isa = PBXFileReference; lastKnownFileType = wrapper.framework; name = vorbis.framework; path = /Users/alex/Documents/git/love/platform/xcode/macosx/Frameworks/vorbis.framework; sourceTree = "<absolute>"; };
-=======
-		FA577A6F16C719F000860150 /* mpg123.framework */ = {isa = PBXFileReference; lastKnownFileType = wrapper.framework; name = mpg123.framework; path = macosx/Frameworks/mpg123.framework; sourceTree = "<group>"; };
 		FA577A7116C719F400860150 /* ogg.framework */ = {isa = PBXFileReference; lastKnownFileType = wrapper.framework; name = ogg.framework; path = macosx/Frameworks/ogg.framework; sourceTree = "<group>"; };
 		FA577A7716C71A0800860150 /* vorbis.framework */ = {isa = PBXFileReference; lastKnownFileType = wrapper.framework; name = vorbis.framework; path = macosx/Frameworks/vorbis.framework; sourceTree = "<group>"; };
->>>>>>> 1e69a8c4
 		FA577A7916C71A1700860150 /* Cocoa.framework */ = {isa = PBXFileReference; lastKnownFileType = wrapper.framework; name = Cocoa.framework; path = /System/Library/Frameworks/Cocoa.framework; sourceTree = "<absolute>"; };
 		FA577A7C16C71A2600860150 /* OpenGL.framework */ = {isa = PBXFileReference; lastKnownFileType = wrapper.framework; name = OpenGL.framework; path = /System/Library/Frameworks/OpenGL.framework; sourceTree = "<absolute>"; };
 		FA577A8216C71A5300860150 /* libmodplug.framework */ = {isa = PBXFileReference; lastKnownFileType = wrapper.framework; name = libmodplug.framework; path = macosx/Frameworks/libmodplug.framework; sourceTree = "<group>"; };
@@ -1817,13 +1811,9 @@
 		FAAA3FD51F64B3AD00F89E99 /* lstrlib.h */ = {isa = PBXFileReference; fileEncoding = 4; lastKnownFileType = sourcecode.c.h; path = lstrlib.h; sourceTree = "<group>"; };
 		FAAA3FD61F64B3AD00F89E99 /* lutf8lib.c */ = {isa = PBXFileReference; fileEncoding = 4; lastKnownFileType = sourcecode.c.c; path = lutf8lib.c; sourceTree = "<group>"; };
 		FAAA3FD71F64B3AD00F89E99 /* lutf8lib.h */ = {isa = PBXFileReference; fileEncoding = 4; lastKnownFileType = sourcecode.c.h; path = lutf8lib.h; sourceTree = "<group>"; };
-<<<<<<< HEAD
 		FAAC2F78251A9D2200BCB81B /* apple.mm */ = {isa = PBXFileReference; lastKnownFileType = sourcecode.cpp.objcpp; path = apple.mm; sourceTree = "<group>"; };
 		FAAC2F7F251A9D3E00BCB81B /* apple.h */ = {isa = PBXFileReference; lastKnownFileType = sourcecode.c.h; path = apple.h; sourceTree = "<group>"; };
-		FAAFF04316CB11C700CCDE45 /* OpenAL-Soft.framework */ = {isa = PBXFileReference; lastKnownFileType = wrapper.framework; name = "OpenAL-Soft.framework"; path = "/Users/alex/Documents/git/love/platform/xcode/macosx/Frameworks/OpenAL-Soft.framework"; sourceTree = "<absolute>"; };
-=======
 		FAAFF04316CB11C700CCDE45 /* OpenAL-Soft.framework */ = {isa = PBXFileReference; lastKnownFileType = wrapper.framework; name = "OpenAL-Soft.framework"; path = "macosx/Frameworks/OpenAL-Soft.framework"; sourceTree = "<group>"; };
->>>>>>> 1e69a8c4
 		FAB17BE41ABFAA9000F9BA27 /* lz4.c */ = {isa = PBXFileReference; fileEncoding = 4; lastKnownFileType = sourcecode.c.c; path = lz4.c; sourceTree = "<group>"; };
 		FAB17BE51ABFAA9000F9BA27 /* lz4.h */ = {isa = PBXFileReference; fileEncoding = 4; lastKnownFileType = sourcecode.c.h; path = lz4.h; sourceTree = "<group>"; };
 		FAB17BF31ABFC4B100F9BA27 /* lz4hc.c */ = {isa = PBXFileReference; fileEncoding = 4; lastKnownFileType = sourcecode.c.c; path = lz4hc.c; sourceTree = "<group>"; };
