--- conflicted
+++ resolved
@@ -1046,16 +1046,6 @@
 		FADF540D1E3D7CDD00012CC0 /* wrap_Video.cpp in Sources */ = {isa = PBXBuildFile; fileRef = FADF540A1E3D7CDD00012CC0 /* wrap_Video.cpp */; };
 		FADF540E1E3D7CDD00012CC0 /* wrap_Video.cpp in Sources */ = {isa = PBXBuildFile; fileRef = FADF540A1E3D7CDD00012CC0 /* wrap_Video.cpp */; };
 		FADF540F1E3D7CDD00012CC0 /* wrap_Video.h in Headers */ = {isa = PBXBuildFile; fileRef = FADF540B1E3D7CDD00012CC0 /* wrap_Video.h */; };
-<<<<<<< HEAD
-		FADF54101E3D7CDD00012CC0 /* wrap_Video.lua in Resources */ = {isa = PBXBuildFile; fileRef = FADF540C1E3D7CDD00012CC0 /* wrap_Video.lua */; };
-=======
-		FADF54161E3DA08E00012CC0 /* Image.cpp in Sources */ = {isa = PBXBuildFile; fileRef = FADF54141E3DA08E00012CC0 /* Image.cpp */; };
-		FADF54171E3DA08E00012CC0 /* Image.cpp in Sources */ = {isa = PBXBuildFile; fileRef = FADF54141E3DA08E00012CC0 /* Image.cpp */; };
-		FADF54181E3DA08E00012CC0 /* Image.h in Headers */ = {isa = PBXBuildFile; fileRef = FADF54151E3DA08E00012CC0 /* Image.h */; };
-		FADF541B1E3DA46C00012CC0 /* wrap_Image.cpp in Sources */ = {isa = PBXBuildFile; fileRef = FADF54191E3DA46C00012CC0 /* wrap_Image.cpp */; };
-		FADF541C1E3DA46C00012CC0 /* wrap_Image.cpp in Sources */ = {isa = PBXBuildFile; fileRef = FADF54191E3DA46C00012CC0 /* wrap_Image.cpp */; };
-		FADF541D1E3DA46C00012CC0 /* wrap_Image.h in Headers */ = {isa = PBXBuildFile; fileRef = FADF541A1E3DA46C00012CC0 /* wrap_Image.h */; };
->>>>>>> f2725707
 		FADF54201E3DA52C00012CC0 /* wrap_ParticleSystem.cpp in Sources */ = {isa = PBXBuildFile; fileRef = FADF541E1E3DA52C00012CC0 /* wrap_ParticleSystem.cpp */; };
 		FADF54211E3DA52C00012CC0 /* wrap_ParticleSystem.cpp in Sources */ = {isa = PBXBuildFile; fileRef = FADF541E1E3DA52C00012CC0 /* wrap_ParticleSystem.cpp */; };
 		FADF54221E3DA52C00012CC0 /* wrap_ParticleSystem.h in Headers */ = {isa = PBXBuildFile; fileRef = FADF541F1E3DA52C00012CC0 /* wrap_ParticleSystem.h */; };
@@ -1758,16 +1748,9 @@
 		FA56AA361FAFF02000A43D5F /* memory.cpp */ = {isa = PBXFileReference; lastKnownFileType = sourcecode.cpp.cpp; path = memory.cpp; sourceTree = "<group>"; };
 		FA56AA371FAFF02000A43D5F /* memory.h */ = {isa = PBXFileReference; lastKnownFileType = sourcecode.c.h; path = memory.h; sourceTree = "<group>"; };
 		FA56D9BA1C2089EE00D8D3C7 /* libmodplug.a */ = {isa = PBXFileReference; lastKnownFileType = archive.ar; path = libmodplug.a; sourceTree = "<group>"; };
-<<<<<<< HEAD
-		FA577A6D16C719EA00860150 /* Lua.framework */ = {isa = PBXFileReference; lastKnownFileType = wrapper.framework; name = Lua.framework; path = /Library/Frameworks/Lua.framework; sourceTree = "<absolute>"; };
-		FA577A7116C719F400860150 /* ogg.framework */ = {isa = PBXFileReference; lastKnownFileType = wrapper.framework; name = ogg.framework; path = /Library/Frameworks/ogg.framework; sourceTree = "<absolute>"; };
-		FA577A7716C71A0800860150 /* vorbis.framework */ = {isa = PBXFileReference; lastKnownFileType = wrapper.framework; name = vorbis.framework; path = /Library/Frameworks/vorbis.framework; sourceTree = "<absolute>"; };
-=======
 		FA577A6D16C719EA00860150 /* Lua.framework */ = {isa = PBXFileReference; lastKnownFileType = wrapper.framework; name = Lua.framework; path = macosx/Frameworks/Lua.framework; sourceTree = "<group>"; };
-		FA577A6F16C719F000860150 /* mpg123.framework */ = {isa = PBXFileReference; lastKnownFileType = wrapper.framework; name = mpg123.framework; path = macosx/Frameworks/mpg123.framework; sourceTree = "<group>"; };
 		FA577A7116C719F400860150 /* ogg.framework */ = {isa = PBXFileReference; lastKnownFileType = wrapper.framework; name = ogg.framework; path = /Users/alex/Documents/git/love/platform/xcode/macosx/Frameworks/ogg.framework; sourceTree = "<absolute>"; };
 		FA577A7716C71A0800860150 /* vorbis.framework */ = {isa = PBXFileReference; lastKnownFileType = wrapper.framework; name = vorbis.framework; path = /Users/alex/Documents/git/love/platform/xcode/macosx/Frameworks/vorbis.framework; sourceTree = "<absolute>"; };
->>>>>>> f2725707
 		FA577A7916C71A1700860150 /* Cocoa.framework */ = {isa = PBXFileReference; lastKnownFileType = wrapper.framework; name = Cocoa.framework; path = /System/Library/Frameworks/Cocoa.framework; sourceTree = "<absolute>"; };
 		FA577A7C16C71A2600860150 /* OpenGL.framework */ = {isa = PBXFileReference; lastKnownFileType = wrapper.framework; name = OpenGL.framework; path = /System/Library/Frameworks/OpenGL.framework; sourceTree = "<absolute>"; };
 		FA577A8216C71A5300860150 /* libmodplug.framework */ = {isa = PBXFileReference; lastKnownFileType = wrapper.framework; name = libmodplug.framework; path = macosx/Frameworks/libmodplug.framework; sourceTree = "<group>"; };
@@ -1828,13 +1811,9 @@
 		FAAA3FD51F64B3AD00F89E99 /* lstrlib.h */ = {isa = PBXFileReference; fileEncoding = 4; lastKnownFileType = sourcecode.c.h; path = lstrlib.h; sourceTree = "<group>"; };
 		FAAA3FD61F64B3AD00F89E99 /* lutf8lib.c */ = {isa = PBXFileReference; fileEncoding = 4; lastKnownFileType = sourcecode.c.c; path = lutf8lib.c; sourceTree = "<group>"; };
 		FAAA3FD71F64B3AD00F89E99 /* lutf8lib.h */ = {isa = PBXFileReference; fileEncoding = 4; lastKnownFileType = sourcecode.c.h; path = lutf8lib.h; sourceTree = "<group>"; };
-<<<<<<< HEAD
 		FAAC2F78251A9D2200BCB81B /* apple.mm */ = {isa = PBXFileReference; lastKnownFileType = sourcecode.cpp.objcpp; path = apple.mm; sourceTree = "<group>"; };
 		FAAC2F7F251A9D3E00BCB81B /* apple.h */ = {isa = PBXFileReference; lastKnownFileType = sourcecode.c.h; path = apple.h; sourceTree = "<group>"; };
-		FAAFF04316CB11C700CCDE45 /* OpenAL-Soft.framework */ = {isa = PBXFileReference; lastKnownFileType = wrapper.framework; name = "OpenAL-Soft.framework"; path = "/Library/Frameworks/OpenAL-Soft.framework"; sourceTree = "<absolute>"; };
-=======
 		FAAFF04316CB11C700CCDE45 /* OpenAL-Soft.framework */ = {isa = PBXFileReference; lastKnownFileType = wrapper.framework; name = "OpenAL-Soft.framework"; path = "/Users/alex/Documents/git/love/platform/xcode/macosx/Frameworks/OpenAL-Soft.framework"; sourceTree = "<absolute>"; };
->>>>>>> f2725707
 		FAB17BE41ABFAA9000F9BA27 /* lz4.c */ = {isa = PBXFileReference; fileEncoding = 4; lastKnownFileType = sourcecode.c.c; path = lz4.c; sourceTree = "<group>"; };
 		FAB17BE51ABFAA9000F9BA27 /* lz4.h */ = {isa = PBXFileReference; fileEncoding = 4; lastKnownFileType = sourcecode.c.h; path = lz4.h; sourceTree = "<group>"; };
 		FAB17BF31ABFC4B100F9BA27 /* lz4hc.c */ = {isa = PBXFileReference; fileEncoding = 4; lastKnownFileType = sourcecode.c.c; path = lz4hc.c; sourceTree = "<group>"; };
@@ -2145,11 +2124,7 @@
 				FAD43ECC1FF312D800831BB8 /* freetype.framework in Frameworks */,
 				FA577AB016C7507900860150 /* Cocoa.framework in Frameworks */,
 				FA577AC516C7513400860150 /* libmodplug.framework in Frameworks */,
-<<<<<<< HEAD
-=======
 				FADF4CC62663D0EC004F95C1 /* libz.tbd in Frameworks */,
-				FA577AC716C7513A00860150 /* mpg123.framework in Frameworks */,
->>>>>>> f2725707
 				FA577AC816C7513C00860150 /* ogg.framework in Frameworks */,
 				FA577ACA16C7514100860150 /* OpenGL.framework in Frameworks */,
 				FA577ACD16C7514C00860150 /* vorbis.framework in Frameworks */,
@@ -4261,22 +4236,6 @@
 			isa = PBXResourcesBuildPhase;
 			buildActionMask = 2147483647;
 			files = (
-<<<<<<< HEAD
-				217DFC0F1D9F6D490055D849 /* url.lua in Resources */,
-				FADF54101E3D7CDD00012CC0 /* wrap_Video.lua in Resources */,
-				217DFBFC1D9F6D490055D849 /* smtp.lua in Resources */,
-				FADF54381E3DAFBA00012CC0 /* wrap_Graphics.lua in Resources */,
-				217DFBF01D9F6D490055D849 /* mbox.lua in Resources */,
-				217DFBE11D9F6D490055D849 /* ftp.lua in Resources */,
-				217DFBFF1D9F6D490055D849 /* socket.lua in Resources */,
-				217DFC051D9F6D490055D849 /* tp.lua in Resources */,
-				217DFBE51D9F6D490055D849 /* http.lua in Resources */,
-				217DFBEB1D9F6D490055D849 /* ltn12.lua in Resources */,
-				217DFBF41D9F6D490055D849 /* mime.lua in Resources */,
-				217DFBE31D9F6D490055D849 /* headers.lua in Resources */,
-				FABDA9C52552448300B5C523 /* README.MODIFIED in Resources */,
-=======
->>>>>>> f2725707
 			);
 			runOnlyForDeploymentPostprocessing = 0;
 		};
@@ -5408,13 +5367,6 @@
 					"$(PROJECT_DIR)/macosx/Frameworks/freetype.framework/Headers",
 					"$(PROJECT_DIR)/macosx/Frameworks/Lua.framework/Headers",
 					"$(PROJECT_DIR)/macosx/Frameworks/SDL2.framework/Headers",
-<<<<<<< HEAD
-					/Library/Frameworks/freetype.framework/Headers,
-					/Library/Frameworks/Lua.framework/Headers,
-					/Library/Frameworks/SDL2.framework/Headers,
-=======
-					"$(PROJECT_DIR)/macosx/Frameworks/mpg123.framework/Headers",
->>>>>>> f2725707
 				);
 				INFOPLIST_FILE = "macosx/liblove-macosx.plist";
 				LD_DYLIB_INSTALL_NAME = "@rpath/$(EXECUTABLE_PATH)";
@@ -5453,13 +5405,6 @@
 					"$(PROJECT_DIR)/macosx/Frameworks/freetype.framework/Headers",
 					"$(PROJECT_DIR)/macosx/Frameworks/Lua.framework/Headers",
 					"$(PROJECT_DIR)/macosx/Frameworks/SDL2.framework/Headers",
-<<<<<<< HEAD
-					/Library/Frameworks/freetype.framework/Headers,
-					/Library/Frameworks/Lua.framework/Headers,
-					/Library/Frameworks/SDL2.framework/Headers,
-=======
-					"$(PROJECT_DIR)/macosx/Frameworks/mpg123.framework/Headers",
->>>>>>> f2725707
 				);
 				INFOPLIST_FILE = "macosx/liblove-macosx.plist";
 				LD_DYLIB_INSTALL_NAME = "@rpath/$(EXECUTABLE_PATH)";
@@ -5499,13 +5444,6 @@
 					"$(PROJECT_DIR)/macosx/Frameworks/freetype.framework/Headers",
 					"$(PROJECT_DIR)/macosx/Frameworks/Lua.framework/Headers",
 					"$(PROJECT_DIR)/macosx/Frameworks/SDL2.framework/Headers",
-<<<<<<< HEAD
-					/Library/Frameworks/freetype.framework/Headers,
-					/Library/Frameworks/Lua.framework/Headers,
-					/Library/Frameworks/SDL2.framework/Headers,
-=======
-					"$(PROJECT_DIR)/macosx/Frameworks/mpg123.framework/Headers",
->>>>>>> f2725707
 				);
 				INFOPLIST_FILE = "macosx/liblove-macosx.plist";
 				LD_DYLIB_INSTALL_NAME = "@rpath/$(EXECUTABLE_PATH)";
