--- conflicted
+++ resolved
@@ -2005,12 +2005,7 @@
 		FADF543A1E3DAFF700012CC0 /* wrap_Graphics.h */ = {isa = PBXFileReference; fileEncoding = 4; lastKnownFileType = sourcecode.c.h; path = wrap_Graphics.h; sourceTree = "<group>"; };
 		FAE272501C05A15B00A67640 /* ParticleSystem.cpp */ = {isa = PBXFileReference; fileEncoding = 4; lastKnownFileType = sourcecode.cpp.cpp; path = ParticleSystem.cpp; sourceTree = "<group>"; };
 		FAE272511C05A15B00A67640 /* ParticleSystem.h */ = {isa = PBXFileReference; fileEncoding = 4; lastKnownFileType = sourcecode.c.h; path = ParticleSystem.h; sourceTree = "<group>"; };
-<<<<<<< HEAD
-		FAE64A7D2071359C00BC7981 /* libfreetype.a */ = {isa = PBXFileReference; lastKnownFileType = archive.ar; path = libfreetype.a; sourceTree = "<group>"; };
-		FAEC22942534EE6700EBD925 /* NonSemanticDebugPrintf.h */ = {isa = PBXFileReference; lastKnownFileType = sourcecode.c.h; path = NonSemanticDebugPrintf.h; sourceTree = "<group>"; };
 		FAEC229F2534F25100EBD925 /* build_info.h */ = {isa = PBXFileReference; lastKnownFileType = sourcecode.c.h; path = build_info.h; sourceTree = "<group>"; };
-=======
->>>>>>> 21b996e5
 		FAECA1B01F3164700095D008 /* CompressedSlice.cpp */ = {isa = PBXFileReference; lastKnownFileType = sourcecode.cpp.cpp; path = CompressedSlice.cpp; sourceTree = "<group>"; };
 		FAECA1B11F3164700095D008 /* CompressedSlice.h */ = {isa = PBXFileReference; lastKnownFileType = sourcecode.c.h; path = CompressedSlice.h; sourceTree = "<group>"; };
 		FAF13FC21E20934C00F898D2 /* CodeGen.cpp */ = {isa = PBXFileReference; fileEncoding = 4; lastKnownFileType = sourcecode.cpp.cpp; path = CodeGen.cpp; sourceTree = "<group>"; };
