//
// Copyright (C) 2014-2016 LunarG, Inc.
// Copyright (C) 2015-2020 Google, Inc.
// Copyright (C) 2017 ARM Limited.
// Modifications Copyright (C) 2020 Advanced Micro Devices, Inc. All rights reserved.
//
// All rights reserved.
//
// Redistribution and use in source and binary forms, with or without
// modification, are permitted provided that the following conditions
// are met:
//
//    Redistributions of source code must retain the above copyright
//    notice, this list of conditions and the following disclaimer.
//
//    Redistributions in binary form must reproduce the above
//    copyright notice, this list of conditions and the following
//    disclaimer in the documentation and/or other materials provided
//    with the distribution.
//
//    Neither the name of 3Dlabs Inc. Ltd. nor the names of its
//    contributors may be used to endorse or promote products derived
//    from this software without specific prior written permission.
//
// THIS SOFTWARE IS PROVIDED BY THE COPYRIGHT HOLDERS AND CONTRIBUTORS
// "AS IS" AND ANY EXPRESS OR IMPLIED WARRANTIES, INCLUDING, BUT NOT
// LIMITED TO, THE IMPLIED WARRANTIES OF MERCHANTABILITY AND FITNESS
// FOR A PARTICULAR PURPOSE ARE DISCLAIMED. IN NO EVENT SHALL THE
// COPYRIGHT HOLDERS OR CONTRIBUTORS BE LIABLE FOR ANY DIRECT, INDIRECT,
// INCIDENTAL, SPECIAL, EXEMPLARY, OR CONSEQUENTIAL DAMAGES (INCLUDING,
// BUT NOT LIMITED TO, PROCUREMENT OF SUBSTITUTE GOODS OR SERVICES;
// LOSS OF USE, DATA, OR PROFITS; OR BUSINESS INTERRUPTION) HOWEVER
// CAUSED AND ON ANY THEORY OF LIABILITY, WHETHER IN CONTRACT, STRICT
// LIABILITY, OR TORT (INCLUDING NEGLIGENCE OR OTHERWISE) ARISING IN
// ANY WAY OUT OF THE USE OF THIS SOFTWARE, EVEN IF ADVISED OF THE
// POSSIBILITY OF SUCH DAMAGE.

//
// Visit the nodes in the glslang intermediate tree representation to
// translate them to SPIR-V.
//

#include "spirv.hpp"
#include "GlslangToSpv.h"
#include "SpvBuilder.h"
namespace spv {
    #include "GLSL.std.450.h"
    #include "GLSL.ext.KHR.h"
    #include "GLSL.ext.EXT.h"
    #include "GLSL.ext.AMD.h"
    #include "GLSL.ext.NV.h"
    #include "NonSemanticDebugPrintf.h"
}

// Glslang includes
#include "../glslang/MachineIndependent/localintermediate.h"
#include "../glslang/MachineIndependent/SymbolTable.h"
#include "../glslang/Include/Common.h"

// Build-time generated includes
#include "../glslang/build_info.h"

#include <fstream>
#include <iomanip>
#include <list>
#include <map>
#include <stack>
#include <string>
#include <vector>

namespace {

namespace {
class SpecConstantOpModeGuard {
public:
    SpecConstantOpModeGuard(spv::Builder* builder)
        : builder_(builder) {
        previous_flag_ = builder->isInSpecConstCodeGenMode();
    }
    ~SpecConstantOpModeGuard() {
        previous_flag_ ? builder_->setToSpecConstCodeGenMode()
                       : builder_->setToNormalCodeGenMode();
    }
    void turnOnSpecConstantOpMode() {
        builder_->setToSpecConstCodeGenMode();
    }

private:
    spv::Builder* builder_;
    bool previous_flag_;
};

struct OpDecorations {
    public:
        OpDecorations(spv::Decoration precision, spv::Decoration noContraction, spv::Decoration nonUniform) :
            precision(precision)
#ifndef GLSLANG_WEB
            ,
            noContraction(noContraction),
            nonUniform(nonUniform)
#endif
        { }

    spv::Decoration precision;

#ifdef GLSLANG_WEB
        void addNoContraction(spv::Builder&, spv::Id) const { }
        void addNonUniform(spv::Builder&, spv::Id) const { }
#else
        void addNoContraction(spv::Builder& builder, spv::Id t) { builder.addDecoration(t, noContraction); }
        void addNonUniform(spv::Builder& builder, spv::Id t)  { builder.addDecoration(t, nonUniform); }
    protected:
        spv::Decoration noContraction;
        spv::Decoration nonUniform;
#endif

};

} // namespace

//
// The main holder of information for translating glslang to SPIR-V.
//
// Derives from the AST walking base class.
//
class TGlslangToSpvTraverser : public glslang::TIntermTraverser {
public:
    TGlslangToSpvTraverser(unsigned int spvVersion, const glslang::TIntermediate*, spv::SpvBuildLogger* logger,
        glslang::SpvOptions& options);
    virtual ~TGlslangToSpvTraverser() { }

    bool visitAggregate(glslang::TVisit, glslang::TIntermAggregate*);
    bool visitBinary(glslang::TVisit, glslang::TIntermBinary*);
    void visitConstantUnion(glslang::TIntermConstantUnion*);
    bool visitSelection(glslang::TVisit, glslang::TIntermSelection*);
    bool visitSwitch(glslang::TVisit, glslang::TIntermSwitch*);
    void visitSymbol(glslang::TIntermSymbol* symbol);
    bool visitUnary(glslang::TVisit, glslang::TIntermUnary*);
    bool visitLoop(glslang::TVisit, glslang::TIntermLoop*);
    bool visitBranch(glslang::TVisit visit, glslang::TIntermBranch*);

    void finishSpv();
    void dumpSpv(std::vector<unsigned int>& out);

protected:
    TGlslangToSpvTraverser(TGlslangToSpvTraverser&);
    TGlslangToSpvTraverser& operator=(TGlslangToSpvTraverser&);

    spv::Decoration TranslateInterpolationDecoration(const glslang::TQualifier& qualifier);
    spv::Decoration TranslateAuxiliaryStorageDecoration(const glslang::TQualifier& qualifier);
    spv::Decoration TranslateNonUniformDecoration(const glslang::TQualifier& qualifier);
    spv::Builder::AccessChain::CoherentFlags TranslateCoherent(const glslang::TType& type);
    spv::MemoryAccessMask TranslateMemoryAccess(const spv::Builder::AccessChain::CoherentFlags &coherentFlags);
    spv::ImageOperandsMask TranslateImageOperands(const spv::Builder::AccessChain::CoherentFlags &coherentFlags);
    spv::Scope TranslateMemoryScope(const spv::Builder::AccessChain::CoherentFlags &coherentFlags);
    spv::BuiltIn TranslateBuiltInDecoration(glslang::TBuiltInVariable, bool memberDeclaration);
    spv::ImageFormat TranslateImageFormat(const glslang::TType& type);
    spv::SelectionControlMask TranslateSelectionControl(const glslang::TIntermSelection&) const;
    spv::SelectionControlMask TranslateSwitchControl(const glslang::TIntermSwitch&) const;
    spv::LoopControlMask TranslateLoopControl(const glslang::TIntermLoop&, std::vector<unsigned int>& operands) const;
    spv::StorageClass TranslateStorageClass(const glslang::TType&);
    void addIndirectionIndexCapabilities(const glslang::TType& baseType, const glslang::TType& indexType);
    spv::Id createSpvVariable(const glslang::TIntermSymbol*, spv::Id forcedType);
    spv::Id getSampledType(const glslang::TSampler&);
    spv::Id getInvertedSwizzleType(const glslang::TIntermTyped&);
    spv::Id createInvertedSwizzle(spv::Decoration precision, const glslang::TIntermTyped&, spv::Id parentResult);
    void convertSwizzle(const glslang::TIntermAggregate&, std::vector<unsigned>& swizzle);
    spv::Id convertGlslangToSpvType(const glslang::TType& type, bool forwardReferenceOnly = false);
    spv::Id convertGlslangToSpvType(const glslang::TType& type, glslang::TLayoutPacking, const glslang::TQualifier&,
        bool lastBufferBlockMember, bool forwardReferenceOnly = false);
    bool filterMember(const glslang::TType& member);
    spv::Id convertGlslangStructToSpvType(const glslang::TType&, const glslang::TTypeList* glslangStruct,
                                          glslang::TLayoutPacking, const glslang::TQualifier&);
    void decorateStructType(const glslang::TType&, const glslang::TTypeList* glslangStruct, glslang::TLayoutPacking,
                            const glslang::TQualifier&, spv::Id);
    spv::Id makeArraySizeId(const glslang::TArraySizes&, int dim);
    spv::Id accessChainLoad(const glslang::TType& type);
    void    accessChainStore(const glslang::TType& type, spv::Id rvalue);
    void multiTypeStore(const glslang::TType&, spv::Id rValue);
    glslang::TLayoutPacking getExplicitLayout(const glslang::TType& type) const;
    int getArrayStride(const glslang::TType& arrayType, glslang::TLayoutPacking, glslang::TLayoutMatrix);
    int getMatrixStride(const glslang::TType& matrixType, glslang::TLayoutPacking, glslang::TLayoutMatrix);
    void updateMemberOffset(const glslang::TType& structType, const glslang::TType& memberType, int& currentOffset,
                            int& nextOffset, glslang::TLayoutPacking, glslang::TLayoutMatrix);
    void declareUseOfStructMember(const glslang::TTypeList& members, int glslangMember);

    bool isShaderEntryPoint(const glslang::TIntermAggregate* node);
    bool writableParam(glslang::TStorageQualifier) const;
    bool originalParam(glslang::TStorageQualifier, const glslang::TType&, bool implicitThisParam);
    void makeFunctions(const glslang::TIntermSequence&);
    void makeGlobalInitializers(const glslang::TIntermSequence&);
    void visitFunctions(const glslang::TIntermSequence&);
    void handleFunctionEntry(const glslang::TIntermAggregate* node);
    void translateArguments(const glslang::TIntermAggregate& node, std::vector<spv::Id>& arguments,
        spv::Builder::AccessChain::CoherentFlags &lvalueCoherentFlags);
    void translateArguments(glslang::TIntermUnary& node, std::vector<spv::Id>& arguments);
    spv::Id createImageTextureFunctionCall(glslang::TIntermOperator* node);
    spv::Id handleUserFunctionCall(const glslang::TIntermAggregate*);

    spv::Id createBinaryOperation(glslang::TOperator op, OpDecorations&, spv::Id typeId, spv::Id left, spv::Id right,
                                  glslang::TBasicType typeProxy, bool reduceComparison = true);
    spv::Id createBinaryMatrixOperation(spv::Op, OpDecorations&, spv::Id typeId, spv::Id left, spv::Id right);
    spv::Id createUnaryOperation(glslang::TOperator op, OpDecorations&, spv::Id typeId, spv::Id operand,
                                 glslang::TBasicType typeProxy,
                                 const spv::Builder::AccessChain::CoherentFlags &lvalueCoherentFlags);
    spv::Id createUnaryMatrixOperation(spv::Op op, OpDecorations&, spv::Id typeId, spv::Id operand,
                                       glslang::TBasicType typeProxy);
    spv::Id createConversion(glslang::TOperator op, OpDecorations&, spv::Id destTypeId, spv::Id operand,
                             glslang::TBasicType typeProxy);
    spv::Id createIntWidthConversion(glslang::TOperator op, spv::Id operand, int vectorSize);
    spv::Id makeSmearedConstant(spv::Id constant, int vectorSize);
    spv::Id createAtomicOperation(glslang::TOperator op, spv::Decoration precision, spv::Id typeId,
        std::vector<spv::Id>& operands, glslang::TBasicType typeProxy,
        const spv::Builder::AccessChain::CoherentFlags &lvalueCoherentFlags);
    spv::Id createInvocationsOperation(glslang::TOperator op, spv::Id typeId, std::vector<spv::Id>& operands,
        glslang::TBasicType typeProxy);
    spv::Id CreateInvocationsVectorOperation(spv::Op op, spv::GroupOperation groupOperation,
        spv::Id typeId, std::vector<spv::Id>& operands);
    spv::Id createSubgroupOperation(glslang::TOperator op, spv::Id typeId, std::vector<spv::Id>& operands,
        glslang::TBasicType typeProxy);
    spv::Id createMiscOperation(glslang::TOperator op, spv::Decoration precision, spv::Id typeId,
        std::vector<spv::Id>& operands, glslang::TBasicType typeProxy);
    spv::Id createNoArgOperation(glslang::TOperator op, spv::Decoration precision, spv::Id typeId);
    spv::Id getSymbolId(const glslang::TIntermSymbol* node);
    void addMeshNVDecoration(spv::Id id, int member, const glslang::TQualifier & qualifier);
    spv::Id createSpvConstant(const glslang::TIntermTyped&);
    spv::Id createSpvConstantFromConstUnionArray(const glslang::TType& type, const glslang::TConstUnionArray&,
        int& nextConst, bool specConstant);
    bool isTrivialLeaf(const glslang::TIntermTyped* node);
    bool isTrivial(const glslang::TIntermTyped* node);
    spv::Id createShortCircuit(glslang::TOperator, glslang::TIntermTyped& left, glslang::TIntermTyped& right);
    spv::Id getExtBuiltins(const char* name);
    std::pair<spv::Id, spv::Id> getForcedType(glslang::TBuiltInVariable builtIn, const glslang::TType&);
    spv::Id translateForcedType(spv::Id object);
    spv::Id createCompositeConstruct(spv::Id typeId, std::vector<spv::Id> constituents);

    glslang::SpvOptions& options;
    spv::Function* shaderEntry;
    spv::Function* currentFunction;
    spv::Instruction* entryPoint;
    int sequenceDepth;

    spv::SpvBuildLogger* logger;

    // There is a 1:1 mapping between a spv builder and a module; this is thread safe
    spv::Builder builder;
    bool inEntryPoint;
    bool entryPointTerminated;
    bool linkageOnly;                  // true when visiting the set of objects in the AST present only for
                                       // establishing interface, whether or not they were statically used
    std::set<spv::Id> iOSet;           // all input/output variables from either static use or declaration of interface
    const glslang::TIntermediate* glslangIntermediate;
    bool nanMinMaxClamp;               // true if use NMin/NMax/NClamp instead of FMin/FMax/FClamp
    spv::Id stdBuiltins;
    spv::Id nonSemanticDebugPrintf;
    std::unordered_map<const char*, spv::Id> extBuiltinMap;

    std::unordered_map<int, spv::Id> symbolValues;
    std::unordered_set<int> rValueParameters;  // set of formal function parameters passed as rValues,
                                               // rather than a pointer
    std::unordered_map<std::string, spv::Function*> functionMap;
    std::unordered_map<const glslang::TTypeList*, spv::Id> structMap[glslang::ElpCount][glslang::ElmCount];
    // for mapping glslang block indices to spv indices (e.g., due to hidden members):
    std::unordered_map<int, std::vector<int>> memberRemapper;
    // for mapping glslang symbol struct to symbol Id
    std::unordered_map<const glslang::TTypeList*, int> glslangTypeToIdMap;
    std::stack<bool> breakForLoop;  // false means break for switch
    std::unordered_map<std::string, const glslang::TIntermSymbol*> counterOriginator;
    // Map pointee types for EbtReference to their forward pointers
    std::map<const glslang::TType *, spv::Id> forwardPointers;
    // Type forcing, for when SPIR-V wants a different type than the AST,
    // requiring local translation to and from SPIR-V type on every access.
    // Maps <builtin-variable-id -> AST-required-type-id>
    std::unordered_map<spv::Id, spv::Id> forceType;
};

//
// Helper functions for translating glslang representations to SPIR-V enumerants.
//

// Translate glslang profile to SPIR-V source language.
spv::SourceLanguage TranslateSourceLanguage(glslang::EShSource source, EProfile profile)
{
#ifdef GLSLANG_WEB
    return spv::SourceLanguageESSL;
#elif defined(GLSLANG_ANGLE)
    return spv::SourceLanguageGLSL;
#endif

    switch (source) {
    case glslang::EShSourceGlsl:
        switch (profile) {
        case ENoProfile:
        case ECoreProfile:
        case ECompatibilityProfile:
            return spv::SourceLanguageGLSL;
        case EEsProfile:
            return spv::SourceLanguageESSL;
        default:
            return spv::SourceLanguageUnknown;
        }
    case glslang::EShSourceHlsl:
        return spv::SourceLanguageHLSL;
    default:
        return spv::SourceLanguageUnknown;
    }
}

// Translate glslang language (stage) to SPIR-V execution model.
spv::ExecutionModel TranslateExecutionModel(EShLanguage stage)
{
    switch (stage) {
    case EShLangVertex:           return spv::ExecutionModelVertex;
    case EShLangFragment:         return spv::ExecutionModelFragment;
    case EShLangCompute:          return spv::ExecutionModelGLCompute;
#ifndef GLSLANG_WEB
    case EShLangTessControl:      return spv::ExecutionModelTessellationControl;
    case EShLangTessEvaluation:   return spv::ExecutionModelTessellationEvaluation;
    case EShLangGeometry:         return spv::ExecutionModelGeometry;
    case EShLangRayGen:           return spv::ExecutionModelRayGenerationKHR;
    case EShLangIntersect:        return spv::ExecutionModelIntersectionKHR;
    case EShLangAnyHit:           return spv::ExecutionModelAnyHitKHR;
    case EShLangClosestHit:       return spv::ExecutionModelClosestHitKHR;
    case EShLangMiss:             return spv::ExecutionModelMissKHR;
    case EShLangCallable:         return spv::ExecutionModelCallableKHR;
    case EShLangTaskNV:           return spv::ExecutionModelTaskNV;
    case EShLangMeshNV:           return spv::ExecutionModelMeshNV;
#endif
    default:
        assert(0);
        return spv::ExecutionModelFragment;
    }
}

// Translate glslang sampler type to SPIR-V dimensionality.
spv::Dim TranslateDimensionality(const glslang::TSampler& sampler)
{
    switch (sampler.dim) {
    case glslang::Esd1D:      return spv::Dim1D;
    case glslang::Esd2D:      return spv::Dim2D;
    case glslang::Esd3D:      return spv::Dim3D;
    case glslang::EsdCube:    return spv::DimCube;
    case glslang::EsdRect:    return spv::DimRect;
    case glslang::EsdBuffer:  return spv::DimBuffer;
    case glslang::EsdSubpass: return spv::DimSubpassData;
    default:
        assert(0);
        return spv::Dim2D;
    }
}

// Translate glslang precision to SPIR-V precision decorations.
spv::Decoration TranslatePrecisionDecoration(glslang::TPrecisionQualifier glslangPrecision)
{
    switch (glslangPrecision) {
    case glslang::EpqLow:    return spv::DecorationRelaxedPrecision;
    case glslang::EpqMedium: return spv::DecorationRelaxedPrecision;
    default:
        return spv::NoPrecision;
    }
}

// Translate glslang type to SPIR-V precision decorations.
spv::Decoration TranslatePrecisionDecoration(const glslang::TType& type)
{
    return TranslatePrecisionDecoration(type.getQualifier().precision);
}

// Translate glslang type to SPIR-V block decorations.
spv::Decoration TranslateBlockDecoration(const glslang::TType& type, bool useStorageBuffer)
{
    if (type.getBasicType() == glslang::EbtBlock) {
        switch (type.getQualifier().storage) {
        case glslang::EvqUniform:      return spv::DecorationBlock;
        case glslang::EvqBuffer:       return useStorageBuffer ? spv::DecorationBlock : spv::DecorationBufferBlock;
        case glslang::EvqVaryingIn:    return spv::DecorationBlock;
        case glslang::EvqVaryingOut:   return spv::DecorationBlock;
#ifndef GLSLANG_WEB
        case glslang::EvqPayload:      return spv::DecorationBlock;
        case glslang::EvqPayloadIn:    return spv::DecorationBlock;
        case glslang::EvqHitAttr:      return spv::DecorationBlock;
        case glslang::EvqCallableData:   return spv::DecorationBlock;
        case glslang::EvqCallableDataIn: return spv::DecorationBlock;
#endif
        default:
            assert(0);
            break;
        }
    }

    return spv::DecorationMax;
}

// Translate glslang type to SPIR-V memory decorations.
void TranslateMemoryDecoration(const glslang::TQualifier& qualifier, std::vector<spv::Decoration>& memory,
    bool useVulkanMemoryModel)
{
    if (!useVulkanMemoryModel) {
        if (qualifier.isCoherent())
            memory.push_back(spv::DecorationCoherent);
        if (qualifier.isVolatile()) {
            memory.push_back(spv::DecorationVolatile);
            memory.push_back(spv::DecorationCoherent);
        }
    }
    if (qualifier.isRestrict())
        memory.push_back(spv::DecorationRestrict);
    if (qualifier.isReadOnly())
        memory.push_back(spv::DecorationNonWritable);
    if (qualifier.isWriteOnly())
       memory.push_back(spv::DecorationNonReadable);
}

// Translate glslang type to SPIR-V layout decorations.
spv::Decoration TranslateLayoutDecoration(const glslang::TType& type, glslang::TLayoutMatrix matrixLayout)
{
    if (type.isMatrix()) {
        switch (matrixLayout) {
        case glslang::ElmRowMajor:
            return spv::DecorationRowMajor;
        case glslang::ElmColumnMajor:
            return spv::DecorationColMajor;
        default:
            // opaque layouts don't need a majorness
            return spv::DecorationMax;
        }
    } else {
        switch (type.getBasicType()) {
        default:
            return spv::DecorationMax;
            break;
        case glslang::EbtBlock:
            switch (type.getQualifier().storage) {
            case glslang::EvqUniform:
            case glslang::EvqBuffer:
                switch (type.getQualifier().layoutPacking) {
                case glslang::ElpShared:  return spv::DecorationGLSLShared;
                case glslang::ElpPacked:  return spv::DecorationGLSLPacked;
                default:
                    return spv::DecorationMax;
                }
            case glslang::EvqVaryingIn:
            case glslang::EvqVaryingOut:
                if (type.getQualifier().isTaskMemory()) {
                    switch (type.getQualifier().layoutPacking) {
                    case glslang::ElpShared:  return spv::DecorationGLSLShared;
                    case glslang::ElpPacked:  return spv::DecorationGLSLPacked;
                    default: break;
                    }
                } else {
                    assert(type.getQualifier().layoutPacking == glslang::ElpNone);
                }
                return spv::DecorationMax;
#ifndef GLSLANG_WEB
            case glslang::EvqPayload:
            case glslang::EvqPayloadIn:
            case glslang::EvqHitAttr:
            case glslang::EvqCallableData:
            case glslang::EvqCallableDataIn:
                return spv::DecorationMax;
#endif
            default:
                assert(0);
                return spv::DecorationMax;
            }
        }
    }
}

// Translate glslang type to SPIR-V interpolation decorations.
// Returns spv::DecorationMax when no decoration
// should be applied.
spv::Decoration TGlslangToSpvTraverser::TranslateInterpolationDecoration(const glslang::TQualifier& qualifier)
{
    if (qualifier.smooth)
        // Smooth decoration doesn't exist in SPIR-V 1.0
        return spv::DecorationMax;
    else if (qualifier.isNonPerspective())
        return spv::DecorationNoPerspective;
    else if (qualifier.flat)
        return spv::DecorationFlat;
    else if (qualifier.isExplicitInterpolation()) {
        builder.addExtension(spv::E_SPV_AMD_shader_explicit_vertex_parameter);
        return spv::DecorationExplicitInterpAMD;
    }
    else
        return spv::DecorationMax;
}

// Translate glslang type to SPIR-V auxiliary storage decorations.
// Returns spv::DecorationMax when no decoration
// should be applied.
spv::Decoration TGlslangToSpvTraverser::TranslateAuxiliaryStorageDecoration(const glslang::TQualifier& qualifier)
{
    if (qualifier.centroid)
        return spv::DecorationCentroid;
#ifndef GLSLANG_WEB
    else if (qualifier.patch)
        return spv::DecorationPatch;
    else if (qualifier.sample) {
        builder.addCapability(spv::CapabilitySampleRateShading);
        return spv::DecorationSample;
    }
#endif

    return spv::DecorationMax;
}

// If glslang type is invariant, return SPIR-V invariant decoration.
spv::Decoration TranslateInvariantDecoration(const glslang::TQualifier& qualifier)
{
    if (qualifier.invariant)
        return spv::DecorationInvariant;
    else
        return spv::DecorationMax;
}

// If glslang type is noContraction, return SPIR-V NoContraction decoration.
spv::Decoration TranslateNoContractionDecoration(const glslang::TQualifier& qualifier)
{
#ifndef GLSLANG_WEB
    if (qualifier.isNoContraction())
        return spv::DecorationNoContraction;
    else
#endif
        return spv::DecorationMax;
}

// If glslang type is nonUniform, return SPIR-V NonUniform decoration.
spv::Decoration TGlslangToSpvTraverser::TranslateNonUniformDecoration(const glslang::TQualifier& qualifier)
{
#ifndef GLSLANG_WEB
    if (qualifier.isNonUniform()) {
        builder.addIncorporatedExtension("SPV_EXT_descriptor_indexing", spv::Spv_1_5);
        builder.addCapability(spv::CapabilityShaderNonUniformEXT);
        return spv::DecorationNonUniformEXT;
    } else
#endif
        return spv::DecorationMax;
}

spv::MemoryAccessMask TGlslangToSpvTraverser::TranslateMemoryAccess(
    const spv::Builder::AccessChain::CoherentFlags &coherentFlags)
{
    spv::MemoryAccessMask mask = spv::MemoryAccessMaskNone;

#ifndef GLSLANG_WEB
    if (!glslangIntermediate->usingVulkanMemoryModel() || coherentFlags.isImage)
        return mask;

    if (coherentFlags.isVolatile() || coherentFlags.anyCoherent()) {
        mask = mask | spv::MemoryAccessMakePointerAvailableKHRMask |
                      spv::MemoryAccessMakePointerVisibleKHRMask;
    }

    if (coherentFlags.nonprivate) {
        mask = mask | spv::MemoryAccessNonPrivatePointerKHRMask;
    }
    if (coherentFlags.volatil) {
        mask = mask | spv::MemoryAccessVolatileMask;
    }
    if (mask != spv::MemoryAccessMaskNone) {
        builder.addCapability(spv::CapabilityVulkanMemoryModelKHR);
    }
#endif

    return mask;
}

spv::ImageOperandsMask TGlslangToSpvTraverser::TranslateImageOperands(
    const spv::Builder::AccessChain::CoherentFlags &coherentFlags)
{
    spv::ImageOperandsMask mask = spv::ImageOperandsMaskNone;

#ifndef GLSLANG_WEB
    if (!glslangIntermediate->usingVulkanMemoryModel())
        return mask;

    if (coherentFlags.volatil ||
        coherentFlags.anyCoherent()) {
        mask = mask | spv::ImageOperandsMakeTexelAvailableKHRMask |
                      spv::ImageOperandsMakeTexelVisibleKHRMask;
    }
    if (coherentFlags.nonprivate) {
        mask = mask | spv::ImageOperandsNonPrivateTexelKHRMask;
    }
    if (coherentFlags.volatil) {
        mask = mask | spv::ImageOperandsVolatileTexelKHRMask;
    }
    if (mask != spv::ImageOperandsMaskNone) {
        builder.addCapability(spv::CapabilityVulkanMemoryModelKHR);
    }
#endif

    return mask;
}

spv::Builder::AccessChain::CoherentFlags TGlslangToSpvTraverser::TranslateCoherent(const glslang::TType& type)
{
    spv::Builder::AccessChain::CoherentFlags flags = {};
#ifndef GLSLANG_WEB
    flags.coherent = type.getQualifier().coherent;
    flags.devicecoherent = type.getQualifier().devicecoherent;
    flags.queuefamilycoherent = type.getQualifier().queuefamilycoherent;
    // shared variables are implicitly workgroupcoherent in GLSL.
    flags.workgroupcoherent = type.getQualifier().workgroupcoherent ||
                              type.getQualifier().storage == glslang::EvqShared;
    flags.subgroupcoherent = type.getQualifier().subgroupcoherent;
    flags.shadercallcoherent = type.getQualifier().shadercallcoherent;
    flags.volatil = type.getQualifier().volatil;
    // *coherent variables are implicitly nonprivate in GLSL
    flags.nonprivate = type.getQualifier().nonprivate ||
                       flags.anyCoherent() ||
                       flags.volatil;
    flags.isImage = type.getBasicType() == glslang::EbtSampler;
#endif
    return flags;
}

spv::Scope TGlslangToSpvTraverser::TranslateMemoryScope(
    const spv::Builder::AccessChain::CoherentFlags &coherentFlags)
{
    spv::Scope scope = spv::ScopeMax;

#ifndef GLSLANG_WEB
    if (coherentFlags.volatil || coherentFlags.coherent) {
        // coherent defaults to Device scope in the old model, QueueFamilyKHR scope in the new model
        scope = glslangIntermediate->usingVulkanMemoryModel() ? spv::ScopeQueueFamilyKHR : spv::ScopeDevice;
    } else if (coherentFlags.devicecoherent) {
        scope = spv::ScopeDevice;
    } else if (coherentFlags.queuefamilycoherent) {
        scope = spv::ScopeQueueFamilyKHR;
    } else if (coherentFlags.workgroupcoherent) {
        scope = spv::ScopeWorkgroup;
    } else if (coherentFlags.subgroupcoherent) {
        scope = spv::ScopeSubgroup;
    } else if (coherentFlags.shadercallcoherent) {
        scope = spv::ScopeShaderCallKHR;
    }
    if (glslangIntermediate->usingVulkanMemoryModel() && scope == spv::ScopeDevice) {
        builder.addCapability(spv::CapabilityVulkanMemoryModelDeviceScopeKHR);
    }
#endif

    return scope;
}

// Translate a glslang built-in variable to a SPIR-V built in decoration.  Also generate
// associated capabilities when required.  For some built-in variables, a capability
// is generated only when using the variable in an executable instruction, but not when
// just declaring a struct member variable with it.  This is true for PointSize,
// ClipDistance, and CullDistance.
spv::BuiltIn TGlslangToSpvTraverser::TranslateBuiltInDecoration(glslang::TBuiltInVariable builtIn,
    bool memberDeclaration)
{
    switch (builtIn) {
    case glslang::EbvPointSize:
#ifndef GLSLANG_WEB
        // Defer adding the capability until the built-in is actually used.
        if (! memberDeclaration) {
            switch (glslangIntermediate->getStage()) {
            case EShLangGeometry:
                builder.addCapability(spv::CapabilityGeometryPointSize);
                break;
            case EShLangTessControl:
            case EShLangTessEvaluation:
                builder.addCapability(spv::CapabilityTessellationPointSize);
                break;
            default:
                break;
            }
        }
#endif
        return spv::BuiltInPointSize;

    case glslang::EbvPosition:             return spv::BuiltInPosition;
    case glslang::EbvVertexId:             return spv::BuiltInVertexId;
    case glslang::EbvInstanceId:           return spv::BuiltInInstanceId;
    case glslang::EbvVertexIndex:          return spv::BuiltInVertexIndex;
    case glslang::EbvInstanceIndex:        return spv::BuiltInInstanceIndex;

    case glslang::EbvFragCoord:            return spv::BuiltInFragCoord;
    case glslang::EbvPointCoord:           return spv::BuiltInPointCoord;
    case glslang::EbvFace:                 return spv::BuiltInFrontFacing;
    case glslang::EbvFragDepth:            return spv::BuiltInFragDepth;

    case glslang::EbvNumWorkGroups:        return spv::BuiltInNumWorkgroups;
    case glslang::EbvWorkGroupSize:        return spv::BuiltInWorkgroupSize;
    case glslang::EbvWorkGroupId:          return spv::BuiltInWorkgroupId;
    case glslang::EbvLocalInvocationId:    return spv::BuiltInLocalInvocationId;
    case glslang::EbvLocalInvocationIndex: return spv::BuiltInLocalInvocationIndex;
    case glslang::EbvGlobalInvocationId:   return spv::BuiltInGlobalInvocationId;

#ifndef GLSLANG_WEB
    // These *Distance capabilities logically belong here, but if the member is declared and
    // then never used, consumers of SPIR-V prefer the capability not be declared.
    // They are now generated when used, rather than here when declared.
    // Potentially, the specification should be more clear what the minimum
    // use needed is to trigger the capability.
    //
    case glslang::EbvClipDistance:
        if (!memberDeclaration)
            builder.addCapability(spv::CapabilityClipDistance);
        return spv::BuiltInClipDistance;

    case glslang::EbvCullDistance:
        if (!memberDeclaration)
            builder.addCapability(spv::CapabilityCullDistance);
        return spv::BuiltInCullDistance;

    case glslang::EbvViewportIndex:
        builder.addCapability(spv::CapabilityMultiViewport);
        if (glslangIntermediate->getStage() == EShLangVertex ||
            glslangIntermediate->getStage() == EShLangTessControl ||
            glslangIntermediate->getStage() == EShLangTessEvaluation) {

            builder.addIncorporatedExtension(spv::E_SPV_EXT_shader_viewport_index_layer, spv::Spv_1_5);
            builder.addCapability(spv::CapabilityShaderViewportIndexLayerEXT);
        }
        return spv::BuiltInViewportIndex;

    case glslang::EbvSampleId:
        builder.addCapability(spv::CapabilitySampleRateShading);
        return spv::BuiltInSampleId;

    case glslang::EbvSamplePosition:
        builder.addCapability(spv::CapabilitySampleRateShading);
        return spv::BuiltInSamplePosition;

    case glslang::EbvSampleMask:
        return spv::BuiltInSampleMask;

    case glslang::EbvLayer:
        if (glslangIntermediate->getStage() == EShLangMeshNV) {
            return spv::BuiltInLayer;
        }
        builder.addCapability(spv::CapabilityGeometry);
        if (glslangIntermediate->getStage() == EShLangVertex ||
            glslangIntermediate->getStage() == EShLangTessControl ||
            glslangIntermediate->getStage() == EShLangTessEvaluation) {

            builder.addIncorporatedExtension(spv::E_SPV_EXT_shader_viewport_index_layer, spv::Spv_1_5);
            builder.addCapability(spv::CapabilityShaderViewportIndexLayerEXT);
        }
        return spv::BuiltInLayer;

    case glslang::EbvBaseVertex:
        builder.addIncorporatedExtension(spv::E_SPV_KHR_shader_draw_parameters, spv::Spv_1_3);
        builder.addCapability(spv::CapabilityDrawParameters);
        return spv::BuiltInBaseVertex;

    case glslang::EbvBaseInstance:
        builder.addIncorporatedExtension(spv::E_SPV_KHR_shader_draw_parameters, spv::Spv_1_3);
        builder.addCapability(spv::CapabilityDrawParameters);
        return spv::BuiltInBaseInstance;

    case glslang::EbvDrawId:
        builder.addIncorporatedExtension(spv::E_SPV_KHR_shader_draw_parameters, spv::Spv_1_3);
        builder.addCapability(spv::CapabilityDrawParameters);
        return spv::BuiltInDrawIndex;

    case glslang::EbvPrimitiveId:
        if (glslangIntermediate->getStage() == EShLangFragment)
            builder.addCapability(spv::CapabilityGeometry);
        return spv::BuiltInPrimitiveId;

    case glslang::EbvFragStencilRef:
        builder.addExtension(spv::E_SPV_EXT_shader_stencil_export);
        builder.addCapability(spv::CapabilityStencilExportEXT);
        return spv::BuiltInFragStencilRefEXT;

    case glslang::EbvInvocationId:         return spv::BuiltInInvocationId;
    case glslang::EbvTessLevelInner:       return spv::BuiltInTessLevelInner;
    case glslang::EbvTessLevelOuter:       return spv::BuiltInTessLevelOuter;
    case glslang::EbvTessCoord:            return spv::BuiltInTessCoord;
    case glslang::EbvPatchVertices:        return spv::BuiltInPatchVertices;
    case glslang::EbvHelperInvocation:     return spv::BuiltInHelperInvocation;

    case glslang::EbvSubGroupSize:
        builder.addExtension(spv::E_SPV_KHR_shader_ballot);
        builder.addCapability(spv::CapabilitySubgroupBallotKHR);
        return spv::BuiltInSubgroupSize;

    case glslang::EbvSubGroupInvocation:
        builder.addExtension(spv::E_SPV_KHR_shader_ballot);
        builder.addCapability(spv::CapabilitySubgroupBallotKHR);
        return spv::BuiltInSubgroupLocalInvocationId;

    case glslang::EbvSubGroupEqMask:
        builder.addExtension(spv::E_SPV_KHR_shader_ballot);
        builder.addCapability(spv::CapabilitySubgroupBallotKHR);
        return spv::BuiltInSubgroupEqMask;

    case glslang::EbvSubGroupGeMask:
        builder.addExtension(spv::E_SPV_KHR_shader_ballot);
        builder.addCapability(spv::CapabilitySubgroupBallotKHR);
        return spv::BuiltInSubgroupGeMask;

    case glslang::EbvSubGroupGtMask:
        builder.addExtension(spv::E_SPV_KHR_shader_ballot);
        builder.addCapability(spv::CapabilitySubgroupBallotKHR);
        return spv::BuiltInSubgroupGtMask;

    case glslang::EbvSubGroupLeMask:
        builder.addExtension(spv::E_SPV_KHR_shader_ballot);
        builder.addCapability(spv::CapabilitySubgroupBallotKHR);
        return spv::BuiltInSubgroupLeMask;

    case glslang::EbvSubGroupLtMask:
        builder.addExtension(spv::E_SPV_KHR_shader_ballot);
        builder.addCapability(spv::CapabilitySubgroupBallotKHR);
        return spv::BuiltInSubgroupLtMask;

    case glslang::EbvNumSubgroups:
        builder.addCapability(spv::CapabilityGroupNonUniform);
        return spv::BuiltInNumSubgroups;

    case glslang::EbvSubgroupID:
        builder.addCapability(spv::CapabilityGroupNonUniform);
        return spv::BuiltInSubgroupId;

    case glslang::EbvSubgroupSize2:
        builder.addCapability(spv::CapabilityGroupNonUniform);
        return spv::BuiltInSubgroupSize;

    case glslang::EbvSubgroupInvocation2:
        builder.addCapability(spv::CapabilityGroupNonUniform);
        return spv::BuiltInSubgroupLocalInvocationId;

    case glslang::EbvSubgroupEqMask2:
        builder.addCapability(spv::CapabilityGroupNonUniform);
        builder.addCapability(spv::CapabilityGroupNonUniformBallot);
        return spv::BuiltInSubgroupEqMask;

    case glslang::EbvSubgroupGeMask2:
        builder.addCapability(spv::CapabilityGroupNonUniform);
        builder.addCapability(spv::CapabilityGroupNonUniformBallot);
        return spv::BuiltInSubgroupGeMask;

    case glslang::EbvSubgroupGtMask2:
        builder.addCapability(spv::CapabilityGroupNonUniform);
        builder.addCapability(spv::CapabilityGroupNonUniformBallot);
        return spv::BuiltInSubgroupGtMask;

    case glslang::EbvSubgroupLeMask2:
        builder.addCapability(spv::CapabilityGroupNonUniform);
        builder.addCapability(spv::CapabilityGroupNonUniformBallot);
        return spv::BuiltInSubgroupLeMask;

    case glslang::EbvSubgroupLtMask2:
        builder.addCapability(spv::CapabilityGroupNonUniform);
        builder.addCapability(spv::CapabilityGroupNonUniformBallot);
        return spv::BuiltInSubgroupLtMask;

    case glslang::EbvBaryCoordNoPersp:
        builder.addExtension(spv::E_SPV_AMD_shader_explicit_vertex_parameter);
        return spv::BuiltInBaryCoordNoPerspAMD;

    case glslang::EbvBaryCoordNoPerspCentroid:
        builder.addExtension(spv::E_SPV_AMD_shader_explicit_vertex_parameter);
        return spv::BuiltInBaryCoordNoPerspCentroidAMD;

    case glslang::EbvBaryCoordNoPerspSample:
        builder.addExtension(spv::E_SPV_AMD_shader_explicit_vertex_parameter);
        return spv::BuiltInBaryCoordNoPerspSampleAMD;

    case glslang::EbvBaryCoordSmooth:
        builder.addExtension(spv::E_SPV_AMD_shader_explicit_vertex_parameter);
        return spv::BuiltInBaryCoordSmoothAMD;

    case glslang::EbvBaryCoordSmoothCentroid:
        builder.addExtension(spv::E_SPV_AMD_shader_explicit_vertex_parameter);
        return spv::BuiltInBaryCoordSmoothCentroidAMD;

    case glslang::EbvBaryCoordSmoothSample:
        builder.addExtension(spv::E_SPV_AMD_shader_explicit_vertex_parameter);
        return spv::BuiltInBaryCoordSmoothSampleAMD;

    case glslang::EbvBaryCoordPullModel:
        builder.addExtension(spv::E_SPV_AMD_shader_explicit_vertex_parameter);
        return spv::BuiltInBaryCoordPullModelAMD;

    case glslang::EbvDeviceIndex:
        builder.addIncorporatedExtension(spv::E_SPV_KHR_device_group, spv::Spv_1_3);
        builder.addCapability(spv::CapabilityDeviceGroup);
        return spv::BuiltInDeviceIndex;

    case glslang::EbvViewIndex:
        builder.addIncorporatedExtension(spv::E_SPV_KHR_multiview, spv::Spv_1_3);
        builder.addCapability(spv::CapabilityMultiView);
        return spv::BuiltInViewIndex;

    case glslang::EbvFragSizeEXT:
        builder.addExtension(spv::E_SPV_EXT_fragment_invocation_density);
        builder.addCapability(spv::CapabilityFragmentDensityEXT);
        return spv::BuiltInFragSizeEXT;

    case glslang::EbvFragInvocationCountEXT:
        builder.addExtension(spv::E_SPV_EXT_fragment_invocation_density);
        builder.addCapability(spv::CapabilityFragmentDensityEXT);
        return spv::BuiltInFragInvocationCountEXT;

    case glslang::EbvViewportMaskNV:
        if (!memberDeclaration) {
            builder.addExtension(spv::E_SPV_NV_viewport_array2);
            builder.addCapability(spv::CapabilityShaderViewportMaskNV);
        }
        return spv::BuiltInViewportMaskNV;
    case glslang::EbvSecondaryPositionNV:
        if (!memberDeclaration) {
            builder.addExtension(spv::E_SPV_NV_stereo_view_rendering);
            builder.addCapability(spv::CapabilityShaderStereoViewNV);
        }
        return spv::BuiltInSecondaryPositionNV;
    case glslang::EbvSecondaryViewportMaskNV:
        if (!memberDeclaration) {
            builder.addExtension(spv::E_SPV_NV_stereo_view_rendering);
            builder.addCapability(spv::CapabilityShaderStereoViewNV);
        }
        return spv::BuiltInSecondaryViewportMaskNV;
    case glslang::EbvPositionPerViewNV:
        if (!memberDeclaration) {
            builder.addExtension(spv::E_SPV_NVX_multiview_per_view_attributes);
            builder.addCapability(spv::CapabilityPerViewAttributesNV);
        }
        return spv::BuiltInPositionPerViewNV;
    case glslang::EbvViewportMaskPerViewNV:
        if (!memberDeclaration) {
            builder.addExtension(spv::E_SPV_NVX_multiview_per_view_attributes);
            builder.addCapability(spv::CapabilityPerViewAttributesNV);
        }
        return spv::BuiltInViewportMaskPerViewNV;
    case glslang::EbvFragFullyCoveredNV:
        builder.addExtension(spv::E_SPV_EXT_fragment_fully_covered);
        builder.addCapability(spv::CapabilityFragmentFullyCoveredEXT);
        return spv::BuiltInFullyCoveredEXT;
    case glslang::EbvFragmentSizeNV:
        builder.addExtension(spv::E_SPV_NV_shading_rate);
        builder.addCapability(spv::CapabilityShadingRateNV);
        return spv::BuiltInFragmentSizeNV;
    case glslang::EbvInvocationsPerPixelNV:
        builder.addExtension(spv::E_SPV_NV_shading_rate);
        builder.addCapability(spv::CapabilityShadingRateNV);
        return spv::BuiltInInvocationsPerPixelNV;

    // ray tracing
    case glslang::EbvLaunchId:
        return spv::BuiltInLaunchIdKHR;
    case glslang::EbvLaunchSize:
        return spv::BuiltInLaunchSizeKHR;
    case glslang::EbvWorldRayOrigin:
        return spv::BuiltInWorldRayOriginKHR;
    case glslang::EbvWorldRayDirection:
        return spv::BuiltInWorldRayDirectionKHR;
    case glslang::EbvObjectRayOrigin:
        return spv::BuiltInObjectRayOriginKHR;
    case glslang::EbvObjectRayDirection:
        return spv::BuiltInObjectRayDirectionKHR;
    case glslang::EbvRayTmin:
        return spv::BuiltInRayTminKHR;
    case glslang::EbvRayTmax:
        return spv::BuiltInRayTmaxKHR;
    case glslang::EbvInstanceCustomIndex:
        return spv::BuiltInInstanceCustomIndexKHR;
    case glslang::EbvHitT:
        return spv::BuiltInHitTKHR;
    case glslang::EbvHitKind:
        return spv::BuiltInHitKindKHR;
    case glslang::EbvObjectToWorld:
    case glslang::EbvObjectToWorld3x4:
        return spv::BuiltInObjectToWorldKHR;
    case glslang::EbvWorldToObject:
    case glslang::EbvWorldToObject3x4:
        return spv::BuiltInWorldToObjectKHR;
    case glslang::EbvIncomingRayFlags:
        return spv::BuiltInIncomingRayFlagsKHR;
    case glslang::EbvGeometryIndex:
        return spv::BuiltInRayGeometryIndexKHR;

    // barycentrics
    case glslang::EbvBaryCoordNV:
        builder.addExtension(spv::E_SPV_NV_fragment_shader_barycentric);
        builder.addCapability(spv::CapabilityFragmentBarycentricNV);
        return spv::BuiltInBaryCoordNV;
    case glslang::EbvBaryCoordNoPerspNV:
        builder.addExtension(spv::E_SPV_NV_fragment_shader_barycentric);
        builder.addCapability(spv::CapabilityFragmentBarycentricNV);
        return spv::BuiltInBaryCoordNoPerspNV;

    // mesh shaders
    case glslang::EbvTaskCountNV:
        return spv::BuiltInTaskCountNV;
    case glslang::EbvPrimitiveCountNV:
        return spv::BuiltInPrimitiveCountNV;
    case glslang::EbvPrimitiveIndicesNV:
        return spv::BuiltInPrimitiveIndicesNV;
    case glslang::EbvClipDistancePerViewNV:
        return spv::BuiltInClipDistancePerViewNV;
    case glslang::EbvCullDistancePerViewNV:
        return spv::BuiltInCullDistancePerViewNV;
    case glslang::EbvLayerPerViewNV:
        return spv::BuiltInLayerPerViewNV;
    case glslang::EbvMeshViewCountNV:
        return spv::BuiltInMeshViewCountNV;
    case glslang::EbvMeshViewIndicesNV:
        return spv::BuiltInMeshViewIndicesNV;

    // sm builtins
    case glslang::EbvWarpsPerSM:
        builder.addExtension(spv::E_SPV_NV_shader_sm_builtins);
        builder.addCapability(spv::CapabilityShaderSMBuiltinsNV);
        return spv::BuiltInWarpsPerSMNV;
    case glslang::EbvSMCount:
        builder.addExtension(spv::E_SPV_NV_shader_sm_builtins);
        builder.addCapability(spv::CapabilityShaderSMBuiltinsNV);
        return spv::BuiltInSMCountNV;
    case glslang::EbvWarpID:
        builder.addExtension(spv::E_SPV_NV_shader_sm_builtins);
        builder.addCapability(spv::CapabilityShaderSMBuiltinsNV);
        return spv::BuiltInWarpIDNV;
    case glslang::EbvSMID:
        builder.addExtension(spv::E_SPV_NV_shader_sm_builtins);
        builder.addCapability(spv::CapabilityShaderSMBuiltinsNV);
        return spv::BuiltInSMIDNV;
#endif

    default:
        return spv::BuiltInMax;
    }
}

// Translate glslang image layout format to SPIR-V image format.
spv::ImageFormat TGlslangToSpvTraverser::TranslateImageFormat(const glslang::TType& type)
{
    assert(type.getBasicType() == glslang::EbtSampler);

#ifdef GLSLANG_WEB
    return spv::ImageFormatUnknown;
#endif

    // Check for capabilities
    switch (type.getQualifier().getFormat()) {
    case glslang::ElfRg32f:
    case glslang::ElfRg16f:
    case glslang::ElfR11fG11fB10f:
    case glslang::ElfR16f:
    case glslang::ElfRgba16:
    case glslang::ElfRgb10A2:
    case glslang::ElfRg16:
    case glslang::ElfRg8:
    case glslang::ElfR16:
    case glslang::ElfR8:
    case glslang::ElfRgba16Snorm:
    case glslang::ElfRg16Snorm:
    case glslang::ElfRg8Snorm:
    case glslang::ElfR16Snorm:
    case glslang::ElfR8Snorm:

    case glslang::ElfRg32i:
    case glslang::ElfRg16i:
    case glslang::ElfRg8i:
    case glslang::ElfR16i:
    case glslang::ElfR8i:

    case glslang::ElfRgb10a2ui:
    case glslang::ElfRg32ui:
    case glslang::ElfRg16ui:
    case glslang::ElfRg8ui:
    case glslang::ElfR16ui:
    case glslang::ElfR8ui:
        builder.addCapability(spv::CapabilityStorageImageExtendedFormats);
        break;

    default:
        break;
    }

    // do the translation
    switch (type.getQualifier().getFormat()) {
    case glslang::ElfNone:          return spv::ImageFormatUnknown;
    case glslang::ElfRgba32f:       return spv::ImageFormatRgba32f;
    case glslang::ElfRgba16f:       return spv::ImageFormatRgba16f;
    case glslang::ElfR32f:          return spv::ImageFormatR32f;
    case glslang::ElfRgba8:         return spv::ImageFormatRgba8;
    case glslang::ElfRgba8Snorm:    return spv::ImageFormatRgba8Snorm;
    case glslang::ElfRg32f:         return spv::ImageFormatRg32f;
    case glslang::ElfRg16f:         return spv::ImageFormatRg16f;
    case glslang::ElfR11fG11fB10f:  return spv::ImageFormatR11fG11fB10f;
    case glslang::ElfR16f:          return spv::ImageFormatR16f;
    case glslang::ElfRgba16:        return spv::ImageFormatRgba16;
    case glslang::ElfRgb10A2:       return spv::ImageFormatRgb10A2;
    case glslang::ElfRg16:          return spv::ImageFormatRg16;
    case glslang::ElfRg8:           return spv::ImageFormatRg8;
    case glslang::ElfR16:           return spv::ImageFormatR16;
    case glslang::ElfR8:            return spv::ImageFormatR8;
    case glslang::ElfRgba16Snorm:   return spv::ImageFormatRgba16Snorm;
    case glslang::ElfRg16Snorm:     return spv::ImageFormatRg16Snorm;
    case glslang::ElfRg8Snorm:      return spv::ImageFormatRg8Snorm;
    case glslang::ElfR16Snorm:      return spv::ImageFormatR16Snorm;
    case glslang::ElfR8Snorm:       return spv::ImageFormatR8Snorm;
    case glslang::ElfRgba32i:       return spv::ImageFormatRgba32i;
    case glslang::ElfRgba16i:       return spv::ImageFormatRgba16i;
    case glslang::ElfRgba8i:        return spv::ImageFormatRgba8i;
    case glslang::ElfR32i:          return spv::ImageFormatR32i;
    case glslang::ElfRg32i:         return spv::ImageFormatRg32i;
    case glslang::ElfRg16i:         return spv::ImageFormatRg16i;
    case glslang::ElfRg8i:          return spv::ImageFormatRg8i;
    case glslang::ElfR16i:          return spv::ImageFormatR16i;
    case glslang::ElfR8i:           return spv::ImageFormatR8i;
    case glslang::ElfRgba32ui:      return spv::ImageFormatRgba32ui;
    case glslang::ElfRgba16ui:      return spv::ImageFormatRgba16ui;
    case glslang::ElfRgba8ui:       return spv::ImageFormatRgba8ui;
    case glslang::ElfR32ui:         return spv::ImageFormatR32ui;
    case glslang::ElfRg32ui:        return spv::ImageFormatRg32ui;
    case glslang::ElfRg16ui:        return spv::ImageFormatRg16ui;
    case glslang::ElfRgb10a2ui:     return spv::ImageFormatRgb10a2ui;
    case glslang::ElfRg8ui:         return spv::ImageFormatRg8ui;
    case glslang::ElfR16ui:         return spv::ImageFormatR16ui;
    case glslang::ElfR8ui:          return spv::ImageFormatR8ui;
    default:                        return spv::ImageFormatMax;
    }
}

spv::SelectionControlMask TGlslangToSpvTraverser::TranslateSelectionControl(
    const glslang::TIntermSelection& selectionNode) const
{
    if (selectionNode.getFlatten())
        return spv::SelectionControlFlattenMask;
    if (selectionNode.getDontFlatten())
        return spv::SelectionControlDontFlattenMask;
    return spv::SelectionControlMaskNone;
}

spv::SelectionControlMask TGlslangToSpvTraverser::TranslateSwitchControl(const glslang::TIntermSwitch& switchNode)
    const
{
    if (switchNode.getFlatten())
        return spv::SelectionControlFlattenMask;
    if (switchNode.getDontFlatten())
        return spv::SelectionControlDontFlattenMask;
    return spv::SelectionControlMaskNone;
}

// return a non-0 dependency if the dependency argument must be set
spv::LoopControlMask TGlslangToSpvTraverser::TranslateLoopControl(const glslang::TIntermLoop& loopNode,
    std::vector<unsigned int>& operands) const
{
    spv::LoopControlMask control = spv::LoopControlMaskNone;

    if (loopNode.getDontUnroll())
        control = control | spv::LoopControlDontUnrollMask;
    if (loopNode.getUnroll())
        control = control | spv::LoopControlUnrollMask;
    if (unsigned(loopNode.getLoopDependency()) == glslang::TIntermLoop::dependencyInfinite)
        control = control | spv::LoopControlDependencyInfiniteMask;
    else if (loopNode.getLoopDependency() > 0) {
        control = control | spv::LoopControlDependencyLengthMask;
        operands.push_back((unsigned int)loopNode.getLoopDependency());
    }
    if (glslangIntermediate->getSpv().spv >= glslang::EShTargetSpv_1_4) {
        if (loopNode.getMinIterations() > 0) {
            control = control | spv::LoopControlMinIterationsMask;
            operands.push_back(loopNode.getMinIterations());
        }
        if (loopNode.getMaxIterations() < glslang::TIntermLoop::iterationsInfinite) {
            control = control | spv::LoopControlMaxIterationsMask;
            operands.push_back(loopNode.getMaxIterations());
        }
        if (loopNode.getIterationMultiple() > 1) {
            control = control | spv::LoopControlIterationMultipleMask;
            operands.push_back(loopNode.getIterationMultiple());
        }
        if (loopNode.getPeelCount() > 0) {
            control = control | spv::LoopControlPeelCountMask;
            operands.push_back(loopNode.getPeelCount());
        }
        if (loopNode.getPartialCount() > 0) {
            control = control | spv::LoopControlPartialCountMask;
            operands.push_back(loopNode.getPartialCount());
        }
    }

    return control;
}

// Translate glslang type to SPIR-V storage class.
spv::StorageClass TGlslangToSpvTraverser::TranslateStorageClass(const glslang::TType& type)
{
    if (type.getBasicType() == glslang::EbtRayQuery)
        return spv::StorageClassFunction;
    if (type.getQualifier().isPipeInput())
        return spv::StorageClassInput;
    if (type.getQualifier().isPipeOutput())
        return spv::StorageClassOutput;

    if (glslangIntermediate->getSource() != glslang::EShSourceHlsl ||
            type.getQualifier().storage == glslang::EvqUniform) {
        if (type.isAtomic())
            return spv::StorageClassAtomicCounter;
        if (type.containsOpaque())
            return spv::StorageClassUniformConstant;
    }

    if (type.getQualifier().isUniformOrBuffer() &&
        type.getQualifier().isShaderRecord()) {
        return spv::StorageClassShaderRecordBufferKHR;
    }

    if (glslangIntermediate->usingStorageBuffer() && type.getQualifier().storage == glslang::EvqBuffer) {
        builder.addIncorporatedExtension(spv::E_SPV_KHR_storage_buffer_storage_class, spv::Spv_1_3);
        return spv::StorageClassStorageBuffer;
    }

    if (type.getQualifier().isUniformOrBuffer()) {
        if (type.getQualifier().isPushConstant())
            return spv::StorageClassPushConstant;
        if (type.getBasicType() == glslang::EbtBlock)
            return spv::StorageClassUniform;
        return spv::StorageClassUniformConstant;
    }

    switch (type.getQualifier().storage) {
    case glslang::EvqGlobal:        return spv::StorageClassPrivate;
    case glslang::EvqConstReadOnly: return spv::StorageClassFunction;
    case glslang::EvqTemporary:     return spv::StorageClassFunction;
    case glslang::EvqShared:           return spv::StorageClassWorkgroup;
#ifndef GLSLANG_WEB
    case glslang::EvqPayload:        return spv::StorageClassRayPayloadKHR;
    case glslang::EvqPayloadIn:      return spv::StorageClassIncomingRayPayloadKHR;
    case glslang::EvqHitAttr:        return spv::StorageClassHitAttributeKHR;
    case glslang::EvqCallableData:   return spv::StorageClassCallableDataKHR;
    case glslang::EvqCallableDataIn: return spv::StorageClassIncomingCallableDataKHR;
#endif
    default:
        assert(0);
        break;
    }

    return spv::StorageClassFunction;
}

// Add capabilities pertaining to how an array is indexed.
void TGlslangToSpvTraverser::addIndirectionIndexCapabilities(const glslang::TType& baseType,
                                                             const glslang::TType& indexType)
{
#ifndef GLSLANG_WEB
    if (indexType.getQualifier().isNonUniform()) {
        // deal with an asserted non-uniform index
        // SPV_EXT_descriptor_indexing already added in TranslateNonUniformDecoration
        if (baseType.getBasicType() == glslang::EbtSampler) {
            if (baseType.getQualifier().hasAttachment())
                builder.addCapability(spv::CapabilityInputAttachmentArrayNonUniformIndexingEXT);
            else if (baseType.isImage() && baseType.getSampler().isBuffer())
                builder.addCapability(spv::CapabilityStorageTexelBufferArrayNonUniformIndexingEXT);
            else if (baseType.isTexture() && baseType.getSampler().isBuffer())
                builder.addCapability(spv::CapabilityUniformTexelBufferArrayNonUniformIndexingEXT);
            else if (baseType.isImage())
                builder.addCapability(spv::CapabilityStorageImageArrayNonUniformIndexingEXT);
            else if (baseType.isTexture())
                builder.addCapability(spv::CapabilitySampledImageArrayNonUniformIndexingEXT);
        } else if (baseType.getBasicType() == glslang::EbtBlock) {
            if (baseType.getQualifier().storage == glslang::EvqBuffer)
                builder.addCapability(spv::CapabilityStorageBufferArrayNonUniformIndexingEXT);
            else if (baseType.getQualifier().storage == glslang::EvqUniform)
                builder.addCapability(spv::CapabilityUniformBufferArrayNonUniformIndexingEXT);
        }
    } else {
        // assume a dynamically uniform index
        if (baseType.getBasicType() == glslang::EbtSampler) {
            if (baseType.getQualifier().hasAttachment()) {
                builder.addIncorporatedExtension("SPV_EXT_descriptor_indexing", spv::Spv_1_5);
                builder.addCapability(spv::CapabilityInputAttachmentArrayDynamicIndexingEXT);
            } else if (baseType.isImage() && baseType.getSampler().isBuffer()) {
                builder.addIncorporatedExtension("SPV_EXT_descriptor_indexing", spv::Spv_1_5);
                builder.addCapability(spv::CapabilityStorageTexelBufferArrayDynamicIndexingEXT);
            } else if (baseType.isTexture() && baseType.getSampler().isBuffer()) {
                builder.addIncorporatedExtension("SPV_EXT_descriptor_indexing", spv::Spv_1_5);
                builder.addCapability(spv::CapabilityUniformTexelBufferArrayDynamicIndexingEXT);
            }
        }
    }
#endif
}

// Return whether or not the given type is something that should be tied to a
// descriptor set.
bool IsDescriptorResource(const glslang::TType& type)
{
    // uniform and buffer blocks are included, unless it is a push_constant
    if (type.getBasicType() == glslang::EbtBlock)
        return type.getQualifier().isUniformOrBuffer() &&
        ! type.getQualifier().isShaderRecord() &&
        ! type.getQualifier().isPushConstant();

    // non block...
    // basically samplerXXX/subpass/sampler/texture are all included
    // if they are the global-scope-class, not the function parameter
    // (or local, if they ever exist) class.
    if (type.getBasicType() == glslang::EbtSampler ||
        type.getBasicType() == glslang::EbtAccStruct)
        return type.getQualifier().isUniformOrBuffer();

    // None of the above.
    return false;
}

void InheritQualifiers(glslang::TQualifier& child, const glslang::TQualifier& parent)
{
    if (child.layoutMatrix == glslang::ElmNone)
        child.layoutMatrix = parent.layoutMatrix;

    if (parent.invariant)
        child.invariant = true;
    if (parent.flat)
        child.flat = true;
    if (parent.centroid)
        child.centroid = true;
#ifndef GLSLANG_WEB
    if (parent.nopersp)
        child.nopersp = true;
    if (parent.explicitInterp)
        child.explicitInterp = true;
    if (parent.perPrimitiveNV)
        child.perPrimitiveNV = true;
    if (parent.perViewNV)
        child.perViewNV = true;
    if (parent.perTaskNV)
        child.perTaskNV = true;
    if (parent.patch)
        child.patch = true;
    if (parent.sample)
        child.sample = true;
    if (parent.coherent)
        child.coherent = true;
    if (parent.devicecoherent)
        child.devicecoherent = true;
    if (parent.queuefamilycoherent)
        child.queuefamilycoherent = true;
    if (parent.workgroupcoherent)
        child.workgroupcoherent = true;
    if (parent.subgroupcoherent)
        child.subgroupcoherent = true;
    if (parent.shadercallcoherent)
        child.shadercallcoherent = true;
    if (parent.nonprivate)
        child.nonprivate = true;
    if (parent.volatil)
        child.volatil = true;
    if (parent.restrict)
        child.restrict = true;
    if (parent.readonly)
        child.readonly = true;
    if (parent.writeonly)
        child.writeonly = true;
#endif
}

bool HasNonLayoutQualifiers(const glslang::TType& type, const glslang::TQualifier& qualifier)
{
    // This should list qualifiers that simultaneous satisfy:
    // - struct members might inherit from a struct declaration
    //     (note that non-block structs don't explicitly inherit,
    //      only implicitly, meaning no decoration involved)
    // - affect decorations on the struct members
    //     (note smooth does not, and expecting something like volatile
    //      to effect the whole object)
    // - are not part of the offset/st430/etc or row/column-major layout
    return qualifier.invariant || (qualifier.hasLocation() && type.getBasicType() == glslang::EbtBlock);
}

//
// Implement the TGlslangToSpvTraverser class.
//

TGlslangToSpvTraverser::TGlslangToSpvTraverser(unsigned int spvVersion,
    const glslang::TIntermediate* glslangIntermediate,
    spv::SpvBuildLogger* buildLogger, glslang::SpvOptions& options) :
        TIntermTraverser(true, false, true),
        options(options),
        shaderEntry(nullptr), currentFunction(nullptr),
        sequenceDepth(0), logger(buildLogger),
        builder(spvVersion, (glslang::GetKhronosToolId() << 16) | glslang::GetSpirvGeneratorVersion(), logger),
        inEntryPoint(false), entryPointTerminated(false), linkageOnly(false),
        glslangIntermediate(glslangIntermediate),
        nanMinMaxClamp(glslangIntermediate->getNanMinMaxClamp()),
        nonSemanticDebugPrintf(0)
{
    spv::ExecutionModel executionModel = TranslateExecutionModel(glslangIntermediate->getStage());

    builder.clearAccessChain();
    builder.setSource(TranslateSourceLanguage(glslangIntermediate->getSource(), glslangIntermediate->getProfile()),
                      glslangIntermediate->getVersion());

    if (options.generateDebugInfo) {
        builder.setEmitOpLines();
        builder.setSourceFile(glslangIntermediate->getSourceFile());

        // Set the source shader's text. If for SPV version 1.0, include
        // a preamble in comments stating the OpModuleProcessed instructions.
        // Otherwise, emit those as actual instructions.
        std::string text;
        const std::vector<std::string>& processes = glslangIntermediate->getProcesses();
        for (int p = 0; p < (int)processes.size(); ++p) {
            if (glslangIntermediate->getSpv().spv < glslang::EShTargetSpv_1_1) {
                text.append("// OpModuleProcessed ");
                text.append(processes[p]);
                text.append("\n");
            } else
                builder.addModuleProcessed(processes[p]);
        }
        if (glslangIntermediate->getSpv().spv < glslang::EShTargetSpv_1_1 && (int)processes.size() > 0)
            text.append("#line 1\n");
        text.append(glslangIntermediate->getSourceText());
        builder.setSourceText(text);
        // Pass name and text for all included files
        const std::map<std::string, std::string>& include_txt = glslangIntermediate->getIncludeText();
        for (auto iItr = include_txt.begin(); iItr != include_txt.end(); ++iItr)
            builder.addInclude(iItr->first, iItr->second);
    }
    stdBuiltins = builder.import("GLSL.std.450");

    spv::AddressingModel addressingModel = spv::AddressingModelLogical;
    spv::MemoryModel memoryModel = spv::MemoryModelGLSL450;

    if (glslangIntermediate->usingPhysicalStorageBuffer()) {
        addressingModel = spv::AddressingModelPhysicalStorageBuffer64EXT;
        builder.addIncorporatedExtension(spv::E_SPV_EXT_physical_storage_buffer, spv::Spv_1_5);
        builder.addCapability(spv::CapabilityPhysicalStorageBufferAddressesEXT);
    }
    if (glslangIntermediate->usingVulkanMemoryModel()) {
        memoryModel = spv::MemoryModelVulkanKHR;
        builder.addCapability(spv::CapabilityVulkanMemoryModelKHR);
        builder.addIncorporatedExtension(spv::E_SPV_KHR_vulkan_memory_model, spv::Spv_1_5);
    }
    builder.setMemoryModel(addressingModel, memoryModel);

    if (glslangIntermediate->usingVariablePointers()) {
        builder.addCapability(spv::CapabilityVariablePointers);
    }

    shaderEntry = builder.makeEntryPoint(glslangIntermediate->getEntryPointName().c_str());
    entryPoint = builder.addEntryPoint(executionModel, shaderEntry, glslangIntermediate->getEntryPointName().c_str());

    // Add the source extensions
    const auto& sourceExtensions = glslangIntermediate->getRequestedExtensions();
    for (auto it = sourceExtensions.begin(); it != sourceExtensions.end(); ++it)
        builder.addSourceExtension(it->first.c_str());

    // Add the top-level modes for this shader.

    if (glslangIntermediate->getXfbMode()) {
        builder.addCapability(spv::CapabilityTransformFeedback);
        builder.addExecutionMode(shaderEntry, spv::ExecutionModeXfb);
    }

    if (glslangIntermediate->getLayoutPrimitiveCulling()) {
        builder.addCapability(spv::CapabilityRayTraversalPrimitiveCullingProvisionalKHR);
    }

    unsigned int mode;
    switch (glslangIntermediate->getStage()) {
    case EShLangVertex:
        builder.addCapability(spv::CapabilityShader);
        break;

    case EShLangFragment:
        builder.addCapability(spv::CapabilityShader);
        if (glslangIntermediate->getPixelCenterInteger())
            builder.addExecutionMode(shaderEntry, spv::ExecutionModePixelCenterInteger);

        if (glslangIntermediate->getOriginUpperLeft())
            builder.addExecutionMode(shaderEntry, spv::ExecutionModeOriginUpperLeft);
        else
            builder.addExecutionMode(shaderEntry, spv::ExecutionModeOriginLowerLeft);

        if (glslangIntermediate->getEarlyFragmentTests())
            builder.addExecutionMode(shaderEntry, spv::ExecutionModeEarlyFragmentTests);

        if (glslangIntermediate->getPostDepthCoverage()) {
            builder.addCapability(spv::CapabilitySampleMaskPostDepthCoverage);
            builder.addExecutionMode(shaderEntry, spv::ExecutionModePostDepthCoverage);
            builder.addExtension(spv::E_SPV_KHR_post_depth_coverage);
        }

        if (glslangIntermediate->getDepth() != glslang::EldUnchanged && glslangIntermediate->isDepthReplacing())
            builder.addExecutionMode(shaderEntry, spv::ExecutionModeDepthReplacing);

#ifndef GLSLANG_WEB

        switch(glslangIntermediate->getDepth()) {
        case glslang::EldGreater:  mode = spv::ExecutionModeDepthGreater; break;
        case glslang::EldLess:     mode = spv::ExecutionModeDepthLess;    break;
        default:                   mode = spv::ExecutionModeMax;          break;
        }
        if (mode != spv::ExecutionModeMax)
            builder.addExecutionMode(shaderEntry, (spv::ExecutionMode)mode);
        switch (glslangIntermediate->getInterlockOrdering()) {
        case glslang::EioPixelInterlockOrdered:         mode = spv::ExecutionModePixelInterlockOrderedEXT;
            break;
        case glslang::EioPixelInterlockUnordered:       mode = spv::ExecutionModePixelInterlockUnorderedEXT;
            break;
        case glslang::EioSampleInterlockOrdered:        mode = spv::ExecutionModeSampleInterlockOrderedEXT;
            break;
        case glslang::EioSampleInterlockUnordered:      mode = spv::ExecutionModeSampleInterlockUnorderedEXT;
            break;
        case glslang::EioShadingRateInterlockOrdered:   mode = spv::ExecutionModeShadingRateInterlockOrderedEXT;
            break;
        case glslang::EioShadingRateInterlockUnordered: mode = spv::ExecutionModeShadingRateInterlockUnorderedEXT;
            break;
        default:                                        mode = spv::ExecutionModeMax;
            break;
        }
        if (mode != spv::ExecutionModeMax) {
            builder.addExecutionMode(shaderEntry, (spv::ExecutionMode)mode);
            if (mode == spv::ExecutionModeShadingRateInterlockOrderedEXT ||
                mode == spv::ExecutionModeShadingRateInterlockUnorderedEXT) {
                builder.addCapability(spv::CapabilityFragmentShaderShadingRateInterlockEXT);
            } else if (mode == spv::ExecutionModePixelInterlockOrderedEXT ||
                       mode == spv::ExecutionModePixelInterlockUnorderedEXT) {
                builder.addCapability(spv::CapabilityFragmentShaderPixelInterlockEXT);
            } else {
                builder.addCapability(spv::CapabilityFragmentShaderSampleInterlockEXT);
            }
            builder.addExtension(spv::E_SPV_EXT_fragment_shader_interlock);
        }
#endif
    break;

    case EShLangCompute:
        builder.addCapability(spv::CapabilityShader);
        builder.addExecutionMode(shaderEntry, spv::ExecutionModeLocalSize, glslangIntermediate->getLocalSize(0),
                                                                           glslangIntermediate->getLocalSize(1),
                                                                           glslangIntermediate->getLocalSize(2));
        if (glslangIntermediate->getLayoutDerivativeModeNone() == glslang::LayoutDerivativeGroupQuads) {
            builder.addCapability(spv::CapabilityComputeDerivativeGroupQuadsNV);
            builder.addExecutionMode(shaderEntry, spv::ExecutionModeDerivativeGroupQuadsNV);
            builder.addExtension(spv::E_SPV_NV_compute_shader_derivatives);
        } else if (glslangIntermediate->getLayoutDerivativeModeNone() == glslang::LayoutDerivativeGroupLinear) {
            builder.addCapability(spv::CapabilityComputeDerivativeGroupLinearNV);
            builder.addExecutionMode(shaderEntry, spv::ExecutionModeDerivativeGroupLinearNV);
            builder.addExtension(spv::E_SPV_NV_compute_shader_derivatives);
        }
        break;
#ifndef GLSLANG_WEB
    case EShLangTessEvaluation:
    case EShLangTessControl:
        builder.addCapability(spv::CapabilityTessellation);

        glslang::TLayoutGeometry primitive;

        if (glslangIntermediate->getStage() == EShLangTessControl) {
            builder.addExecutionMode(shaderEntry, spv::ExecutionModeOutputVertices,
                glslangIntermediate->getVertices());
            primitive = glslangIntermediate->getOutputPrimitive();
        } else {
            primitive = glslangIntermediate->getInputPrimitive();
        }

        switch (primitive) {
        case glslang::ElgTriangles:           mode = spv::ExecutionModeTriangles;     break;
        case glslang::ElgQuads:               mode = spv::ExecutionModeQuads;         break;
        case glslang::ElgIsolines:            mode = spv::ExecutionModeIsolines;      break;
        default:                              mode = spv::ExecutionModeMax;           break;
        }
        if (mode != spv::ExecutionModeMax)
            builder.addExecutionMode(shaderEntry, (spv::ExecutionMode)mode);

        switch (glslangIntermediate->getVertexSpacing()) {
        case glslang::EvsEqual:            mode = spv::ExecutionModeSpacingEqual;          break;
        case glslang::EvsFractionalEven:   mode = spv::ExecutionModeSpacingFractionalEven; break;
        case glslang::EvsFractionalOdd:    mode = spv::ExecutionModeSpacingFractionalOdd;  break;
        default:                           mode = spv::ExecutionModeMax;                   break;
        }
        if (mode != spv::ExecutionModeMax)
            builder.addExecutionMode(shaderEntry, (spv::ExecutionMode)mode);

        switch (glslangIntermediate->getVertexOrder()) {
        case glslang::EvoCw:     mode = spv::ExecutionModeVertexOrderCw;  break;
        case glslang::EvoCcw:    mode = spv::ExecutionModeVertexOrderCcw; break;
        default:                 mode = spv::ExecutionModeMax;            break;
        }
        if (mode != spv::ExecutionModeMax)
            builder.addExecutionMode(shaderEntry, (spv::ExecutionMode)mode);

        if (glslangIntermediate->getPointMode())
            builder.addExecutionMode(shaderEntry, spv::ExecutionModePointMode);
        break;

    case EShLangGeometry:
        builder.addCapability(spv::CapabilityGeometry);
        switch (glslangIntermediate->getInputPrimitive()) {
        case glslang::ElgPoints:             mode = spv::ExecutionModeInputPoints;             break;
        case glslang::ElgLines:              mode = spv::ExecutionModeInputLines;              break;
        case glslang::ElgLinesAdjacency:     mode = spv::ExecutionModeInputLinesAdjacency;     break;
        case glslang::ElgTriangles:          mode = spv::ExecutionModeTriangles;               break;
        case glslang::ElgTrianglesAdjacency: mode = spv::ExecutionModeInputTrianglesAdjacency; break;
        default:                             mode = spv::ExecutionModeMax;                     break;
        }
        if (mode != spv::ExecutionModeMax)
            builder.addExecutionMode(shaderEntry, (spv::ExecutionMode)mode);

        builder.addExecutionMode(shaderEntry, spv::ExecutionModeInvocations, glslangIntermediate->getInvocations());

        switch (glslangIntermediate->getOutputPrimitive()) {
        case glslang::ElgPoints:        mode = spv::ExecutionModeOutputPoints;                 break;
        case glslang::ElgLineStrip:     mode = spv::ExecutionModeOutputLineStrip;              break;
        case glslang::ElgTriangleStrip: mode = spv::ExecutionModeOutputTriangleStrip;          break;
        default:                        mode = spv::ExecutionModeMax;                          break;
        }
        if (mode != spv::ExecutionModeMax)
            builder.addExecutionMode(shaderEntry, (spv::ExecutionMode)mode);
        builder.addExecutionMode(shaderEntry, spv::ExecutionModeOutputVertices, glslangIntermediate->getVertices());
        break;

    case EShLangRayGen:
    case EShLangIntersect:
    case EShLangAnyHit:
    case EShLangClosestHit:
    case EShLangMiss:
    case EShLangCallable: 
    {
        auto& extensions = glslangIntermediate->getRequestedExtensions();
        if (extensions.find("GL_NV_ray_tracing") == extensions.end()) {
            builder.addCapability(spv::CapabilityRayTracingProvisionalKHR);
            builder.addExtension("SPV_KHR_ray_tracing");
        }
        else {
            builder.addCapability(spv::CapabilityRayTracingNV);
            builder.addExtension("SPV_NV_ray_tracing");
        }
        break;
    }
    case EShLangTaskNV:
    case EShLangMeshNV:
        builder.addCapability(spv::CapabilityMeshShadingNV);
        builder.addExtension(spv::E_SPV_NV_mesh_shader);
        builder.addExecutionMode(shaderEntry, spv::ExecutionModeLocalSize, glslangIntermediate->getLocalSize(0),
                                                                           glslangIntermediate->getLocalSize(1),
                                                                           glslangIntermediate->getLocalSize(2));
        if (glslangIntermediate->getStage() == EShLangMeshNV) {
            builder.addExecutionMode(shaderEntry, spv::ExecutionModeOutputVertices,
                glslangIntermediate->getVertices());
            builder.addExecutionMode(shaderEntry, spv::ExecutionModeOutputPrimitivesNV,
                glslangIntermediate->getPrimitives());

            switch (glslangIntermediate->getOutputPrimitive()) {
            case glslang::ElgPoints:        mode = spv::ExecutionModeOutputPoints;      break;
            case glslang::ElgLines:         mode = spv::ExecutionModeOutputLinesNV;     break;
            case glslang::ElgTriangles:     mode = spv::ExecutionModeOutputTrianglesNV; break;
            default:                        mode = spv::ExecutionModeMax;               break;
            }
            if (mode != spv::ExecutionModeMax)
                builder.addExecutionMode(shaderEntry, (spv::ExecutionMode)mode);
        }
        break;
#endif

    default:
        break;
    }
}

// Finish creating SPV, after the traversal is complete.
void TGlslangToSpvTraverser::finishSpv()
{
    // Finish the entry point function
    if (! entryPointTerminated) {
        builder.setBuildPoint(shaderEntry->getLastBlock());
        builder.leaveFunction();
    }

    // finish off the entry-point SPV instruction by adding the Input/Output <id>
    for (auto it = iOSet.cbegin(); it != iOSet.cend(); ++it)
        entryPoint->addIdOperand(*it);

    // Add capabilities, extensions, remove unneeded decorations, etc.,
    // based on the resulting SPIR-V.
    // Note: WebGPU code generation must have the opportunity to aggressively
    // prune unreachable merge blocks and continue targets.
    builder.postProcess();
}

// Write the SPV into 'out'.
void TGlslangToSpvTraverser::dumpSpv(std::vector<unsigned int>& out)
{
    builder.dump(out);
}

//
// Implement the traversal functions.
//
// Return true from interior nodes to have the external traversal
// continue on to children.  Return false if children were
// already processed.
//

//
// Symbols can turn into
//  - uniform/input reads
//  - output writes
//  - complex lvalue base setups:  foo.bar[3]....  , where we see foo and start up an access chain
//  - something simple that degenerates into the last bullet
//
void TGlslangToSpvTraverser::visitSymbol(glslang::TIntermSymbol* symbol)
{
    SpecConstantOpModeGuard spec_constant_op_mode_setter(&builder);
    if (symbol->getType().isStruct())
        glslangTypeToIdMap[symbol->getType().getStruct()] = symbol->getId();

    if (symbol->getType().getQualifier().isSpecConstant())
        spec_constant_op_mode_setter.turnOnSpecConstantOpMode();

    // getSymbolId() will set up all the IO decorations on the first call.
    // Formal function parameters were mapped during makeFunctions().
    spv::Id id = getSymbolId(symbol);

    if (builder.isPointer(id)) {
        if (!symbol->getType().getQualifier().isParamInput() &&
            !symbol->getType().getQualifier().isParamOutput()) {
            // Include all "static use" and "linkage only" interface variables on the OpEntryPoint instruction
            // Consider adding to the OpEntryPoint interface list.
            // Only looking at structures if they have at least one member.
            if (!symbol->getType().isStruct() || symbol->getType().getStruct()->size() > 0) {
                spv::StorageClass sc = builder.getStorageClass(id);
                // Before SPIR-V 1.4, we only want to include Input and Output.
                // Starting with SPIR-V 1.4, we want all globals.
                if ((glslangIntermediate->getSpv().spv >= glslang::EShTargetSpv_1_4 && builder.isGlobalStorage(id)) ||
                    (sc == spv::StorageClassInput || sc == spv::StorageClassOutput)) {
                    iOSet.insert(id);
                }
            }
        }

        // If the SPIR-V type is required to be different than the AST type
        // (for ex SubgroupMasks or 3x4 ObjectToWorld/WorldToObject matrices),
        // translate now from the SPIR-V type to the AST type, for the consuming
        // operation.
        // Note this turns it from an l-value to an r-value.
        // Currently, all symbols needing this are inputs; avoid the map lookup when non-input.
        if (symbol->getType().getQualifier().storage == glslang::EvqVaryingIn)
            id = translateForcedType(id);
    }

    // Only process non-linkage-only nodes for generating actual static uses
    if (! linkageOnly || symbol->getQualifier().isSpecConstant()) {
        // Prepare to generate code for the access

        // L-value chains will be computed left to right.  We're on the symbol now,
        // which is the left-most part of the access chain, so now is "clear" time,
        // followed by setting the base.
        builder.clearAccessChain();

        // For now, we consider all user variables as being in memory, so they are pointers,
        // except for
        // A) R-Value arguments to a function, which are an intermediate object.
        //    See comments in handleUserFunctionCall().
        // B) Specialization constants (normal constants don't even come in as a variable),
        //    These are also pure R-values.
        // C) R-Values from type translation, see above call to translateForcedType()
        glslang::TQualifier qualifier = symbol->getQualifier();
        if (qualifier.isSpecConstant() || rValueParameters.find(symbol->getId()) != rValueParameters.end() ||
            !builder.isPointerType(builder.getTypeId(id)))
            builder.setAccessChainRValue(id);
        else
            builder.setAccessChainLValue(id);
    }

#ifdef ENABLE_HLSL
    // Process linkage-only nodes for any special additional interface work.
    if (linkageOnly) {
        if (glslangIntermediate->getHlslFunctionality1()) {
            // Map implicit counter buffers to their originating buffers, which should have been
            // seen by now, given earlier pruning of unused counters, and preservation of order
            // of declaration.
            if (symbol->getType().getQualifier().isUniformOrBuffer()) {
                if (!glslangIntermediate->hasCounterBufferName(symbol->getName())) {
                    // Save possible originating buffers for counter buffers, keyed by
                    // making the potential counter-buffer name.
                    std::string keyName = symbol->getName().c_str();
                    keyName = glslangIntermediate->addCounterBufferName(keyName);
                    counterOriginator[keyName] = symbol;
                } else {
                    // Handle a counter buffer, by finding the saved originating buffer.
                    std::string keyName = symbol->getName().c_str();
                    auto it = counterOriginator.find(keyName);
                    if (it != counterOriginator.end()) {
                        id = getSymbolId(it->second);
                        if (id != spv::NoResult) {
                            spv::Id counterId = getSymbolId(symbol);
                            if (counterId != spv::NoResult) {
                                builder.addExtension("SPV_GOOGLE_hlsl_functionality1");
                                builder.addDecorationId(id, spv::DecorationHlslCounterBufferGOOGLE, counterId);
                            }
                        }
                    }
                }
            }
        }
    }
#endif
}

bool TGlslangToSpvTraverser::visitBinary(glslang::TVisit /* visit */, glslang::TIntermBinary* node)
{
    builder.setLine(node->getLoc().line, node->getLoc().getFilename());
    if (node->getLeft()->getAsSymbolNode() != nullptr && node->getLeft()->getType().isStruct()) {
        glslangTypeToIdMap[node->getLeft()->getType().getStruct()] = node->getLeft()->getAsSymbolNode()->getId();
    }
    if (node->getRight()->getAsSymbolNode() != nullptr && node->getRight()->getType().isStruct()) {
        glslangTypeToIdMap[node->getRight()->getType().getStruct()] = node->getRight()->getAsSymbolNode()->getId();
    }

    SpecConstantOpModeGuard spec_constant_op_mode_setter(&builder);
    if (node->getType().getQualifier().isSpecConstant())
        spec_constant_op_mode_setter.turnOnSpecConstantOpMode();

    // First, handle special cases
    switch (node->getOp()) {
    case glslang::EOpAssign:
    case glslang::EOpAddAssign:
    case glslang::EOpSubAssign:
    case glslang::EOpMulAssign:
    case glslang::EOpVectorTimesMatrixAssign:
    case glslang::EOpVectorTimesScalarAssign:
    case glslang::EOpMatrixTimesScalarAssign:
    case glslang::EOpMatrixTimesMatrixAssign:
    case glslang::EOpDivAssign:
    case glslang::EOpModAssign:
    case glslang::EOpAndAssign:
    case glslang::EOpInclusiveOrAssign:
    case glslang::EOpExclusiveOrAssign:
    case glslang::EOpLeftShiftAssign:
    case glslang::EOpRightShiftAssign:
        // A bin-op assign "a += b" means the same thing as "a = a + b"
        // where a is evaluated before b. For a simple assignment, GLSL
        // says to evaluate the left before the right.  So, always, left
        // node then right node.
        {
            // get the left l-value, save it away
            builder.clearAccessChain();
            node->getLeft()->traverse(this);
            spv::Builder::AccessChain lValue = builder.getAccessChain();

            // evaluate the right
            builder.clearAccessChain();
            node->getRight()->traverse(this);
            spv::Id rValue = accessChainLoad(node->getRight()->getType());

            if (node->getOp() != glslang::EOpAssign) {
                // the left is also an r-value
                builder.setAccessChain(lValue);
                spv::Id leftRValue = accessChainLoad(node->getLeft()->getType());

                // do the operation
                OpDecorations decorations = { TranslatePrecisionDecoration(node->getOperationPrecision()),
                                              TranslateNoContractionDecoration(node->getType().getQualifier()),
                                              TranslateNonUniformDecoration(node->getType().getQualifier()) };
                rValue = createBinaryOperation(node->getOp(), decorations,
                                               convertGlslangToSpvType(node->getType()), leftRValue, rValue,
                                               node->getType().getBasicType());

                // these all need their counterparts in createBinaryOperation()
                assert(rValue != spv::NoResult);
            }

            // store the result
            builder.setAccessChain(lValue);
            multiTypeStore(node->getLeft()->getType(), rValue);

            // assignments are expressions having an rValue after they are evaluated...
            builder.clearAccessChain();
            builder.setAccessChainRValue(rValue);
        }
        return false;
    case glslang::EOpIndexDirect:
    case glslang::EOpIndexDirectStruct:
        {
            // Structure, array, matrix, or vector indirection with statically known index.
            // Get the left part of the access chain.
            node->getLeft()->traverse(this);

            // Add the next element in the chain

            const int glslangIndex = node->getRight()->getAsConstantUnion()->getConstArray()[0].getIConst();
            if (! node->getLeft()->getType().isArray() &&
                node->getLeft()->getType().isVector() &&
                node->getOp() == glslang::EOpIndexDirect) {
                // This is essentially a hard-coded vector swizzle of size 1,
                // so short circuit the access-chain stuff with a swizzle.
                std::vector<unsigned> swizzle;
                swizzle.push_back(glslangIndex);
                int dummySize;
                builder.accessChainPushSwizzle(swizzle, convertGlslangToSpvType(node->getLeft()->getType()),
                                               TranslateCoherent(node->getLeft()->getType()),
                                               glslangIntermediate->getBaseAlignmentScalar(
                                                   node->getLeft()->getType(), dummySize));
            } else {

                // Load through a block reference is performed with a dot operator that
                // is mapped to EOpIndexDirectStruct. When we get to the actual reference,
                // do a load and reset the access chain.
                if (node->getLeft()->isReference() &&
                    !node->getLeft()->getType().isArray() &&
                    node->getOp() == glslang::EOpIndexDirectStruct)
                {
                    spv::Id left = accessChainLoad(node->getLeft()->getType());
                    builder.clearAccessChain();
                    builder.setAccessChainLValue(left);
                }

                int spvIndex = glslangIndex;
                if (node->getLeft()->getBasicType() == glslang::EbtBlock &&
                    node->getOp() == glslang::EOpIndexDirectStruct)
                {
                    // This may be, e.g., an anonymous block-member selection, which generally need
                    // index remapping due to hidden members in anonymous blocks.
                    int glslangId = glslangTypeToIdMap[node->getLeft()->getType().getStruct()];
                    if (memberRemapper.find(glslangId) != memberRemapper.end()) {
                        std::vector<int>& remapper = memberRemapper[glslangId];
                        assert(remapper.size() > 0);
                        spvIndex = remapper[glslangIndex];
                    }
                }

                // normal case for indexing array or structure or block
                builder.accessChainPush(builder.makeIntConstant(spvIndex),
                    TranslateCoherent(node->getLeft()->getType()),
                        node->getLeft()->getType().getBufferReferenceAlignment());

                // Add capabilities here for accessing PointSize and clip/cull distance.
                // We have deferred generation of associated capabilities until now.
                if (node->getLeft()->getType().isStruct() && ! node->getLeft()->getType().isArray())
                    declareUseOfStructMember(*(node->getLeft()->getType().getStruct()), glslangIndex);
            }
        }
        return false;
    case glslang::EOpIndexIndirect:
        {
            // Array, matrix, or vector indirection with variable index.
            // Will use native SPIR-V access-chain for and array indirection;
            // matrices are arrays of vectors, so will also work for a matrix.
            // Will use the access chain's 'component' for variable index into a vector.

            // This adapter is building access chains left to right.
            // Set up the access chain to the left.
            node->getLeft()->traverse(this);

            // save it so that computing the right side doesn't trash it
            spv::Builder::AccessChain partial = builder.getAccessChain();

            // compute the next index in the chain
            builder.clearAccessChain();
            node->getRight()->traverse(this);
            spv::Id index = accessChainLoad(node->getRight()->getType());

            addIndirectionIndexCapabilities(node->getLeft()->getType(), node->getRight()->getType());

            // restore the saved access chain
            builder.setAccessChain(partial);

            if (! node->getLeft()->getType().isArray() && node->getLeft()->getType().isVector()) {
                int dummySize;
                builder.accessChainPushComponent(index, convertGlslangToSpvType(node->getLeft()->getType()),
                                                TranslateCoherent(node->getLeft()->getType()),
                                                glslangIntermediate->getBaseAlignmentScalar(node->getLeft()->getType(),
                                                dummySize));
            } else
                builder.accessChainPush(index, TranslateCoherent(node->getLeft()->getType()),
                    node->getLeft()->getType().getBufferReferenceAlignment());
        }
        return false;
    case glslang::EOpVectorSwizzle:
        {
            node->getLeft()->traverse(this);
            std::vector<unsigned> swizzle;
            convertSwizzle(*node->getRight()->getAsAggregate(), swizzle);
            int dummySize;
            builder.accessChainPushSwizzle(swizzle, convertGlslangToSpvType(node->getLeft()->getType()),
                                           TranslateCoherent(node->getLeft()->getType()),
                                           glslangIntermediate->getBaseAlignmentScalar(node->getLeft()->getType(),
                                               dummySize));
        }
        return false;
    case glslang::EOpMatrixSwizzle:
        logger->missingFunctionality("matrix swizzle");
        return true;
    case glslang::EOpLogicalOr:
    case glslang::EOpLogicalAnd:
        {

            // These may require short circuiting, but can sometimes be done as straight
            // binary operations.  The right operand must be short circuited if it has
            // side effects, and should probably be if it is complex.
            if (isTrivial(node->getRight()->getAsTyped()))
                break; // handle below as a normal binary operation
            // otherwise, we need to do dynamic short circuiting on the right operand
            spv::Id result = createShortCircuit(node->getOp(), *node->getLeft()->getAsTyped(),
                *node->getRight()->getAsTyped());
            builder.clearAccessChain();
            builder.setAccessChainRValue(result);
        }
        return false;
    default:
        break;
    }

    // Assume generic binary op...

    // get right operand
    builder.clearAccessChain();
    node->getLeft()->traverse(this);
    spv::Id left = accessChainLoad(node->getLeft()->getType());

    // get left operand
    builder.clearAccessChain();
    node->getRight()->traverse(this);
    spv::Id right = accessChainLoad(node->getRight()->getType());

    // get result
    OpDecorations decorations = { TranslatePrecisionDecoration(node->getOperationPrecision()),
                                  TranslateNoContractionDecoration(node->getType().getQualifier()),
                                  TranslateNonUniformDecoration(node->getType().getQualifier()) };
    spv::Id result = createBinaryOperation(node->getOp(), decorations,
                                           convertGlslangToSpvType(node->getType()), left, right,
                                           node->getLeft()->getType().getBasicType());

    builder.clearAccessChain();
    if (! result) {
        logger->missingFunctionality("unknown glslang binary operation");
        return true;  // pick up a child as the place-holder result
    } else {
        builder.setAccessChainRValue(result);
        return false;
    }
}

// Figure out what, if any, type changes are needed when accessing a specific built-in.
// Returns <the type SPIR-V requires for declarion, the type to translate to on use>.
// Also see comment for 'forceType', regarding tracking SPIR-V-required types.
std::pair<spv::Id, spv::Id> TGlslangToSpvTraverser::getForcedType(glslang::TBuiltInVariable glslangBuiltIn,
    const glslang::TType& glslangType)
{
    switch(glslangBuiltIn)
    {
        case glslang::EbvSubGroupEqMask:
        case glslang::EbvSubGroupGeMask:
        case glslang::EbvSubGroupGtMask:
        case glslang::EbvSubGroupLeMask:
        case glslang::EbvSubGroupLtMask: {
            // these require changing a 64-bit scaler -> a vector of 32-bit components
            if (glslangType.isVector())
                break;
            std::pair<spv::Id, spv::Id> ret(builder.makeVectorType(builder.makeUintType(32), 4),
                                            builder.makeUintType(64));
            return ret;
        }
        // There are no SPIR-V builtins defined for these and map onto original non-transposed
        // builtins. During visitBinary we insert a transpose
        case glslang::EbvWorldToObject3x4:
        case glslang::EbvObjectToWorld3x4: {
<<<<<<< HEAD
            std::pair<spv::Id, spv::Id> ret(builder.makeMatrixType(builder.makeFloatType(32), 4, 3),
                builder.makeMatrixType(builder.makeFloatType(32), 3, 4)
            );
=======
            spv::Id mat43 = builder.makeMatrixType(builder.makeFloatType(32), 4, 3);
            spv::Id mat34 = builder.makeMatrixType(builder.makeFloatType(32), 3, 4);
            std::pair<spv::Id, spv::Id> ret(mat43, mat34);
>>>>>>> 85ca9f51
            return ret;
        }
        default:
            break;
    }

    std::pair<spv::Id, spv::Id> ret(spv::NoType, spv::NoType);
    return ret;
}

// For an object previously identified (see getForcedType() and forceType)
// as needing type translations, do the translation needed for a load, turning
// an L-value into in R-value.
spv::Id TGlslangToSpvTraverser::translateForcedType(spv::Id object)
{
    const auto forceIt = forceType.find(object);
    if (forceIt == forceType.end())
        return object;

    spv::Id desiredTypeId = forceIt->second;
    spv::Id objectTypeId = builder.getTypeId(object);
    assert(builder.isPointerType(objectTypeId));
    objectTypeId = builder.getContainedTypeId(objectTypeId);
    if (builder.isVectorType(objectTypeId) &&
        builder.getScalarTypeWidth(builder.getContainedTypeId(objectTypeId)) == 32) {
        if (builder.getScalarTypeWidth(desiredTypeId) == 64) {
            // handle 32-bit v.xy* -> 64-bit
            builder.clearAccessChain();
            builder.setAccessChainLValue(object);
            object = builder.accessChainLoad(spv::NoPrecision, spv::DecorationMax, objectTypeId);
            std::vector<spv::Id> components;
            components.push_back(builder.createCompositeExtract(object, builder.getContainedTypeId(objectTypeId), 0));
            components.push_back(builder.createCompositeExtract(object, builder.getContainedTypeId(objectTypeId), 1));

            spv::Id vecType = builder.makeVectorType(builder.getContainedTypeId(objectTypeId), 2);
            return builder.createUnaryOp(spv::OpBitcast, desiredTypeId,
                                         builder.createCompositeConstruct(vecType, components));
        } else {
            logger->missingFunctionality("forcing 32-bit vector type to non 64-bit scalar");
        }
    } else if (builder.isMatrixType(objectTypeId)) {
            // There are no SPIR-V builtins defined for 3x4 variants of ObjectToWorld/WorldToObject
            // and we insert a transpose after loading the original non-transposed builtins
            builder.clearAccessChain();
            builder.setAccessChainLValue(object);
            object = builder.accessChainLoad(spv::NoPrecision, spv::DecorationMax, objectTypeId);
            return builder.createUnaryOp(spv::OpTranspose, desiredTypeId, object);

    } else  {
        logger->missingFunctionality("forcing non 32-bit vector type");
    }

    return object;
}

bool TGlslangToSpvTraverser::visitUnary(glslang::TVisit /* visit */, glslang::TIntermUnary* node)
{
    builder.setLine(node->getLoc().line, node->getLoc().getFilename());

    SpecConstantOpModeGuard spec_constant_op_mode_setter(&builder);
    if (node->getType().getQualifier().isSpecConstant())
        spec_constant_op_mode_setter.turnOnSpecConstantOpMode();

    spv::Id result = spv::NoResult;

    // try texturing first
    result = createImageTextureFunctionCall(node);
    if (result != spv::NoResult) {
        builder.clearAccessChain();
        builder.setAccessChainRValue(result);

        return false; // done with this node
    }

    // Non-texturing.

    if (node->getOp() == glslang::EOpArrayLength) {
        // Quite special; won't want to evaluate the operand.

        // Currently, the front-end does not allow .length() on an array until it is sized,
        // except for the last block membeor of an SSBO.
        // TODO: If this changes, link-time sized arrays might show up here, and need their
        // size extracted.

        // Normal .length() would have been constant folded by the front-end.
        // So, this has to be block.lastMember.length().
        // SPV wants "block" and member number as the operands, go get them.

        spv::Id length;
        if (node->getOperand()->getType().isCoopMat()) {
            spec_constant_op_mode_setter.turnOnSpecConstantOpMode();

            spv::Id typeId = convertGlslangToSpvType(node->getOperand()->getType());
            assert(builder.isCooperativeMatrixType(typeId));

            length = builder.createCooperativeMatrixLength(typeId);
        } else {
            glslang::TIntermTyped* block = node->getOperand()->getAsBinaryNode()->getLeft();
            block->traverse(this);
            unsigned int member = node->getOperand()->getAsBinaryNode()->getRight()->getAsConstantUnion()
                ->getConstArray()[0].getUConst();
            length = builder.createArrayLength(builder.accessChainGetLValue(), member);
        }

        // GLSL semantics say the result of .length() is an int, while SPIR-V says
        // signedness must be 0. So, convert from SPIR-V unsigned back to GLSL's
        // AST expectation of a signed result.
        if (glslangIntermediate->getSource() == glslang::EShSourceGlsl) {
            if (builder.isInSpecConstCodeGenMode()) {
                length = builder.createBinOp(spv::OpIAdd, builder.makeIntType(32), length, builder.makeIntConstant(0));
            } else {
                length = builder.createUnaryOp(spv::OpBitcast, builder.makeIntType(32), length);
            }
        }

        builder.clearAccessChain();
        builder.setAccessChainRValue(length);

        return false;
    }

    // Start by evaluating the operand

    // Does it need a swizzle inversion?  If so, evaluation is inverted;
    // operate first on the swizzle base, then apply the swizzle.
    spv::Id invertedType = spv::NoType;
    auto resultType = [&invertedType, &node, this](){ return invertedType != spv::NoType ?
        invertedType : convertGlslangToSpvType(node->getType()); };
    if (node->getOp() == glslang::EOpInterpolateAtCentroid)
        invertedType = getInvertedSwizzleType(*node->getOperand());

    builder.clearAccessChain();
    TIntermNode *operandNode;
    if (invertedType != spv::NoType)
        operandNode = node->getOperand()->getAsBinaryNode()->getLeft();
    else
        operandNode = node->getOperand();
    
    operandNode->traverse(this);

    spv::Id operand = spv::NoResult;

    spv::Builder::AccessChain::CoherentFlags lvalueCoherentFlags;

#ifndef GLSLANG_WEB
    if (node->getOp() == glslang::EOpAtomicCounterIncrement ||
        node->getOp() == glslang::EOpAtomicCounterDecrement ||
        node->getOp() == glslang::EOpAtomicCounter          ||
        node->getOp() == glslang::EOpInterpolateAtCentroid  ||
        node->getOp() == glslang::EOpRayQueryProceed        ||
        node->getOp() == glslang::EOpRayQueryGetRayTMin     ||
        node->getOp() == glslang::EOpRayQueryGetRayFlags    ||
        node->getOp() == glslang::EOpRayQueryGetWorldRayOrigin ||
        node->getOp() == glslang::EOpRayQueryGetWorldRayDirection ||
        node->getOp() == glslang::EOpRayQueryGetIntersectionCandidateAABBOpaque ||
        node->getOp() == glslang::EOpRayQueryTerminate ||
        node->getOp() == glslang::EOpRayQueryConfirmIntersection) {
        operand = builder.accessChainGetLValue(); // Special case l-value operands
        lvalueCoherentFlags = builder.getAccessChain().coherentFlags;
        lvalueCoherentFlags |= TranslateCoherent(operandNode->getAsTyped()->getType());
    } else
#endif
    {
        operand = accessChainLoad(node->getOperand()->getType());
    }

    OpDecorations decorations = { TranslatePrecisionDecoration(node->getOperationPrecision()),
                                  TranslateNoContractionDecoration(node->getType().getQualifier()),
                                  TranslateNonUniformDecoration(node->getType().getQualifier()) };

    // it could be a conversion
    if (! result)
        result = createConversion(node->getOp(), decorations, resultType(), operand,
            node->getOperand()->getBasicType());

    // if not, then possibly an operation
    if (! result)
        result = createUnaryOperation(node->getOp(), decorations, resultType(), operand,
            node->getOperand()->getBasicType(), lvalueCoherentFlags);

    if (result) {
        if (invertedType) {
            result = createInvertedSwizzle(decorations.precision, *node->getOperand(), result);
            decorations.addNonUniform(builder, result);
        }

        builder.clearAccessChain();
        builder.setAccessChainRValue(result);

        return false; // done with this node
    }

    // it must be a special case, check...
    switch (node->getOp()) {
    case glslang::EOpPostIncrement:
    case glslang::EOpPostDecrement:
    case glslang::EOpPreIncrement:
    case glslang::EOpPreDecrement:
        {
            // we need the integer value "1" or the floating point "1.0" to add/subtract
            spv::Id one = 0;
            if (node->getBasicType() == glslang::EbtFloat)
                one = builder.makeFloatConstant(1.0F);
#ifndef GLSLANG_WEB
            else if (node->getBasicType() == glslang::EbtDouble)
                one = builder.makeDoubleConstant(1.0);
            else if (node->getBasicType() == glslang::EbtFloat16)
                one = builder.makeFloat16Constant(1.0F);
            else if (node->getBasicType() == glslang::EbtInt8  || node->getBasicType() == glslang::EbtUint8)
                one = builder.makeInt8Constant(1);
            else if (node->getBasicType() == glslang::EbtInt16 || node->getBasicType() == glslang::EbtUint16)
                one = builder.makeInt16Constant(1);
            else if (node->getBasicType() == glslang::EbtInt64 || node->getBasicType() == glslang::EbtUint64)
                one = builder.makeInt64Constant(1);
#endif
            else
                one = builder.makeIntConstant(1);
            glslang::TOperator op;
            if (node->getOp() == glslang::EOpPreIncrement ||
                node->getOp() == glslang::EOpPostIncrement)
                op = glslang::EOpAdd;
            else
                op = glslang::EOpSub;

            spv::Id result = createBinaryOperation(op, decorations,
                                                   convertGlslangToSpvType(node->getType()), operand, one,
                                                   node->getType().getBasicType());
            assert(result != spv::NoResult);

            // The result of operation is always stored, but conditionally the
            // consumed result.  The consumed result is always an r-value.
            builder.accessChainStore(result);
            builder.clearAccessChain();
            if (node->getOp() == glslang::EOpPreIncrement ||
                node->getOp() == glslang::EOpPreDecrement)
                builder.setAccessChainRValue(result);
            else
                builder.setAccessChainRValue(operand);
        }

        return false;

#ifndef GLSLANG_WEB
    case glslang::EOpEmitStreamVertex:
        builder.createNoResultOp(spv::OpEmitStreamVertex, operand);
        return false;
    case glslang::EOpEndStreamPrimitive:
        builder.createNoResultOp(spv::OpEndStreamPrimitive, operand);
        return false;
    case glslang::EOpRayQueryTerminate:
        builder.createNoResultOp(spv::OpRayQueryTerminateKHR, operand);
        return false;
    case glslang::EOpRayQueryConfirmIntersection:
        builder.createNoResultOp(spv::OpRayQueryConfirmIntersectionKHR, operand);
        return false;
#endif

    default:
        logger->missingFunctionality("unknown glslang unary");
        return true;  // pick up operand as placeholder result
    }
}

// Construct a composite object, recursively copying members if their types don't match
spv::Id TGlslangToSpvTraverser::createCompositeConstruct(spv::Id resultTypeId, std::vector<spv::Id> constituents)
{
    for (int c = 0; c < (int)constituents.size(); ++c) {
        spv::Id& constituent = constituents[c];
        spv::Id lType = builder.getContainedTypeId(resultTypeId, c);
        spv::Id rType = builder.getTypeId(constituent);
        if (lType != rType) {
            if (glslangIntermediate->getSpv().spv >= glslang::EShTargetSpv_1_4) {
                constituent = builder.createUnaryOp(spv::OpCopyLogical, lType, constituent);
            } else if (builder.isStructType(rType)) {
                std::vector<spv::Id> rTypeConstituents;
                int numrTypeConstituents = builder.getNumTypeConstituents(rType);
                for (int i = 0; i < numrTypeConstituents; ++i) {
                    rTypeConstituents.push_back(builder.createCompositeExtract(constituent,
                        builder.getContainedTypeId(rType, i), i));
                }
                constituents[c] = createCompositeConstruct(lType, rTypeConstituents);
            } else {
                assert(builder.isArrayType(rType));
                std::vector<spv::Id> rTypeConstituents;
                int numrTypeConstituents = builder.getNumTypeConstituents(rType);

                spv::Id elementRType = builder.getContainedTypeId(rType);
                for (int i = 0; i < numrTypeConstituents; ++i) {
                    rTypeConstituents.push_back(builder.createCompositeExtract(constituent, elementRType, i));
                }
                constituents[c] = createCompositeConstruct(lType, rTypeConstituents);
            }
        }
    }
    return builder.createCompositeConstruct(resultTypeId, constituents);
}

bool TGlslangToSpvTraverser::visitAggregate(glslang::TVisit visit, glslang::TIntermAggregate* node)
{
    SpecConstantOpModeGuard spec_constant_op_mode_setter(&builder);
    if (node->getType().getQualifier().isSpecConstant())
        spec_constant_op_mode_setter.turnOnSpecConstantOpMode();

    spv::Id result = spv::NoResult;
    spv::Id invertedType = spv::NoType;                     // to use to override the natural type of the node
    std::vector<spv::Builder::AccessChain> complexLvalues;  // for holding swizzling l-values too complex for
                                                            // SPIR-V, for an out parameter
    std::vector<spv::Id> temporaryLvalues;                  // temporaries to pass, as proxies for complexLValues

    auto resultType = [&invertedType, &node, this](){ return invertedType != spv::NoType ?
        invertedType :
        convertGlslangToSpvType(node->getType()); };

    // try texturing
    result = createImageTextureFunctionCall(node);
    if (result != spv::NoResult) {
        builder.clearAccessChain();
        builder.setAccessChainRValue(result);

        return false;
    }
#ifndef GLSLANG_WEB
    else if (node->getOp() == glslang::EOpImageStore ||
        node->getOp() == glslang::EOpImageStoreLod ||
        node->getOp() == glslang::EOpImageAtomicStore) {
        // "imageStore" is a special case, which has no result
        return false;
    }
#endif

    glslang::TOperator binOp = glslang::EOpNull;
    bool reduceComparison = true;
    bool isMatrix = false;
    bool noReturnValue = false;
    bool atomic = false;

    spv::Builder::AccessChain::CoherentFlags lvalueCoherentFlags;

    assert(node->getOp());

    spv::Decoration precision = TranslatePrecisionDecoration(node->getOperationPrecision());

    switch (node->getOp()) {
    case glslang::EOpSequence:
    {
        if (preVisit)
            ++sequenceDepth;
        else
            --sequenceDepth;

        if (sequenceDepth == 1) {
            // If this is the parent node of all the functions, we want to see them
            // early, so all call points have actual SPIR-V functions to reference.
            // In all cases, still let the traverser visit the children for us.
            makeFunctions(node->getAsAggregate()->getSequence());

            // Also, we want all globals initializers to go into the beginning of the entry point, before
            // anything else gets there, so visit out of order, doing them all now.
            makeGlobalInitializers(node->getAsAggregate()->getSequence());

            // Initializers are done, don't want to visit again, but functions and link objects need to be processed,
            // so do them manually.
            visitFunctions(node->getAsAggregate()->getSequence());

            return false;
        }

        return true;
    }
    case glslang::EOpLinkerObjects:
    {
        if (visit == glslang::EvPreVisit)
            linkageOnly = true;
        else
            linkageOnly = false;

        return true;
    }
    case glslang::EOpComma:
    {
        // processing from left to right naturally leaves the right-most
        // lying around in the access chain
        glslang::TIntermSequence& glslangOperands = node->getSequence();
        for (int i = 0; i < (int)glslangOperands.size(); ++i)
            glslangOperands[i]->traverse(this);

        return false;
    }
    case glslang::EOpFunction:
        if (visit == glslang::EvPreVisit) {
            if (isShaderEntryPoint(node)) {
                inEntryPoint = true;
                builder.setBuildPoint(shaderEntry->getLastBlock());
                currentFunction = shaderEntry;
            } else {
                handleFunctionEntry(node);
            }
        } else {
            if (inEntryPoint)
                entryPointTerminated = true;
            builder.leaveFunction();
            inEntryPoint = false;
        }

        return true;
    case glslang::EOpParameters:
        // Parameters will have been consumed by EOpFunction processing, but not
        // the body, so we still visited the function node's children, making this
        // child redundant.
        return false;
    case glslang::EOpFunctionCall:
    {
        builder.setLine(node->getLoc().line, node->getLoc().getFilename());
        if (node->isUserDefined())
            result = handleUserFunctionCall(node);
        if (result) {
            builder.clearAccessChain();
            builder.setAccessChainRValue(result);
        } else
            logger->missingFunctionality("missing user function; linker needs to catch that");

        return false;
    }
    case glslang::EOpConstructMat2x2:
    case glslang::EOpConstructMat2x3:
    case glslang::EOpConstructMat2x4:
    case glslang::EOpConstructMat3x2:
    case glslang::EOpConstructMat3x3:
    case glslang::EOpConstructMat3x4:
    case glslang::EOpConstructMat4x2:
    case glslang::EOpConstructMat4x3:
    case glslang::EOpConstructMat4x4:
    case glslang::EOpConstructDMat2x2:
    case glslang::EOpConstructDMat2x3:
    case glslang::EOpConstructDMat2x4:
    case glslang::EOpConstructDMat3x2:
    case glslang::EOpConstructDMat3x3:
    case glslang::EOpConstructDMat3x4:
    case glslang::EOpConstructDMat4x2:
    case glslang::EOpConstructDMat4x3:
    case glslang::EOpConstructDMat4x4:
    case glslang::EOpConstructIMat2x2:
    case glslang::EOpConstructIMat2x3:
    case glslang::EOpConstructIMat2x4:
    case glslang::EOpConstructIMat3x2:
    case glslang::EOpConstructIMat3x3:
    case glslang::EOpConstructIMat3x4:
    case glslang::EOpConstructIMat4x2:
    case glslang::EOpConstructIMat4x3:
    case glslang::EOpConstructIMat4x4:
    case glslang::EOpConstructUMat2x2:
    case glslang::EOpConstructUMat2x3:
    case glslang::EOpConstructUMat2x4:
    case glslang::EOpConstructUMat3x2:
    case glslang::EOpConstructUMat3x3:
    case glslang::EOpConstructUMat3x4:
    case glslang::EOpConstructUMat4x2:
    case glslang::EOpConstructUMat4x3:
    case glslang::EOpConstructUMat4x4:
    case glslang::EOpConstructBMat2x2:
    case glslang::EOpConstructBMat2x3:
    case glslang::EOpConstructBMat2x4:
    case glslang::EOpConstructBMat3x2:
    case glslang::EOpConstructBMat3x3:
    case glslang::EOpConstructBMat3x4:
    case glslang::EOpConstructBMat4x2:
    case glslang::EOpConstructBMat4x3:
    case glslang::EOpConstructBMat4x4:
    case glslang::EOpConstructF16Mat2x2:
    case glslang::EOpConstructF16Mat2x3:
    case glslang::EOpConstructF16Mat2x4:
    case glslang::EOpConstructF16Mat3x2:
    case glslang::EOpConstructF16Mat3x3:
    case glslang::EOpConstructF16Mat3x4:
    case glslang::EOpConstructF16Mat4x2:
    case glslang::EOpConstructF16Mat4x3:
    case glslang::EOpConstructF16Mat4x4:
        isMatrix = true;
        // fall through
    case glslang::EOpConstructFloat:
    case glslang::EOpConstructVec2:
    case glslang::EOpConstructVec3:
    case glslang::EOpConstructVec4:
    case glslang::EOpConstructDouble:
    case glslang::EOpConstructDVec2:
    case glslang::EOpConstructDVec3:
    case glslang::EOpConstructDVec4:
    case glslang::EOpConstructFloat16:
    case glslang::EOpConstructF16Vec2:
    case glslang::EOpConstructF16Vec3:
    case glslang::EOpConstructF16Vec4:
    case glslang::EOpConstructBool:
    case glslang::EOpConstructBVec2:
    case glslang::EOpConstructBVec3:
    case glslang::EOpConstructBVec4:
    case glslang::EOpConstructInt8:
    case glslang::EOpConstructI8Vec2:
    case glslang::EOpConstructI8Vec3:
    case glslang::EOpConstructI8Vec4:
    case glslang::EOpConstructUint8:
    case glslang::EOpConstructU8Vec2:
    case glslang::EOpConstructU8Vec3:
    case glslang::EOpConstructU8Vec4:
    case glslang::EOpConstructInt16:
    case glslang::EOpConstructI16Vec2:
    case glslang::EOpConstructI16Vec3:
    case glslang::EOpConstructI16Vec4:
    case glslang::EOpConstructUint16:
    case glslang::EOpConstructU16Vec2:
    case glslang::EOpConstructU16Vec3:
    case glslang::EOpConstructU16Vec4:
    case glslang::EOpConstructInt:
    case glslang::EOpConstructIVec2:
    case glslang::EOpConstructIVec3:
    case glslang::EOpConstructIVec4:
    case glslang::EOpConstructUint:
    case glslang::EOpConstructUVec2:
    case glslang::EOpConstructUVec3:
    case glslang::EOpConstructUVec4:
    case glslang::EOpConstructInt64:
    case glslang::EOpConstructI64Vec2:
    case glslang::EOpConstructI64Vec3:
    case glslang::EOpConstructI64Vec4:
    case glslang::EOpConstructUint64:
    case glslang::EOpConstructU64Vec2:
    case glslang::EOpConstructU64Vec3:
    case glslang::EOpConstructU64Vec4:
    case glslang::EOpConstructStruct:
    case glslang::EOpConstructTextureSampler:
    case glslang::EOpConstructReference:
    case glslang::EOpConstructCooperativeMatrix:
    {
        builder.setLine(node->getLoc().line, node->getLoc().getFilename());
        std::vector<spv::Id> arguments;
        translateArguments(*node, arguments, lvalueCoherentFlags);
        spv::Id constructed;
        if (node->getOp() == glslang::EOpConstructTextureSampler)
            constructed = builder.createOp(spv::OpSampledImage, resultType(), arguments);
        else if (node->getOp() == glslang::EOpConstructStruct ||
                 node->getOp() == glslang::EOpConstructCooperativeMatrix ||
                 node->getType().isArray()) {
            std::vector<spv::Id> constituents;
            for (int c = 0; c < (int)arguments.size(); ++c)
                constituents.push_back(arguments[c]);
            constructed = createCompositeConstruct(resultType(), constituents);
        } else if (isMatrix)
            constructed = builder.createMatrixConstructor(precision, arguments, resultType());
        else
            constructed = builder.createConstructor(precision, arguments, resultType());

        builder.clearAccessChain();
        builder.setAccessChainRValue(constructed);

        return false;
    }

    // These six are component-wise compares with component-wise results.
    // Forward on to createBinaryOperation(), requesting a vector result.
    case glslang::EOpLessThan:
    case glslang::EOpGreaterThan:
    case glslang::EOpLessThanEqual:
    case glslang::EOpGreaterThanEqual:
    case glslang::EOpVectorEqual:
    case glslang::EOpVectorNotEqual:
    {
        // Map the operation to a binary
        binOp = node->getOp();
        reduceComparison = false;
        switch (node->getOp()) {
        case glslang::EOpVectorEqual:     binOp = glslang::EOpVectorEqual;      break;
        case glslang::EOpVectorNotEqual:  binOp = glslang::EOpVectorNotEqual;   break;
        default:                          binOp = node->getOp();                break;
        }

        break;
    }
    case glslang::EOpMul:
        // component-wise matrix multiply
        binOp = glslang::EOpMul;
        break;
    case glslang::EOpOuterProduct:
        // two vectors multiplied to make a matrix
        binOp = glslang::EOpOuterProduct;
        break;
    case glslang::EOpDot:
    {
        // for scalar dot product, use multiply
        glslang::TIntermSequence& glslangOperands = node->getSequence();
        if (glslangOperands[0]->getAsTyped()->getVectorSize() == 1)
            binOp = glslang::EOpMul;
        break;
    }
    case glslang::EOpMod:
        // when an aggregate, this is the floating-point mod built-in function,
        // which can be emitted by the one in createBinaryOperation()
        binOp = glslang::EOpMod;
        break;

    case glslang::EOpEmitVertex:
    case glslang::EOpEndPrimitive:
    case glslang::EOpBarrier:
    case glslang::EOpMemoryBarrier:
    case glslang::EOpMemoryBarrierAtomicCounter:
    case glslang::EOpMemoryBarrierBuffer:
    case glslang::EOpMemoryBarrierImage:
    case glslang::EOpMemoryBarrierShared:
    case glslang::EOpGroupMemoryBarrier:
    case glslang::EOpDeviceMemoryBarrier:
    case glslang::EOpAllMemoryBarrierWithGroupSync:
    case glslang::EOpDeviceMemoryBarrierWithGroupSync:
    case glslang::EOpWorkgroupMemoryBarrier:
    case glslang::EOpWorkgroupMemoryBarrierWithGroupSync:
    case glslang::EOpSubgroupBarrier:
    case glslang::EOpSubgroupMemoryBarrier:
    case glslang::EOpSubgroupMemoryBarrierBuffer:
    case glslang::EOpSubgroupMemoryBarrierImage:
    case glslang::EOpSubgroupMemoryBarrierShared:
        noReturnValue = true;
        // These all have 0 operands and will naturally finish up in the code below for 0 operands
        break;

    case glslang::EOpAtomicAdd:
    case glslang::EOpAtomicMin:
    case glslang::EOpAtomicMax:
    case glslang::EOpAtomicAnd:
    case glslang::EOpAtomicOr:
    case glslang::EOpAtomicXor:
    case glslang::EOpAtomicExchange:
    case glslang::EOpAtomicCompSwap:
        atomic = true;
        break;

#ifndef GLSLANG_WEB
    case glslang::EOpAtomicStore:
        noReturnValue = true;
        // fallthrough
    case glslang::EOpAtomicLoad:
        atomic = true;
        break;

    case glslang::EOpAtomicCounterAdd:
    case glslang::EOpAtomicCounterSubtract:
    case glslang::EOpAtomicCounterMin:
    case glslang::EOpAtomicCounterMax:
    case glslang::EOpAtomicCounterAnd:
    case glslang::EOpAtomicCounterOr:
    case glslang::EOpAtomicCounterXor:
    case glslang::EOpAtomicCounterExchange:
    case glslang::EOpAtomicCounterCompSwap:
        builder.addExtension("SPV_KHR_shader_atomic_counter_ops");
        builder.addCapability(spv::CapabilityAtomicStorageOps);
        atomic = true;
        break;

    case glslang::EOpAbsDifference:
    case glslang::EOpAddSaturate:
    case glslang::EOpSubSaturate:
    case glslang::EOpAverage:
    case glslang::EOpAverageRounded:
    case glslang::EOpMul32x16:
        builder.addCapability(spv::CapabilityIntegerFunctions2INTEL);
        builder.addExtension("SPV_INTEL_shader_integer_functions2");
        binOp = node->getOp();
        break;

    case glslang::EOpIgnoreIntersection:
    case glslang::EOpTerminateRay:
    case glslang::EOpTrace:
    case glslang::EOpExecuteCallable:
    case glslang::EOpWritePackedPrimitiveIndices4x8NV:
        noReturnValue = true;
        break;
    case glslang::EOpRayQueryInitialize:
    case glslang::EOpRayQueryTerminate:
    case glslang::EOpRayQueryGenerateIntersection:
    case glslang::EOpRayQueryConfirmIntersection:
        builder.addExtension("SPV_KHR_ray_query");
        builder.addCapability(spv::CapabilityRayQueryProvisionalKHR);
        noReturnValue = true;
        break;
    case glslang::EOpRayQueryProceed:
    case glslang::EOpRayQueryGetIntersectionType:
    case glslang::EOpRayQueryGetRayTMin:
    case glslang::EOpRayQueryGetRayFlags:
    case glslang::EOpRayQueryGetIntersectionT:
    case glslang::EOpRayQueryGetIntersectionInstanceCustomIndex:
    case glslang::EOpRayQueryGetIntersectionInstanceId:
    case glslang::EOpRayQueryGetIntersectionInstanceShaderBindingTableRecordOffset:
    case glslang::EOpRayQueryGetIntersectionGeometryIndex:
    case glslang::EOpRayQueryGetIntersectionPrimitiveIndex:
    case glslang::EOpRayQueryGetIntersectionBarycentrics:
    case glslang::EOpRayQueryGetIntersectionFrontFace:
    case glslang::EOpRayQueryGetIntersectionCandidateAABBOpaque:
    case glslang::EOpRayQueryGetIntersectionObjectRayDirection:
    case glslang::EOpRayQueryGetIntersectionObjectRayOrigin:
    case glslang::EOpRayQueryGetWorldRayDirection:
    case glslang::EOpRayQueryGetWorldRayOrigin:
    case glslang::EOpRayQueryGetIntersectionObjectToWorld:
    case glslang::EOpRayQueryGetIntersectionWorldToObject:
        builder.addExtension("SPV_KHR_ray_query");
        builder.addCapability(spv::CapabilityRayQueryProvisionalKHR);
        break;
    case glslang::EOpCooperativeMatrixLoad:
    case glslang::EOpCooperativeMatrixStore:
        noReturnValue = true;
        break;
    case glslang::EOpBeginInvocationInterlock:
    case glslang::EOpEndInvocationInterlock:
        builder.addExtension(spv::E_SPV_EXT_fragment_shader_interlock);
        noReturnValue = true;
        break;
#endif

    case glslang::EOpDebugPrintf:
        noReturnValue = true;
        break;

    default:
        break;
    }

    //
    // See if it maps to a regular operation.
    //
    if (binOp != glslang::EOpNull) {
        glslang::TIntermTyped* left = node->getSequence()[0]->getAsTyped();
        glslang::TIntermTyped* right = node->getSequence()[1]->getAsTyped();
        assert(left && right);

        builder.clearAccessChain();
        left->traverse(this);
        spv::Id leftId = accessChainLoad(left->getType());

        builder.clearAccessChain();
        right->traverse(this);
        spv::Id rightId = accessChainLoad(right->getType());

        builder.setLine(node->getLoc().line, node->getLoc().getFilename());
        OpDecorations decorations = { precision,
                                      TranslateNoContractionDecoration(node->getType().getQualifier()),
                                      TranslateNonUniformDecoration(node->getType().getQualifier()) };
        result = createBinaryOperation(binOp, decorations,
                                       resultType(), leftId, rightId,
                                       left->getType().getBasicType(), reduceComparison);

        // code above should only make binOp that exists in createBinaryOperation
        assert(result != spv::NoResult);
        builder.clearAccessChain();
        builder.setAccessChainRValue(result);

        return false;
    }

    //
    // Create the list of operands.
    //
    glslang::TIntermSequence& glslangOperands = node->getSequence();
    std::vector<spv::Id> operands;
    std::vector<spv::IdImmediate> memoryAccessOperands;
    for (int arg = 0; arg < (int)glslangOperands.size(); ++arg) {
        // special case l-value operands; there are just a few
        bool lvalue = false;
        switch (node->getOp()) {
        case glslang::EOpModf:
            if (arg == 1)
                lvalue = true;
            break;

        case glslang::EOpRayQueryInitialize:
        case glslang::EOpRayQueryTerminate:
        case glslang::EOpRayQueryConfirmIntersection:
        case glslang::EOpRayQueryProceed:
        case glslang::EOpRayQueryGenerateIntersection:
        case glslang::EOpRayQueryGetIntersectionType:
        case glslang::EOpRayQueryGetIntersectionT:
        case glslang::EOpRayQueryGetIntersectionInstanceCustomIndex:
        case glslang::EOpRayQueryGetIntersectionInstanceId:
        case glslang::EOpRayQueryGetIntersectionInstanceShaderBindingTableRecordOffset:
        case glslang::EOpRayQueryGetIntersectionGeometryIndex:
        case glslang::EOpRayQueryGetIntersectionPrimitiveIndex:
        case glslang::EOpRayQueryGetIntersectionBarycentrics:
        case glslang::EOpRayQueryGetIntersectionFrontFace:
        case glslang::EOpRayQueryGetIntersectionObjectRayDirection:
        case glslang::EOpRayQueryGetIntersectionObjectRayOrigin:
        case glslang::EOpRayQueryGetIntersectionObjectToWorld:
        case glslang::EOpRayQueryGetIntersectionWorldToObject:
            if (arg == 0)
                lvalue = true;
            break;

        case glslang::EOpAtomicAdd:
        case glslang::EOpAtomicMin:
        case glslang::EOpAtomicMax:
        case glslang::EOpAtomicAnd:
        case glslang::EOpAtomicOr:
        case glslang::EOpAtomicXor:
        case glslang::EOpAtomicExchange:
        case glslang::EOpAtomicCompSwap:
            if (arg == 0)
                lvalue = true;
            break;

#ifndef GLSLANG_WEB
        case glslang::EOpFrexp:
            if (arg == 1)
                lvalue = true;
            break;
        case glslang::EOpInterpolateAtSample:
        case glslang::EOpInterpolateAtOffset:
        case glslang::EOpInterpolateAtVertex:
            if (arg == 0) {
                lvalue = true;

                // Does it need a swizzle inversion?  If so, evaluation is inverted;
                // operate first on the swizzle base, then apply the swizzle.
                // That is, we transform
                //
                //    interpolate(v.zy)  ->  interpolate(v).zy
                //
                if (glslangOperands[0]->getAsOperator() &&
                    glslangOperands[0]->getAsOperator()->getOp() == glslang::EOpVectorSwizzle)
                    invertedType = convertGlslangToSpvType(
                        glslangOperands[0]->getAsBinaryNode()->getLeft()->getType());
            }
            break;
        case glslang::EOpAtomicLoad:
        case glslang::EOpAtomicStore:
        case glslang::EOpAtomicCounterAdd:
        case glslang::EOpAtomicCounterSubtract:
        case glslang::EOpAtomicCounterMin:
        case glslang::EOpAtomicCounterMax:
        case glslang::EOpAtomicCounterAnd:
        case glslang::EOpAtomicCounterOr:
        case glslang::EOpAtomicCounterXor:
        case glslang::EOpAtomicCounterExchange:
        case glslang::EOpAtomicCounterCompSwap:
            if (arg == 0)
                lvalue = true;
            break;
        case glslang::EOpAddCarry:
        case glslang::EOpSubBorrow:
            if (arg == 2)
                lvalue = true;
            break;
        case glslang::EOpUMulExtended:
        case glslang::EOpIMulExtended:
            if (arg >= 2)
                lvalue = true;
            break;
        case glslang::EOpCooperativeMatrixLoad:
            if (arg == 0 || arg == 1)
                lvalue = true;
            break;
        case glslang::EOpCooperativeMatrixStore:
            if (arg == 1)
                lvalue = true;
            break;
#endif
        default:
            break;
        }
        builder.clearAccessChain();
        if (invertedType != spv::NoType && arg == 0)
            glslangOperands[0]->getAsBinaryNode()->getLeft()->traverse(this);
        else
            glslangOperands[arg]->traverse(this);

#ifndef GLSLANG_WEB
        if (node->getOp() == glslang::EOpCooperativeMatrixLoad ||
            node->getOp() == glslang::EOpCooperativeMatrixStore) {

            if (arg == 1) {
                // fold "element" parameter into the access chain
                spv::Builder::AccessChain save = builder.getAccessChain();
                builder.clearAccessChain();
                glslangOperands[2]->traverse(this);

                spv::Id elementId = accessChainLoad(glslangOperands[2]->getAsTyped()->getType());

                builder.setAccessChain(save);

                // Point to the first element of the array.
                builder.accessChainPush(elementId,
                    TranslateCoherent(glslangOperands[arg]->getAsTyped()->getType()),
                                      glslangOperands[arg]->getAsTyped()->getType().getBufferReferenceAlignment());

                spv::Builder::AccessChain::CoherentFlags coherentFlags = builder.getAccessChain().coherentFlags;
                unsigned int alignment = builder.getAccessChain().alignment;

                int memoryAccess = TranslateMemoryAccess(coherentFlags);
                if (node->getOp() == glslang::EOpCooperativeMatrixLoad)
                    memoryAccess &= ~spv::MemoryAccessMakePointerAvailableKHRMask;
                if (node->getOp() == glslang::EOpCooperativeMatrixStore)
                    memoryAccess &= ~spv::MemoryAccessMakePointerVisibleKHRMask;
                if (builder.getStorageClass(builder.getAccessChain().base) ==
                    spv::StorageClassPhysicalStorageBufferEXT) {
                    memoryAccess = (spv::MemoryAccessMask)(memoryAccess | spv::MemoryAccessAlignedMask);
                }

                memoryAccessOperands.push_back(spv::IdImmediate(false, memoryAccess));

                if (memoryAccess & spv::MemoryAccessAlignedMask) {
                    memoryAccessOperands.push_back(spv::IdImmediate(false, alignment));
                }

                if (memoryAccess &
                    (spv::MemoryAccessMakePointerAvailableKHRMask | spv::MemoryAccessMakePointerVisibleKHRMask)) {
                    memoryAccessOperands.push_back(spv::IdImmediate(true,
                        builder.makeUintConstant(TranslateMemoryScope(coherentFlags))));
                }
            } else if (arg == 2) {
                continue;
            }
        }
#endif

        // for l-values, pass the address, for r-values, pass the value
        if (lvalue) {
            if (invertedType == spv::NoType && !builder.isSpvLvalue()) {
                // SPIR-V cannot represent an l-value containing a swizzle that doesn't
                // reduce to a simple access chain.  So, we need a temporary vector to
                // receive the result, and must later swizzle that into the original
                // l-value.
                complexLvalues.push_back(builder.getAccessChain());
<<<<<<< HEAD
                temporaryLvalues.push_back(builder.createVariable(spv::StorageClassFunction,
=======
                temporaryLvalues.push_back(builder.createVariable(
                    spv::NoPrecision, spv::StorageClassFunction,
>>>>>>> 85ca9f51
                    builder.accessChainGetInferredType(), "swizzleTemp"));
                operands.push_back(temporaryLvalues.back());
            } else {
                operands.push_back(builder.accessChainGetLValue());
            }
            lvalueCoherentFlags = builder.getAccessChain().coherentFlags;
            lvalueCoherentFlags |= TranslateCoherent(glslangOperands[arg]->getAsTyped()->getType());
        } else {
            builder.setLine(node->getLoc().line, node->getLoc().getFilename());
             glslang::TOperator glslangOp = node->getOp();
             if (arg == 1 &&
                (glslangOp == glslang::EOpRayQueryGetIntersectionType ||
                 glslangOp == glslang::EOpRayQueryGetIntersectionT ||
                 glslangOp == glslang::EOpRayQueryGetIntersectionInstanceCustomIndex ||
                 glslangOp == glslang::EOpRayQueryGetIntersectionInstanceId ||
                 glslangOp == glslang::EOpRayQueryGetIntersectionInstanceShaderBindingTableRecordOffset ||
                 glslangOp == glslang::EOpRayQueryGetIntersectionGeometryIndex ||
                 glslangOp == glslang::EOpRayQueryGetIntersectionPrimitiveIndex ||
                 glslangOp == glslang::EOpRayQueryGetIntersectionBarycentrics ||
                 glslangOp == glslang::EOpRayQueryGetIntersectionFrontFace ||
                 glslangOp == glslang::EOpRayQueryGetIntersectionObjectRayDirection ||
                 glslangOp == glslang::EOpRayQueryGetIntersectionObjectRayOrigin ||
                 glslangOp == glslang::EOpRayQueryGetIntersectionObjectToWorld ||
                 glslangOp == glslang::EOpRayQueryGetIntersectionWorldToObject
                    )) {
                bool cond = glslangOperands[arg]->getAsConstantUnion()->getConstArray()[0].getBConst();
                operands.push_back(builder.makeIntConstant(cond ? 1 : 0));
            }
            else {
                operands.push_back(accessChainLoad(glslangOperands[arg]->getAsTyped()->getType()));
            }

        }
    }

    builder.setLine(node->getLoc().line, node->getLoc().getFilename());
#ifndef GLSLANG_WEB
    if (node->getOp() == glslang::EOpCooperativeMatrixLoad) {
        std::vector<spv::IdImmediate> idImmOps;

        idImmOps.push_back(spv::IdImmediate(true, operands[1])); // buf
        idImmOps.push_back(spv::IdImmediate(true, operands[2])); // stride
        idImmOps.push_back(spv::IdImmediate(true, operands[3])); // colMajor
        idImmOps.insert(idImmOps.end(), memoryAccessOperands.begin(), memoryAccessOperands.end());
        // get the pointee type
        spv::Id typeId = builder.getContainedTypeId(builder.getTypeId(operands[0]));
        assert(builder.isCooperativeMatrixType(typeId));
        // do the op
        spv::Id result = builder.createOp(spv::OpCooperativeMatrixLoadNV, typeId, idImmOps);
        // store the result to the pointer (out param 'm')
        builder.createStore(result, operands[0]);
        result = 0;
    } else if (node->getOp() == glslang::EOpCooperativeMatrixStore) {
        std::vector<spv::IdImmediate> idImmOps;

        idImmOps.push_back(spv::IdImmediate(true, operands[1])); // buf
        idImmOps.push_back(spv::IdImmediate(true, operands[0])); // object
        idImmOps.push_back(spv::IdImmediate(true, operands[2])); // stride
        idImmOps.push_back(spv::IdImmediate(true, operands[3])); // colMajor
        idImmOps.insert(idImmOps.end(), memoryAccessOperands.begin(), memoryAccessOperands.end());

        builder.createNoResultOp(spv::OpCooperativeMatrixStoreNV, idImmOps);
        result = 0;
    } else
#endif
    if (atomic) {
        // Handle all atomics
        result = createAtomicOperation(node->getOp(), precision, resultType(), operands, node->getBasicType(),
            lvalueCoherentFlags);
    } else if (node->getOp() == glslang::EOpDebugPrintf) {
        if (!nonSemanticDebugPrintf) {
            nonSemanticDebugPrintf = builder.import("NonSemantic.DebugPrintf");
        }
        result = builder.createBuiltinCall(builder.makeVoidType(), nonSemanticDebugPrintf, spv::NonSemanticDebugPrintfDebugPrintf, operands);
        builder.addExtension(spv::E_SPV_KHR_non_semantic_info);
    } else {
        // Pass through to generic operations.
        switch (glslangOperands.size()) {
        case 0:
            result = createNoArgOperation(node->getOp(), precision, resultType());
            break;
        case 1:
            {
                OpDecorations decorations = { precision, 
                                              TranslateNoContractionDecoration(node->getType().getQualifier()),
                                              TranslateNonUniformDecoration(node->getType().getQualifier()) };
                result = createUnaryOperation(
                    node->getOp(), decorations,
                    resultType(), operands.front(),
                    glslangOperands[0]->getAsTyped()->getBasicType(), lvalueCoherentFlags);
            }
            break;
        default:
            result = createMiscOperation(node->getOp(), precision, resultType(), operands, node->getBasicType());
            break;
        }

        if (invertedType != spv::NoResult)
            result = createInvertedSwizzle(precision, *glslangOperands[0]->getAsBinaryNode(), result);

        for (unsigned int i = 0; i < temporaryLvalues.size(); ++i) {
            builder.setAccessChain(complexLvalues[i]);
<<<<<<< HEAD
            builder.accessChainStore(builder.createLoad(temporaryLvalues[i]));
=======
            builder.accessChainStore(builder.createLoad(temporaryLvalues[i], spv::NoPrecision));
>>>>>>> 85ca9f51
        }
    }

    if (noReturnValue)
        return false;

    if (! result) {
        logger->missingFunctionality("unknown glslang aggregate");
        return true;  // pick up a child as a placeholder operand
    } else {
        builder.clearAccessChain();
        builder.setAccessChainRValue(result);
        return false;
    }
}

// This path handles both if-then-else and ?:
// The if-then-else has a node type of void, while
// ?: has either a void or a non-void node type
//
// Leaving the result, when not void:
// GLSL only has r-values as the result of a :?, but
// if we have an l-value, that can be more efficient if it will
// become the base of a complex r-value expression, because the
// next layer copies r-values into memory to use the access-chain mechanism
bool TGlslangToSpvTraverser::visitSelection(glslang::TVisit /* visit */, glslang::TIntermSelection* node)
{
    // see if OpSelect can handle it
    const auto isOpSelectable = [&]() {
        if (node->getBasicType() == glslang::EbtVoid)
            return false;
        // OpSelect can do all other types starting with SPV 1.4
        if (glslangIntermediate->getSpv().spv < glslang::EShTargetSpv_1_4) {
            // pre-1.4, only scalars and vectors can be handled
            if ((!node->getType().isScalar() && !node->getType().isVector()))
                return false;
        }
        return true;
    };

    // See if it simple and safe, or required, to execute both sides.
    // Crucially, side effects must be either semantically required or avoided,
    // and there are performance trade-offs.
    // Return true if required or a good idea (and safe) to execute both sides,
    // false otherwise.
    const auto bothSidesPolicy = [&]() -> bool {
        // do we have both sides?
        if (node->getTrueBlock()  == nullptr ||
            node->getFalseBlock() == nullptr)
            return false;

        // required? (unless we write additional code to look for side effects
        // and make performance trade-offs if none are present)
        if (!node->getShortCircuit())
            return true;

        // if not required to execute both, decide based on performance/practicality...

        if (!isOpSelectable())
            return false;

        assert(node->getType() == node->getTrueBlock() ->getAsTyped()->getType() &&
               node->getType() == node->getFalseBlock()->getAsTyped()->getType());

        // return true if a single operand to ? : is okay for OpSelect
        const auto operandOkay = [](glslang::TIntermTyped* node) {
            return node->getAsSymbolNode() || node->getType().getQualifier().isConstant();
        };

        return operandOkay(node->getTrueBlock() ->getAsTyped()) &&
               operandOkay(node->getFalseBlock()->getAsTyped());
    };

    spv::Id result = spv::NoResult; // upcoming result selecting between trueValue and falseValue
    // emit the condition before doing anything with selection
    node->getCondition()->traverse(this);
    spv::Id condition = accessChainLoad(node->getCondition()->getType());

    // Find a way of executing both sides and selecting the right result.
    const auto executeBothSides = [&]() -> void {
        // execute both sides
        node->getTrueBlock()->traverse(this);
        spv::Id trueValue = accessChainLoad(node->getTrueBlock()->getAsTyped()->getType());
        node->getFalseBlock()->traverse(this);
        spv::Id falseValue = accessChainLoad(node->getTrueBlock()->getAsTyped()->getType());

        builder.setLine(node->getLoc().line, node->getLoc().getFilename());

        // done if void
        if (node->getBasicType() == glslang::EbtVoid)
            return;

        // emit code to select between trueValue and falseValue

        // see if OpSelect can handle it
        if (isOpSelectable()) {
            // Emit OpSelect for this selection.

            // smear condition to vector, if necessary (AST is always scalar)
            // Before 1.4, smear like for mix(), starting with 1.4, keep it scalar
            if (glslangIntermediate->getSpv().spv < glslang::EShTargetSpv_1_4 && builder.isVector(trueValue)) {
                condition = builder.smearScalar(spv::NoPrecision, condition, 
                                                builder.makeVectorType(builder.makeBoolType(),
                                                                       builder.getNumComponents(trueValue)));
            }

            // OpSelect
            result = builder.createTriOp(spv::OpSelect,
                                         convertGlslangToSpvType(node->getType()), condition,
                                                                 trueValue, falseValue);

            builder.clearAccessChain();
            builder.setAccessChainRValue(result);
        } else {
            // We need control flow to select the result.
            // TODO: Once SPIR-V OpSelect allows arbitrary types, eliminate this path.
            result = builder.createVariable(TranslatePrecisionDecoration(node->getType()),
                spv::StorageClassFunction, convertGlslangToSpvType(node->getType()));

            // Selection control:
            const spv::SelectionControlMask control = TranslateSelectionControl(*node);

            // make an "if" based on the value created by the condition
            spv::Builder::If ifBuilder(condition, control, builder);

            // emit the "then" statement
            builder.createStore(trueValue, result);
            ifBuilder.makeBeginElse();
            // emit the "else" statement
            builder.createStore(falseValue, result);

            // finish off the control flow
            ifBuilder.makeEndIf();

            builder.clearAccessChain();
            builder.setAccessChainLValue(result);
        }
    };

    // Execute the one side needed, as per the condition
    const auto executeOneSide = [&]() {
        // Always emit control flow.
        if (node->getBasicType() != glslang::EbtVoid) {
            result = builder.createVariable(TranslatePrecisionDecoration(node->getType()), spv::StorageClassFunction,
                convertGlslangToSpvType(node->getType()));
        }

        // Selection control:
        const spv::SelectionControlMask control = TranslateSelectionControl(*node);

        // make an "if" based on the value created by the condition
        spv::Builder::If ifBuilder(condition, control, builder);

        // emit the "then" statement
        if (node->getTrueBlock() != nullptr) {
            node->getTrueBlock()->traverse(this);
            if (result != spv::NoResult)
                builder.createStore(accessChainLoad(node->getTrueBlock()->getAsTyped()->getType()), result);
        }

        if (node->getFalseBlock() != nullptr) {
            ifBuilder.makeBeginElse();
            // emit the "else" statement
            node->getFalseBlock()->traverse(this);
            if (result != spv::NoResult)
                builder.createStore(accessChainLoad(node->getFalseBlock()->getAsTyped()->getType()), result);
        }

        // finish off the control flow
        ifBuilder.makeEndIf();

        if (result != spv::NoResult) {
            builder.clearAccessChain();
            builder.setAccessChainLValue(result);
        }
    };

    // Try for OpSelect (or a requirement to execute both sides)
    if (bothSidesPolicy()) {
        SpecConstantOpModeGuard spec_constant_op_mode_setter(&builder);
        if (node->getType().getQualifier().isSpecConstant())
            spec_constant_op_mode_setter.turnOnSpecConstantOpMode();
        executeBothSides();
    } else
        executeOneSide();

    return false;
}

bool TGlslangToSpvTraverser::visitSwitch(glslang::TVisit /* visit */, glslang::TIntermSwitch* node)
{
    // emit and get the condition before doing anything with switch
    node->getCondition()->traverse(this);
    spv::Id selector = accessChainLoad(node->getCondition()->getAsTyped()->getType());

    // Selection control:
    const spv::SelectionControlMask control = TranslateSwitchControl(*node);

    // browse the children to sort out code segments
    int defaultSegment = -1;
    std::vector<TIntermNode*> codeSegments;
    glslang::TIntermSequence& sequence = node->getBody()->getSequence();
    std::vector<int> caseValues;
    std::vector<int> valueIndexToSegment(sequence.size());  // note: probably not all are used, it is an overestimate
    for (glslang::TIntermSequence::iterator c = sequence.begin(); c != sequence.end(); ++c) {
        TIntermNode* child = *c;
        if (child->getAsBranchNode() && child->getAsBranchNode()->getFlowOp() == glslang::EOpDefault)
            defaultSegment = (int)codeSegments.size();
        else if (child->getAsBranchNode() && child->getAsBranchNode()->getFlowOp() == glslang::EOpCase) {
            valueIndexToSegment[caseValues.size()] = (int)codeSegments.size();
            caseValues.push_back(child->getAsBranchNode()->getExpression()->getAsConstantUnion()
                ->getConstArray()[0].getIConst());
        } else
            codeSegments.push_back(child);
    }

    // handle the case where the last code segment is missing, due to no code
    // statements between the last case and the end of the switch statement
    if ((caseValues.size() && (int)codeSegments.size() == valueIndexToSegment[caseValues.size() - 1]) ||
        (int)codeSegments.size() == defaultSegment)
        codeSegments.push_back(nullptr);

    // make the switch statement
    std::vector<spv::Block*> segmentBlocks; // returned, as the blocks allocated in the call
    builder.makeSwitch(selector, control, (int)codeSegments.size(), caseValues, valueIndexToSegment, defaultSegment,
        segmentBlocks);

    // emit all the code in the segments
    breakForLoop.push(false);
    for (unsigned int s = 0; s < codeSegments.size(); ++s) {
        builder.nextSwitchSegment(segmentBlocks, s);
        if (codeSegments[s])
            codeSegments[s]->traverse(this);
        else
            builder.addSwitchBreak();
    }
    breakForLoop.pop();

    builder.endSwitch(segmentBlocks);

    return false;
}

void TGlslangToSpvTraverser::visitConstantUnion(glslang::TIntermConstantUnion* node)
{
    int nextConst = 0;
    spv::Id constant = createSpvConstantFromConstUnionArray(node->getType(), node->getConstArray(), nextConst, false);

    builder.clearAccessChain();
    builder.setAccessChainRValue(constant);
}

bool TGlslangToSpvTraverser::visitLoop(glslang::TVisit /* visit */, glslang::TIntermLoop* node)
{
    auto blocks = builder.makeNewLoop();
    builder.createBranch(&blocks.head);

    // Loop control:
    std::vector<unsigned int> operands;
    const spv::LoopControlMask control = TranslateLoopControl(*node, operands);

    // Spec requires back edges to target header blocks, and every header block
    // must dominate its merge block.  Make a header block first to ensure these
    // conditions are met.  By definition, it will contain OpLoopMerge, followed
    // by a block-ending branch.  But we don't want to put any other body/test
    // instructions in it, since the body/test may have arbitrary instructions,
    // including merges of its own.
    builder.setLine(node->getLoc().line, node->getLoc().getFilename());
    builder.setBuildPoint(&blocks.head);
    builder.createLoopMerge(&blocks.merge, &blocks.continue_target, control, operands);
    if (node->testFirst() && node->getTest()) {
        spv::Block& test = builder.makeNewBlock();
        builder.createBranch(&test);

        builder.setBuildPoint(&test);
        node->getTest()->traverse(this);
        spv::Id condition = accessChainLoad(node->getTest()->getType());
        builder.createConditionalBranch(condition, &blocks.body, &blocks.merge);

        builder.setBuildPoint(&blocks.body);
        breakForLoop.push(true);
        if (node->getBody())
            node->getBody()->traverse(this);
        builder.createBranch(&blocks.continue_target);
        breakForLoop.pop();

        builder.setBuildPoint(&blocks.continue_target);
        if (node->getTerminal())
            node->getTerminal()->traverse(this);
        builder.createBranch(&blocks.head);
    } else {
        builder.setLine(node->getLoc().line, node->getLoc().getFilename());
        builder.createBranch(&blocks.body);

        breakForLoop.push(true);
        builder.setBuildPoint(&blocks.body);
        if (node->getBody())
            node->getBody()->traverse(this);
        builder.createBranch(&blocks.continue_target);
        breakForLoop.pop();

        builder.setBuildPoint(&blocks.continue_target);
        if (node->getTerminal())
            node->getTerminal()->traverse(this);
        if (node->getTest()) {
            node->getTest()->traverse(this);
            spv::Id condition =
                accessChainLoad(node->getTest()->getType());
            builder.createConditionalBranch(condition, &blocks.head, &blocks.merge);
        } else {
            // TODO: unless there was a break/return/discard instruction
            // somewhere in the body, this is an infinite loop, so we should
            // issue a warning.
            builder.createBranch(&blocks.head);
        }
    }
    builder.setBuildPoint(&blocks.merge);
    builder.closeLoop();
    return false;
}

bool TGlslangToSpvTraverser::visitBranch(glslang::TVisit /* visit */, glslang::TIntermBranch* node)
{
    if (node->getExpression())
        node->getExpression()->traverse(this);

    builder.setLine(node->getLoc().line, node->getLoc().getFilename());

    switch (node->getFlowOp()) {
    case glslang::EOpKill:
        builder.makeDiscard();
        break;
    case glslang::EOpBreak:
        if (breakForLoop.top())
            builder.createLoopExit();
        else
            builder.addSwitchBreak();
        break;
    case glslang::EOpContinue:
        builder.createLoopContinue();
        break;
    case glslang::EOpReturn:
        if (node->getExpression() != nullptr) {
            const glslang::TType& glslangReturnType = node->getExpression()->getType();
            spv::Id returnId = accessChainLoad(glslangReturnType);
            if (builder.getTypeId(returnId) != currentFunction->getReturnType() ||
                TranslatePrecisionDecoration(glslangReturnType) != currentFunction->getReturnPrecision()) {
                builder.clearAccessChain();
                spv::Id copyId = builder.createVariable(currentFunction->getReturnPrecision(),
                    spv::StorageClassFunction, currentFunction->getReturnType());
                builder.setAccessChainLValue(copyId);
                multiTypeStore(glslangReturnType, returnId);
                returnId = builder.createLoad(copyId, currentFunction->getReturnPrecision());
            }
            builder.makeReturn(false, returnId);
        } else
            builder.makeReturn(false);

        builder.clearAccessChain();
        break;

#ifndef GLSLANG_WEB
    case glslang::EOpDemote:
        builder.createNoResultOp(spv::OpDemoteToHelperInvocationEXT);
        builder.addExtension(spv::E_SPV_EXT_demote_to_helper_invocation);
        builder.addCapability(spv::CapabilityDemoteToHelperInvocationEXT);
        break;
#endif

    default:
        assert(0);
        break;
    }

    return false;
}

spv::Id TGlslangToSpvTraverser::createSpvVariable(const glslang::TIntermSymbol* node, spv::Id forcedType)
{
    // First, steer off constants, which are not SPIR-V variables, but
    // can still have a mapping to a SPIR-V Id.
    // This includes specialization constants.
    if (node->getQualifier().isConstant()) {
        spv::Id result = createSpvConstant(*node);
        if (result != spv::NoResult)
            return result;
    }

    // Now, handle actual variables
    spv::StorageClass storageClass = TranslateStorageClass(node->getType());
    spv::Id spvType = forcedType == spv::NoType ? convertGlslangToSpvType(node->getType())
                                                : forcedType;

    const bool contains16BitType = node->getType().contains16BitFloat() ||
                                   node->getType().contains16BitInt();
    if (contains16BitType) {
        switch (storageClass) {
        case spv::StorageClassInput:
        case spv::StorageClassOutput:
            builder.addIncorporatedExtension(spv::E_SPV_KHR_16bit_storage, spv::Spv_1_3);
            builder.addCapability(spv::CapabilityStorageInputOutput16);
            break;
        case spv::StorageClassUniform:
            builder.addIncorporatedExtension(spv::E_SPV_KHR_16bit_storage, spv::Spv_1_3);
            if (node->getType().getQualifier().storage == glslang::EvqBuffer)
                builder.addCapability(spv::CapabilityStorageUniformBufferBlock16);
            else
                builder.addCapability(spv::CapabilityStorageUniform16);
            break;
#ifndef GLSLANG_WEB
        case spv::StorageClassPushConstant:
            builder.addIncorporatedExtension(spv::E_SPV_KHR_16bit_storage, spv::Spv_1_3);
            builder.addCapability(spv::CapabilityStoragePushConstant16);
            break;
        case spv::StorageClassStorageBuffer:
        case spv::StorageClassPhysicalStorageBufferEXT:
            builder.addIncorporatedExtension(spv::E_SPV_KHR_16bit_storage, spv::Spv_1_3);
            builder.addCapability(spv::CapabilityStorageUniformBufferBlock16);
            break;
#endif
        default:
            if (node->getType().contains16BitFloat())
                builder.addCapability(spv::CapabilityFloat16);
            if (node->getType().contains16BitInt())
                builder.addCapability(spv::CapabilityInt16);
            break;
        }
    }

    if (node->getType().contains8BitInt()) {
        if (storageClass == spv::StorageClassPushConstant) {
            builder.addIncorporatedExtension(spv::E_SPV_KHR_8bit_storage, spv::Spv_1_5);
            builder.addCapability(spv::CapabilityStoragePushConstant8);
        } else if (storageClass == spv::StorageClassUniform) {
            builder.addIncorporatedExtension(spv::E_SPV_KHR_8bit_storage, spv::Spv_1_5);
            builder.addCapability(spv::CapabilityUniformAndStorageBuffer8BitAccess);
        } else if (storageClass == spv::StorageClassStorageBuffer) {
            builder.addIncorporatedExtension(spv::E_SPV_KHR_8bit_storage, spv::Spv_1_5);
            builder.addCapability(spv::CapabilityStorageBuffer8BitAccess);
        } else {
            builder.addCapability(spv::CapabilityInt8);
        }
    }

    const char* name = node->getName().c_str();
    if (glslang::IsAnonymous(name))
        name = "";

    spv::Id initializer = spv::NoResult;

    if (node->getType().getQualifier().storage == glslang::EvqUniform &&
        !node->getConstArray().empty()) {
            int nextConst = 0;
            initializer = createSpvConstantFromConstUnionArray(node->getType(),
                                                               node->getConstArray(),
                                                               nextConst,
                                                               false /* specConst */);
    }

<<<<<<< HEAD
    return builder.createVariable(storageClass, spvType, name, initializer);
=======
    return builder.createVariable(spv::NoPrecision, storageClass, spvType, name, initializer);
>>>>>>> 85ca9f51
}

// Return type Id of the sampled type.
spv::Id TGlslangToSpvTraverser::getSampledType(const glslang::TSampler& sampler)
{
    switch (sampler.type) {
        case glslang::EbtInt:      return builder.makeIntType(32);
        case glslang::EbtUint:     return builder.makeUintType(32);
        case glslang::EbtFloat:    return builder.makeFloatType(32);
#ifndef GLSLANG_WEB
        case glslang::EbtFloat16:
            builder.addExtension(spv::E_SPV_AMD_gpu_shader_half_float_fetch);
            builder.addCapability(spv::CapabilityFloat16ImageAMD);
            return builder.makeFloatType(16);
#endif
        default:
            assert(0);
            return builder.makeFloatType(32);
    }
}

// If node is a swizzle operation, return the type that should be used if
// the swizzle base is first consumed by another operation, before the swizzle
// is applied.
spv::Id TGlslangToSpvTraverser::getInvertedSwizzleType(const glslang::TIntermTyped& node)
{
    if (node.getAsOperator() &&
        node.getAsOperator()->getOp() == glslang::EOpVectorSwizzle)
        return convertGlslangToSpvType(node.getAsBinaryNode()->getLeft()->getType());
    else
        return spv::NoType;
}

// When inverting a swizzle with a parent op, this function
// will apply the swizzle operation to a completed parent operation.
spv::Id TGlslangToSpvTraverser::createInvertedSwizzle(spv::Decoration precision, const glslang::TIntermTyped& node,
    spv::Id parentResult)
{
    std::vector<unsigned> swizzle;
    convertSwizzle(*node.getAsBinaryNode()->getRight()->getAsAggregate(), swizzle);
    return builder.createRvalueSwizzle(precision, convertGlslangToSpvType(node.getType()), parentResult, swizzle);
}

// Convert a glslang AST swizzle node to a swizzle vector for building SPIR-V.
void TGlslangToSpvTraverser::convertSwizzle(const glslang::TIntermAggregate& node, std::vector<unsigned>& swizzle)
{
    const glslang::TIntermSequence& swizzleSequence = node.getSequence();
    for (int i = 0; i < (int)swizzleSequence.size(); ++i)
        swizzle.push_back(swizzleSequence[i]->getAsConstantUnion()->getConstArray()[0].getIConst());
}

// Convert from a glslang type to an SPV type, by calling into a
// recursive version of this function. This establishes the inherited
// layout state rooted from the top-level type.
spv::Id TGlslangToSpvTraverser::convertGlslangToSpvType(const glslang::TType& type, bool forwardReferenceOnly)
{
    return convertGlslangToSpvType(type, getExplicitLayout(type), type.getQualifier(), false, forwardReferenceOnly);
}

// Do full recursive conversion of an arbitrary glslang type to a SPIR-V Id.
// explicitLayout can be kept the same throughout the hierarchical recursive walk.
// Mutually recursive with convertGlslangStructToSpvType().
spv::Id TGlslangToSpvTraverser::convertGlslangToSpvType(const glslang::TType& type,
    glslang::TLayoutPacking explicitLayout, const glslang::TQualifier& qualifier,
    bool lastBufferBlockMember, bool forwardReferenceOnly)
{
    spv::Id spvType = spv::NoResult;

    switch (type.getBasicType()) {
    case glslang::EbtVoid:
        spvType = builder.makeVoidType();
        assert (! type.isArray());
        break;
    case glslang::EbtBool:
        // "transparent" bool doesn't exist in SPIR-V.  The GLSL convention is
        // a 32-bit int where non-0 means true.
        if (explicitLayout != glslang::ElpNone)
            spvType = builder.makeUintType(32);
        else
            spvType = builder.makeBoolType();
        break;
    case glslang::EbtInt:
        spvType = builder.makeIntType(32);
        break;
    case glslang::EbtUint:
        spvType = builder.makeUintType(32);
        break;
    case glslang::EbtFloat:
        spvType = builder.makeFloatType(32);
        break;
#ifndef GLSLANG_WEB
    case glslang::EbtDouble:
        spvType = builder.makeFloatType(64);
        break;
    case glslang::EbtFloat16:
        spvType = builder.makeFloatType(16);
        break;
    case glslang::EbtInt8:
        spvType = builder.makeIntType(8);
        break;
    case glslang::EbtUint8:
        spvType = builder.makeUintType(8);
        break;
    case glslang::EbtInt16:
        spvType = builder.makeIntType(16);
        break;
    case glslang::EbtUint16:
        spvType = builder.makeUintType(16);
        break;
    case glslang::EbtInt64:
        spvType = builder.makeIntType(64);
        break;
    case glslang::EbtUint64:
        spvType = builder.makeUintType(64);
        break;
    case glslang::EbtAtomicUint:
        builder.addCapability(spv::CapabilityAtomicStorage);
        spvType = builder.makeUintType(32);
        break;
    case glslang::EbtAccStruct:
        spvType = builder.makeAccelerationStructureType();
        break;
    case glslang::EbtRayQuery:
        spvType = builder.makeRayQueryType();
        break;
    case glslang::EbtReference:
        {
            // Make the forward pointer, then recurse to convert the structure type, then
            // patch up the forward pointer with a real pointer type.
            if (forwardPointers.find(type.getReferentType()) == forwardPointers.end()) {
                spv::Id forwardId = builder.makeForwardPointer(spv::StorageClassPhysicalStorageBufferEXT);
                forwardPointers[type.getReferentType()] = forwardId;
            }
            spvType = forwardPointers[type.getReferentType()];
            if (!forwardReferenceOnly) {
                spv::Id referentType = convertGlslangToSpvType(*type.getReferentType());
                builder.makePointerFromForwardPointer(spv::StorageClassPhysicalStorageBufferEXT,
                                                      forwardPointers[type.getReferentType()],
                                                      referentType);
            }
        }
        break;
#endif
    case glslang::EbtSampler:
        {
            const glslang::TSampler& sampler = type.getSampler();
            if (sampler.isPureSampler()) {
                spvType = builder.makeSamplerType();
            } else {
                // an image is present, make its type
                spvType = builder.makeImageType(getSampledType(sampler), TranslateDimensionality(sampler),
                                                sampler.isShadow(), sampler.isArrayed(), sampler.isMultiSample(),
                                                sampler.isImageClass() ? 2 : 1, TranslateImageFormat(type));
                if (sampler.isCombined()) {
                    // already has both image and sampler, make the combined type
                    spvType = builder.makeSampledImageType(spvType);
                }
            }
        }
        break;
    case glslang::EbtStruct:
    case glslang::EbtBlock:
        {
            // If we've seen this struct type, return it
            const glslang::TTypeList* glslangMembers = type.getStruct();

            // Try to share structs for different layouts, but not yet for other
            // kinds of qualification (primarily not yet including interpolant qualification).
            if (! HasNonLayoutQualifiers(type, qualifier))
                spvType = structMap[explicitLayout][qualifier.layoutMatrix][glslangMembers];
            if (spvType != spv::NoResult)
                break;

            // else, we haven't seen it...
            if (type.getBasicType() == glslang::EbtBlock)
                memberRemapper[glslangTypeToIdMap[glslangMembers]].resize(glslangMembers->size());
            spvType = convertGlslangStructToSpvType(type, glslangMembers, explicitLayout, qualifier);
        }
        break;
    case glslang::EbtString:
        // no type used for OpString
        return 0;
    default:
        assert(0);
        break;
    }

    if (type.isMatrix())
        spvType = builder.makeMatrixType(spvType, type.getMatrixCols(), type.getMatrixRows());
    else {
        // If this variable has a vector element count greater than 1, create a SPIR-V vector
        if (type.getVectorSize() > 1)
            spvType = builder.makeVectorType(spvType, type.getVectorSize());
    }

    if (type.isCoopMat()) {
        builder.addCapability(spv::CapabilityCooperativeMatrixNV);
        builder.addExtension(spv::E_SPV_NV_cooperative_matrix);
        if (type.getBasicType() == glslang::EbtFloat16)
            builder.addCapability(spv::CapabilityFloat16);
        if (type.getBasicType() == glslang::EbtUint8 ||
            type.getBasicType() == glslang::EbtInt8) {
            builder.addCapability(spv::CapabilityInt8);
        }

        spv::Id scope = makeArraySizeId(*type.getTypeParameters(), 1);
        spv::Id rows = makeArraySizeId(*type.getTypeParameters(), 2);
        spv::Id cols = makeArraySizeId(*type.getTypeParameters(), 3);

        spvType = builder.makeCooperativeMatrixType(spvType, scope, rows, cols);
    }

    if (type.isArray()) {
        int stride = 0;  // keep this 0 unless doing an explicit layout; 0 will mean no decoration, no stride

        // Do all but the outer dimension
        if (type.getArraySizes()->getNumDims() > 1) {
            // We need to decorate array strides for types needing explicit layout, except blocks.
            if (explicitLayout != glslang::ElpNone && type.getBasicType() != glslang::EbtBlock) {
                // Use a dummy glslang type for querying internal strides of
                // arrays of arrays, but using just a one-dimensional array.
                glslang::TType simpleArrayType(type, 0); // deference type of the array
                while (simpleArrayType.getArraySizes()->getNumDims() > 1)
                    simpleArrayType.getArraySizes()->dereference();

                // Will compute the higher-order strides here, rather than making a whole
                // pile of types and doing repetitive recursion on their contents.
                stride = getArrayStride(simpleArrayType, explicitLayout, qualifier.layoutMatrix);
            }

            // make the arrays
            for (int dim = type.getArraySizes()->getNumDims() - 1; dim > 0; --dim) {
                spvType = builder.makeArrayType(spvType, makeArraySizeId(*type.getArraySizes(), dim), stride);
                if (stride > 0)
                    builder.addDecoration(spvType, spv::DecorationArrayStride, stride);
                stride *= type.getArraySizes()->getDimSize(dim);
            }
        } else {
            // single-dimensional array, and don't yet have stride

            // We need to decorate array strides for types needing explicit layout, except blocks.
            if (explicitLayout != glslang::ElpNone && type.getBasicType() != glslang::EbtBlock)
                stride = getArrayStride(type, explicitLayout, qualifier.layoutMatrix);
        }

        // Do the outer dimension, which might not be known for a runtime-sized array.
        // (Unsized arrays that survive through linking will be runtime-sized arrays)
        if (type.isSizedArray())
            spvType = builder.makeArrayType(spvType, makeArraySizeId(*type.getArraySizes(), 0), stride);
        else {
#ifndef GLSLANG_WEB
            if (!lastBufferBlockMember) {
                builder.addIncorporatedExtension("SPV_EXT_descriptor_indexing", spv::Spv_1_5);
                builder.addCapability(spv::CapabilityRuntimeDescriptorArrayEXT);
            }
#endif
            spvType = builder.makeRuntimeArray(spvType);
        }
        if (stride > 0)
            builder.addDecoration(spvType, spv::DecorationArrayStride, stride);
    }

    return spvType;
}

// TODO: this functionality should exist at a higher level, in creating the AST
//
// Identify interface members that don't have their required extension turned on.
//
bool TGlslangToSpvTraverser::filterMember(const glslang::TType& member)
{
#ifndef GLSLANG_WEB
    auto& extensions = glslangIntermediate->getRequestedExtensions();

    if (member.getFieldName() == "gl_SecondaryViewportMaskNV" &&
        extensions.find("GL_NV_stereo_view_rendering") == extensions.end())
        return true;
    if (member.getFieldName() == "gl_SecondaryPositionNV" &&
        extensions.find("GL_NV_stereo_view_rendering") == extensions.end())
        return true;

    if (glslangIntermediate->getStage() != EShLangMeshNV) {
        if (member.getFieldName() == "gl_ViewportMask" &&
            extensions.find("GL_NV_viewport_array2") == extensions.end())
            return true;
        if (member.getFieldName() == "gl_PositionPerViewNV" &&
            extensions.find("GL_NVX_multiview_per_view_attributes") == extensions.end())
            return true;
        if (member.getFieldName() == "gl_ViewportMaskPerViewNV" &&
            extensions.find("GL_NVX_multiview_per_view_attributes") == extensions.end())
            return true;
    }
#endif

    return false;
};

// Do full recursive conversion of a glslang structure (or block) type to a SPIR-V Id.
// explicitLayout can be kept the same throughout the hierarchical recursive walk.
// Mutually recursive with convertGlslangToSpvType().
spv::Id TGlslangToSpvTraverser::convertGlslangStructToSpvType(const glslang::TType& type,
                                                              const glslang::TTypeList* glslangMembers,
                                                              glslang::TLayoutPacking explicitLayout,
                                                              const glslang::TQualifier& qualifier)
{
    // Create a vector of struct types for SPIR-V to consume
    std::vector<spv::Id> spvMembers;
    int memberDelta = 0;  // how much the member's index changes from glslang to SPIR-V, normally 0,
                          // except sometimes for blocks
    std::vector<std::pair<glslang::TType*, glslang::TQualifier> > deferredForwardPointers;
    for (int i = 0; i < (int)glslangMembers->size(); i++) {
        glslang::TType& glslangMember = *(*glslangMembers)[i].type;
        if (glslangMember.hiddenMember()) {
            ++memberDelta;
            if (type.getBasicType() == glslang::EbtBlock)
                memberRemapper[glslangTypeToIdMap[glslangMembers]][i] = -1;
        } else {
            if (type.getBasicType() == glslang::EbtBlock) {
                if (filterMember(glslangMember)) {
                    memberDelta++;
                    memberRemapper[glslangTypeToIdMap[glslangMembers]][i] = -1;
                    continue;
                }
                memberRemapper[glslangTypeToIdMap[glslangMembers]][i] = i - memberDelta;
            }
            // modify just this child's view of the qualifier
            glslang::TQualifier memberQualifier = glslangMember.getQualifier();
            InheritQualifiers(memberQualifier, qualifier);

            // manually inherit location
            if (! memberQualifier.hasLocation() && qualifier.hasLocation())
                memberQualifier.layoutLocation = qualifier.layoutLocation;

            // recurse
            bool lastBufferBlockMember = qualifier.storage == glslang::EvqBuffer &&
                                         i == (int)glslangMembers->size() - 1;

            // Make forward pointers for any pointer members, and create a list of members to
            // convert to spirv types after creating the struct.
            if (glslangMember.isReference()) {
                if (forwardPointers.find(glslangMember.getReferentType()) == forwardPointers.end()) {
                    deferredForwardPointers.push_back(std::make_pair(&glslangMember, memberQualifier));
                }
                spvMembers.push_back(
                    convertGlslangToSpvType(glslangMember, explicitLayout, memberQualifier, lastBufferBlockMember,
                        true));
            } else {
                spvMembers.push_back(
                    convertGlslangToSpvType(glslangMember, explicitLayout, memberQualifier, lastBufferBlockMember,
                        false));
            }
        }
    }

    // Make the SPIR-V type
    spv::Id spvType = builder.makeStructType(spvMembers, type.getTypeName().c_str());
    if (! HasNonLayoutQualifiers(type, qualifier))
        structMap[explicitLayout][qualifier.layoutMatrix][glslangMembers] = spvType;

    // Decorate it
    decorateStructType(type, glslangMembers, explicitLayout, qualifier, spvType);

    for (int i = 0; i < (int)deferredForwardPointers.size(); ++i) {
        auto it = deferredForwardPointers[i];
        convertGlslangToSpvType(*it.first, explicitLayout, it.second, false);
    }

    return spvType;
}

void TGlslangToSpvTraverser::decorateStructType(const glslang::TType& type,
                                                const glslang::TTypeList* glslangMembers,
                                                glslang::TLayoutPacking explicitLayout,
                                                const glslang::TQualifier& qualifier,
                                                spv::Id spvType)
{
    // Name and decorate the non-hidden members
    int offset = -1;
    int locationOffset = 0;  // for use within the members of this struct
    for (int i = 0; i < (int)glslangMembers->size(); i++) {
        glslang::TType& glslangMember = *(*glslangMembers)[i].type;
        int member = i;
        if (type.getBasicType() == glslang::EbtBlock) {
            member = memberRemapper[glslangTypeToIdMap[glslangMembers]][i];
            if (filterMember(glslangMember))
                continue;
        }

        // modify just this child's view of the qualifier
        glslang::TQualifier memberQualifier = glslangMember.getQualifier();
        InheritQualifiers(memberQualifier, qualifier);

        // using -1 above to indicate a hidden member
        if (member < 0)
            continue;

        builder.addMemberName(spvType, member, glslangMember.getFieldName().c_str());
        builder.addMemberDecoration(spvType, member,
                                    TranslateLayoutDecoration(glslangMember, memberQualifier.layoutMatrix));
        builder.addMemberDecoration(spvType, member, TranslatePrecisionDecoration(glslangMember));
        // Add interpolation and auxiliary storage decorations only to
        // top-level members of Input and Output storage classes
        if (type.getQualifier().storage == glslang::EvqVaryingIn ||
            type.getQualifier().storage == glslang::EvqVaryingOut) {
            if (type.getBasicType() == glslang::EbtBlock ||
                glslangIntermediate->getSource() == glslang::EShSourceHlsl) {
                builder.addMemberDecoration(spvType, member, TranslateInterpolationDecoration(memberQualifier));
                builder.addMemberDecoration(spvType, member, TranslateAuxiliaryStorageDecoration(memberQualifier));
#ifndef GLSLANG_WEB
                addMeshNVDecoration(spvType, member, memberQualifier);
#endif
            }
        }
        builder.addMemberDecoration(spvType, member, TranslateInvariantDecoration(memberQualifier));

#ifndef GLSLANG_WEB
        if (type.getBasicType() == glslang::EbtBlock &&
            qualifier.storage == glslang::EvqBuffer) {
            // Add memory decorations only to top-level members of shader storage block
            std::vector<spv::Decoration> memory;
            TranslateMemoryDecoration(memberQualifier, memory, glslangIntermediate->usingVulkanMemoryModel());
            for (unsigned int i = 0; i < memory.size(); ++i)
                builder.addMemberDecoration(spvType, member, memory[i]);
        }

#endif

        // Location assignment was already completed correctly by the front end,
        // just track whether a member needs to be decorated.
        // Ignore member locations if the container is an array, as that's
        // ill-specified and decisions have been made to not allow this.
        if (! type.isArray() && memberQualifier.hasLocation())
            builder.addMemberDecoration(spvType, member, spv::DecorationLocation, memberQualifier.layoutLocation);

        if (qualifier.hasLocation())      // track for upcoming inheritance
            locationOffset += glslangIntermediate->computeTypeLocationSize(
                                            glslangMember, glslangIntermediate->getStage());

        // component, XFB, others
        if (glslangMember.getQualifier().hasComponent())
            builder.addMemberDecoration(spvType, member, spv::DecorationComponent,
                                        glslangMember.getQualifier().layoutComponent);
        if (glslangMember.getQualifier().hasXfbOffset())
            builder.addMemberDecoration(spvType, member, spv::DecorationOffset,
                                        glslangMember.getQualifier().layoutXfbOffset);
        else if (explicitLayout != glslang::ElpNone) {
            // figure out what to do with offset, which is accumulating
            int nextOffset;
            updateMemberOffset(type, glslangMember, offset, nextOffset, explicitLayout, memberQualifier.layoutMatrix);
            if (offset >= 0)
                builder.addMemberDecoration(spvType, member, spv::DecorationOffset, offset);
            offset = nextOffset;
        }

        if (glslangMember.isMatrix() && explicitLayout != glslang::ElpNone)
            builder.addMemberDecoration(spvType, member, spv::DecorationMatrixStride,
                                        getMatrixStride(glslangMember, explicitLayout, memberQualifier.layoutMatrix));

        // built-in variable decorations
        spv::BuiltIn builtIn = TranslateBuiltInDecoration(glslangMember.getQualifier().builtIn, true);
        if (builtIn != spv::BuiltInMax)
            builder.addMemberDecoration(spvType, member, spv::DecorationBuiltIn, (int)builtIn);

#ifndef GLSLANG_WEB
        // nonuniform
        builder.addMemberDecoration(spvType, member, TranslateNonUniformDecoration(glslangMember.getQualifier()));

        if (glslangIntermediate->getHlslFunctionality1() && memberQualifier.semanticName != nullptr) {
            builder.addExtension("SPV_GOOGLE_hlsl_functionality1");
            builder.addMemberDecoration(spvType, member, (spv::Decoration)spv::DecorationHlslSemanticGOOGLE,
                                        memberQualifier.semanticName);
        }

        if (builtIn == spv::BuiltInLayer) {
            // SPV_NV_viewport_array2 extension
            if (glslangMember.getQualifier().layoutViewportRelative){
                builder.addMemberDecoration(spvType, member, (spv::Decoration)spv::DecorationViewportRelativeNV);
                builder.addCapability(spv::CapabilityShaderViewportMaskNV);
                builder.addExtension(spv::E_SPV_NV_viewport_array2);
            }
            if (glslangMember.getQualifier().layoutSecondaryViewportRelativeOffset != -2048){
                builder.addMemberDecoration(spvType, member,
                                            (spv::Decoration)spv::DecorationSecondaryViewportRelativeNV,
                                            glslangMember.getQualifier().layoutSecondaryViewportRelativeOffset);
                builder.addCapability(spv::CapabilityShaderStereoViewNV);
                builder.addExtension(spv::E_SPV_NV_stereo_view_rendering);
            }
        }
        if (glslangMember.getQualifier().layoutPassthrough) {
            builder.addMemberDecoration(spvType, member, (spv::Decoration)spv::DecorationPassthroughNV);
            builder.addCapability(spv::CapabilityGeometryShaderPassthroughNV);
            builder.addExtension(spv::E_SPV_NV_geometry_shader_passthrough);
        }
#endif
    }

    // Decorate the structure
    builder.addDecoration(spvType, TranslateLayoutDecoration(type, qualifier.layoutMatrix));
    builder.addDecoration(spvType, TranslateBlockDecoration(type, glslangIntermediate->usingStorageBuffer()));
}

// Turn the expression forming the array size into an id.
// This is not quite trivial, because of specialization constants.
// Sometimes, a raw constant is turned into an Id, and sometimes
// a specialization constant expression is.
spv::Id TGlslangToSpvTraverser::makeArraySizeId(const glslang::TArraySizes& arraySizes, int dim)
{
    // First, see if this is sized with a node, meaning a specialization constant:
    glslang::TIntermTyped* specNode = arraySizes.getDimNode(dim);
    if (specNode != nullptr) {
        builder.clearAccessChain();
        specNode->traverse(this);
        return accessChainLoad(specNode->getAsTyped()->getType());
    }

    // Otherwise, need a compile-time (front end) size, get it:
    int size = arraySizes.getDimSize(dim);
    assert(size > 0);
    return builder.makeUintConstant(size);
}

// Wrap the builder's accessChainLoad to:
//  - localize handling of RelaxedPrecision
//  - use the SPIR-V inferred type instead of another conversion of the glslang type
//    (avoids unnecessary work and possible type punning for structures)
//  - do conversion of concrete to abstract type
spv::Id TGlslangToSpvTraverser::accessChainLoad(const glslang::TType& type)
{
    spv::Id nominalTypeId = builder.accessChainGetInferredType();

    spv::Builder::AccessChain::CoherentFlags coherentFlags = builder.getAccessChain().coherentFlags;
    coherentFlags |= TranslateCoherent(type);

    unsigned int alignment = builder.getAccessChain().alignment;
    alignment |= type.getBufferReferenceAlignment();

    spv::Id loadedId = builder.accessChainLoad(TranslatePrecisionDecoration(type),
        TranslateNonUniformDecoration(type.getQualifier()),
        nominalTypeId,
        spv::MemoryAccessMask(TranslateMemoryAccess(coherentFlags) & ~spv::MemoryAccessMakePointerAvailableKHRMask),
        TranslateMemoryScope(coherentFlags),
        alignment);

    // Need to convert to abstract types when necessary
    if (type.getBasicType() == glslang::EbtBool) {
        if (builder.isScalarType(nominalTypeId)) {
            // Conversion for bool
            spv::Id boolType = builder.makeBoolType();
            if (nominalTypeId != boolType)
                loadedId = builder.createBinOp(spv::OpINotEqual, boolType, loadedId, builder.makeUintConstant(0));
        } else if (builder.isVectorType(nominalTypeId)) {
            // Conversion for bvec
            int vecSize = builder.getNumTypeComponents(nominalTypeId);
            spv::Id bvecType = builder.makeVectorType(builder.makeBoolType(), vecSize);
            if (nominalTypeId != bvecType)
                loadedId = builder.createBinOp(spv::OpINotEqual, bvecType, loadedId,
                    makeSmearedConstant(builder.makeUintConstant(0), vecSize));
        }
    }

    return loadedId;
}

// Wrap the builder's accessChainStore to:
//  - do conversion of concrete to abstract type
//
// Implicitly uses the existing builder.accessChain as the storage target.
void TGlslangToSpvTraverser::accessChainStore(const glslang::TType& type, spv::Id rvalue)
{
    // Need to convert to abstract types when necessary
    if (type.getBasicType() == glslang::EbtBool) {
        spv::Id nominalTypeId = builder.accessChainGetInferredType();

        if (builder.isScalarType(nominalTypeId)) {
            // Conversion for bool
            spv::Id boolType = builder.makeBoolType();
            if (nominalTypeId != boolType) {
                // keep these outside arguments, for determinant order-of-evaluation
                spv::Id one = builder.makeUintConstant(1);
                spv::Id zero = builder.makeUintConstant(0);
                rvalue = builder.createTriOp(spv::OpSelect, nominalTypeId, rvalue, one, zero);
            } else if (builder.getTypeId(rvalue) != boolType)
                rvalue = builder.createBinOp(spv::OpINotEqual, boolType, rvalue, builder.makeUintConstant(0));
        } else if (builder.isVectorType(nominalTypeId)) {
            // Conversion for bvec
            int vecSize = builder.getNumTypeComponents(nominalTypeId);
            spv::Id bvecType = builder.makeVectorType(builder.makeBoolType(), vecSize);
            if (nominalTypeId != bvecType) {
                // keep these outside arguments, for determinant order-of-evaluation
                spv::Id one = makeSmearedConstant(builder.makeUintConstant(1), vecSize);
                spv::Id zero = makeSmearedConstant(builder.makeUintConstant(0), vecSize);
                rvalue = builder.createTriOp(spv::OpSelect, nominalTypeId, rvalue, one, zero);
            } else if (builder.getTypeId(rvalue) != bvecType)
                rvalue = builder.createBinOp(spv::OpINotEqual, bvecType, rvalue,
                                             makeSmearedConstant(builder.makeUintConstant(0), vecSize));
        }
    }

    spv::Builder::AccessChain::CoherentFlags coherentFlags = builder.getAccessChain().coherentFlags;
    coherentFlags |= TranslateCoherent(type);

    unsigned int alignment = builder.getAccessChain().alignment;
    alignment |= type.getBufferReferenceAlignment();

    builder.accessChainStore(rvalue,
                             spv::MemoryAccessMask(TranslateMemoryAccess(coherentFlags) &
                                ~spv::MemoryAccessMakePointerVisibleKHRMask),
                             TranslateMemoryScope(coherentFlags), alignment);
}

// For storing when types match at the glslang level, but not might match at the
// SPIR-V level.
//
// This especially happens when a single glslang type expands to multiple
// SPIR-V types, like a struct that is used in a member-undecorated way as well
// as in a member-decorated way.
//
// NOTE: This function can handle any store request; if it's not special it
// simplifies to a simple OpStore.
//
// Implicitly uses the existing builder.accessChain as the storage target.
void TGlslangToSpvTraverser::multiTypeStore(const glslang::TType& type, spv::Id rValue)
{
    // we only do the complex path here if it's an aggregate
    if (! type.isStruct() && ! type.isArray()) {
        accessChainStore(type, rValue);
        return;
    }

    // and, it has to be a case of type aliasing
    spv::Id rType = builder.getTypeId(rValue);
    spv::Id lValue = builder.accessChainGetLValue();
    spv::Id lType = builder.getContainedTypeId(builder.getTypeId(lValue));
    if (lType == rType) {
        accessChainStore(type, rValue);
        return;
    }

    // Recursively (as needed) copy an aggregate type to a different aggregate type,
    // where the two types were the same type in GLSL. This requires member
    // by member copy, recursively.

    // SPIR-V 1.4 added an instruction to do help do this.
    if (glslangIntermediate->getSpv().spv >= glslang::EShTargetSpv_1_4) {
        // However, bool in uniform space is changed to int, so
        // OpCopyLogical does not work for that.
        // TODO: It would be more robust to do a full recursive verification of the types satisfying SPIR-V rules.
        bool rBool = builder.containsType(builder.getTypeId(rValue), spv::OpTypeBool, 0);
        bool lBool = builder.containsType(lType, spv::OpTypeBool, 0);
        if (lBool == rBool) {
            spv::Id logicalCopy = builder.createUnaryOp(spv::OpCopyLogical, lType, rValue);
            accessChainStore(type, logicalCopy);
            return;
        }
    }

    // If an array, copy element by element.
    if (type.isArray()) {
        glslang::TType glslangElementType(type, 0);
        spv::Id elementRType = builder.getContainedTypeId(rType);
        for (int index = 0; index < type.getOuterArraySize(); ++index) {
            // get the source member
            spv::Id elementRValue = builder.createCompositeExtract(rValue, elementRType, index);

            // set up the target storage
            builder.clearAccessChain();
            builder.setAccessChainLValue(lValue);
            builder.accessChainPush(builder.makeIntConstant(index), TranslateCoherent(type),
                type.getBufferReferenceAlignment());

            // store the member
            multiTypeStore(glslangElementType, elementRValue);
        }
    } else {
        assert(type.isStruct());

        // loop over structure members
        const glslang::TTypeList& members = *type.getStruct();
        for (int m = 0; m < (int)members.size(); ++m) {
            const glslang::TType& glslangMemberType = *members[m].type;

            // get the source member
            spv::Id memberRType = builder.getContainedTypeId(rType, m);
            spv::Id memberRValue = builder.createCompositeExtract(rValue, memberRType, m);

            // set up the target storage
            builder.clearAccessChain();
            builder.setAccessChainLValue(lValue);
            builder.accessChainPush(builder.makeIntConstant(m), TranslateCoherent(type),
                type.getBufferReferenceAlignment());

            // store the member
            multiTypeStore(glslangMemberType, memberRValue);
        }
    }
}

// Decide whether or not this type should be
// decorated with offsets and strides, and if so
// whether std140 or std430 rules should be applied.
glslang::TLayoutPacking TGlslangToSpvTraverser::getExplicitLayout(const glslang::TType& type) const
{
    // has to be a block
    if (type.getBasicType() != glslang::EbtBlock)
        return glslang::ElpNone;

    // has to be a uniform or buffer block or task in/out blocks
    if (type.getQualifier().storage != glslang::EvqUniform &&
        type.getQualifier().storage != glslang::EvqBuffer &&
        !type.getQualifier().isTaskMemory())
        return glslang::ElpNone;

    // return the layout to use
    switch (type.getQualifier().layoutPacking) {
    case glslang::ElpStd140:
    case glslang::ElpStd430:
    case glslang::ElpScalar:
        return type.getQualifier().layoutPacking;
    default:
        return glslang::ElpNone;
    }
}

// Given an array type, returns the integer stride required for that array
int TGlslangToSpvTraverser::getArrayStride(const glslang::TType& arrayType, glslang::TLayoutPacking explicitLayout,
    glslang::TLayoutMatrix matrixLayout)
{
    int size;
    int stride;
    glslangIntermediate->getMemberAlignment(arrayType, size, stride, explicitLayout,
        matrixLayout == glslang::ElmRowMajor);

    return stride;
}

// Given a matrix type, or array (of array) of matrixes type, returns the integer stride required for that matrix
// when used as a member of an interface block
int TGlslangToSpvTraverser::getMatrixStride(const glslang::TType& matrixType, glslang::TLayoutPacking explicitLayout,
    glslang::TLayoutMatrix matrixLayout)
{
    glslang::TType elementType;
    elementType.shallowCopy(matrixType);
    elementType.clearArraySizes();

    int size;
    int stride;
    glslangIntermediate->getMemberAlignment(elementType, size, stride, explicitLayout,
        matrixLayout == glslang::ElmRowMajor);

    return stride;
}

// Given a member type of a struct, realign the current offset for it, and compute
// the next (not yet aligned) offset for the next member, which will get aligned
// on the next call.
// 'currentOffset' should be passed in already initialized, ready to modify, and reflecting
// the migration of data from nextOffset -> currentOffset.  It should be -1 on the first call.
// -1 means a non-forced member offset (no decoration needed).
void TGlslangToSpvTraverser::updateMemberOffset(const glslang::TType& structType, const glslang::TType& memberType,
    int& currentOffset, int& nextOffset, glslang::TLayoutPacking explicitLayout, glslang::TLayoutMatrix matrixLayout)
{
    // this will get a positive value when deemed necessary
    nextOffset = -1;

    // override anything in currentOffset with user-set offset
    if (memberType.getQualifier().hasOffset())
        currentOffset = memberType.getQualifier().layoutOffset;

    // It could be that current linker usage in glslang updated all the layoutOffset,
    // in which case the following code does not matter.  But, that's not quite right
    // once cross-compilation unit GLSL validation is done, as the original user
    // settings are needed in layoutOffset, and then the following will come into play.

    if (explicitLayout == glslang::ElpNone) {
        if (! memberType.getQualifier().hasOffset())
            currentOffset = -1;

        return;
    }

    // Getting this far means we need explicit offsets
    if (currentOffset < 0)
        currentOffset = 0;

    // Now, currentOffset is valid (either 0, or from a previous nextOffset),
    // but possibly not yet correctly aligned.

    int memberSize;
    int dummyStride;
    int memberAlignment = glslangIntermediate->getMemberAlignment(memberType, memberSize, dummyStride, explicitLayout,
        matrixLayout == glslang::ElmRowMajor);

    // Adjust alignment for HLSL rules
    // TODO: make this consistent in early phases of code:
    //       adjusting this late means inconsistencies with earlier code, which for reflection is an issue
    // Until reflection is brought in sync with these adjustments, don't apply to $Global,
    // which is the most likely to rely on reflection, and least likely to rely implicit layouts
    if (glslangIntermediate->usingHlslOffsets() &&
        ! memberType.isArray() && memberType.isVector() && structType.getTypeName().compare("$Global") != 0) {
        int dummySize;
        int componentAlignment = glslangIntermediate->getBaseAlignmentScalar(memberType, dummySize);
        if (componentAlignment <= 4)
            memberAlignment = componentAlignment;
    }

    // Bump up to member alignment
    glslang::RoundToPow2(currentOffset, memberAlignment);

    // Bump up to vec4 if there is a bad straddle
    if (explicitLayout != glslang::ElpScalar && glslangIntermediate->improperStraddle(memberType, memberSize,
        currentOffset))
        glslang::RoundToPow2(currentOffset, 16);

    nextOffset = currentOffset + memberSize;
}

void TGlslangToSpvTraverser::declareUseOfStructMember(const glslang::TTypeList& members, int glslangMember)
{
    const glslang::TBuiltInVariable glslangBuiltIn = members[glslangMember].type->getQualifier().builtIn;
    switch (glslangBuiltIn)
    {
    case glslang::EbvPointSize:
#ifndef GLSLANG_WEB
    case glslang::EbvClipDistance:
    case glslang::EbvCullDistance:
    case glslang::EbvViewportMaskNV:
    case glslang::EbvSecondaryPositionNV:
    case glslang::EbvSecondaryViewportMaskNV:
    case glslang::EbvPositionPerViewNV:
    case glslang::EbvViewportMaskPerViewNV:
    case glslang::EbvTaskCountNV:
    case glslang::EbvPrimitiveCountNV:
    case glslang::EbvPrimitiveIndicesNV:
    case glslang::EbvClipDistancePerViewNV:
    case glslang::EbvCullDistancePerViewNV:
    case glslang::EbvLayerPerViewNV:
    case glslang::EbvMeshViewCountNV:
    case glslang::EbvMeshViewIndicesNV:
#endif
        // Generate the associated capability.  Delegate to TranslateBuiltInDecoration.
        // Alternately, we could just call this for any glslang built-in, since the
        // capability already guards against duplicates.
        TranslateBuiltInDecoration(glslangBuiltIn, false);
        break;
    default:
        // Capabilities were already generated when the struct was declared.
        break;
    }
}

bool TGlslangToSpvTraverser::isShaderEntryPoint(const glslang::TIntermAggregate* node)
{
    return node->getName().compare(glslangIntermediate->getEntryPointMangledName().c_str()) == 0;
}

// Does parameter need a place to keep writes, separate from the original?
// Assumes called after originalParam(), which filters out block/buffer/opaque-based
// qualifiers such that we should have only in/out/inout/constreadonly here.
bool TGlslangToSpvTraverser::writableParam(glslang::TStorageQualifier qualifier) const
{
    assert(qualifier == glslang::EvqIn ||
           qualifier == glslang::EvqOut ||
           qualifier == glslang::EvqInOut ||
           qualifier == glslang::EvqUniform ||
           qualifier == glslang::EvqConstReadOnly);
    return qualifier != glslang::EvqConstReadOnly &&
           qualifier != glslang::EvqUniform;
}

// Is parameter pass-by-original?
bool TGlslangToSpvTraverser::originalParam(glslang::TStorageQualifier qualifier, const glslang::TType& paramType,
                                           bool implicitThisParam)
{
    if (implicitThisParam)                                                                     // implicit this
        return true;
    if (glslangIntermediate->getSource() == glslang::EShSourceHlsl)
        return paramType.getBasicType() == glslang::EbtBlock;
    return paramType.containsOpaque() ||                                                       // sampler, etc.
           (paramType.getBasicType() == glslang::EbtBlock && qualifier == glslang::EvqBuffer); // SSBO
}

// Make all the functions, skeletally, without actually visiting their bodies.
void TGlslangToSpvTraverser::makeFunctions(const glslang::TIntermSequence& glslFunctions)
{
    const auto getParamDecorations = [&](std::vector<spv::Decoration>& decorations, const glslang::TType& type,
        bool useVulkanMemoryModel) {
        spv::Decoration paramPrecision = TranslatePrecisionDecoration(type);
        if (paramPrecision != spv::NoPrecision)
            decorations.push_back(paramPrecision);
        TranslateMemoryDecoration(type.getQualifier(), decorations, useVulkanMemoryModel);
        if (type.isReference()) {
            // Original and non-writable params pass the pointer directly and
            // use restrict/aliased, others are stored to a pointer in Function
            // memory and use RestrictPointer/AliasedPointer.
            if (originalParam(type.getQualifier().storage, type, false) ||
                !writableParam(type.getQualifier().storage)) {
                decorations.push_back(type.getQualifier().isRestrict() ? spv::DecorationRestrict :
                                                                         spv::DecorationAliased);
            } else {
                decorations.push_back(type.getQualifier().isRestrict() ? spv::DecorationRestrictPointerEXT :
                                                                         spv::DecorationAliasedPointerEXT);
            }
        }
    };

    for (int f = 0; f < (int)glslFunctions.size(); ++f) {
        glslang::TIntermAggregate* glslFunction = glslFunctions[f]->getAsAggregate();
        if (! glslFunction || glslFunction->getOp() != glslang::EOpFunction || isShaderEntryPoint(glslFunction))
            continue;

        // We're on a user function.  Set up the basic interface for the function now,
        // so that it's available to call.  Translating the body will happen later.
        //
        // Typically (except for a "const in" parameter), an address will be passed to the
        // function.  What it is an address of varies:
        //
        // - "in" parameters not marked as "const" can be written to without modifying the calling
        //   argument so that write needs to be to a copy, hence the address of a copy works.
        //
        // - "const in" parameters can just be the r-value, as no writes need occur.
        //
        // - "out" and "inout" arguments can't be done as pointers to the calling argument, because
        //   GLSL has copy-in/copy-out semantics.  They can be handled though with a pointer to a copy.

        std::vector<spv::Id> paramTypes;
        std::vector<std::vector<spv::Decoration>> paramDecorations; // list of decorations per parameter
        glslang::TIntermSequence& parameters = glslFunction->getSequence()[0]->getAsAggregate()->getSequence();

#ifdef ENABLE_HLSL
        bool implicitThis = (int)parameters.size() > 0 && parameters[0]->getAsSymbolNode()->getName() ==
                                                          glslangIntermediate->implicitThisName;
#else
        bool implicitThis = false;
#endif

        paramDecorations.resize(parameters.size());
        for (int p = 0; p < (int)parameters.size(); ++p) {
            const glslang::TType& paramType = parameters[p]->getAsTyped()->getType();
            spv::Id typeId = convertGlslangToSpvType(paramType);
            if (originalParam(paramType.getQualifier().storage, paramType, implicitThis && p == 0))
                typeId = builder.makePointer(TranslateStorageClass(paramType), typeId);
            else if (writableParam(paramType.getQualifier().storage))
                typeId = builder.makePointer(spv::StorageClassFunction, typeId);
            else
                rValueParameters.insert(parameters[p]->getAsSymbolNode()->getId());
            getParamDecorations(paramDecorations[p], paramType, glslangIntermediate->usingVulkanMemoryModel());
            paramTypes.push_back(typeId);
        }

        spv::Block* functionBlock;
        spv::Function *function = builder.makeFunctionEntry(TranslatePrecisionDecoration(glslFunction->getType()),
                                                            convertGlslangToSpvType(glslFunction->getType()),
                                                            glslFunction->getName().c_str(), paramTypes,
                                                            paramDecorations, &functionBlock);
        if (implicitThis)
            function->setImplicitThis();

        // Track function to emit/call later
        functionMap[glslFunction->getName().c_str()] = function;

        // Set the parameter id's
        for (int p = 0; p < (int)parameters.size(); ++p) {
            symbolValues[parameters[p]->getAsSymbolNode()->getId()] = function->getParamId(p);
            // give a name too
            builder.addName(function->getParamId(p), parameters[p]->getAsSymbolNode()->getName().c_str());

            const glslang::TType& paramType = parameters[p]->getAsTyped()->getType();
            if (paramType.contains8BitInt())
                builder.addCapability(spv::CapabilityInt8);
            if (paramType.contains16BitInt())
                builder.addCapability(spv::CapabilityInt16);
            if (paramType.contains16BitFloat())
                builder.addCapability(spv::CapabilityFloat16);
        }
    }
}

// Process all the initializers, while skipping the functions and link objects
void TGlslangToSpvTraverser::makeGlobalInitializers(const glslang::TIntermSequence& initializers)
{
    builder.setBuildPoint(shaderEntry->getLastBlock());
    for (int i = 0; i < (int)initializers.size(); ++i) {
        glslang::TIntermAggregate* initializer = initializers[i]->getAsAggregate();
        if (initializer && initializer->getOp() != glslang::EOpFunction && initializer->getOp() !=
            glslang::EOpLinkerObjects) {

            // We're on a top-level node that's not a function.  Treat as an initializer, whose
            // code goes into the beginning of the entry point.
            initializer->traverse(this);
        }
    }
}

// Process all the functions, while skipping initializers.
void TGlslangToSpvTraverser::visitFunctions(const glslang::TIntermSequence& glslFunctions)
{
    for (int f = 0; f < (int)glslFunctions.size(); ++f) {
        glslang::TIntermAggregate* node = glslFunctions[f]->getAsAggregate();
        if (node && (node->getOp() == glslang::EOpFunction || node->getOp() == glslang::EOpLinkerObjects))
            node->traverse(this);
    }
}

void TGlslangToSpvTraverser::handleFunctionEntry(const glslang::TIntermAggregate* node)
{
    // SPIR-V functions should already be in the functionMap from the prepass
    // that called makeFunctions().
    currentFunction = functionMap[node->getName().c_str()];
    spv::Block* functionBlock = currentFunction->getEntryBlock();
    builder.setBuildPoint(functionBlock);
}

void TGlslangToSpvTraverser::translateArguments(const glslang::TIntermAggregate& node, std::vector<spv::Id>& arguments,
    spv::Builder::AccessChain::CoherentFlags &lvalueCoherentFlags)
{
    const glslang::TIntermSequence& glslangArguments = node.getSequence();

    glslang::TSampler sampler = {};
    bool cubeCompare = false;
#ifndef GLSLANG_WEB
    bool f16ShadowCompare = false;
#endif
    if (node.isTexture() || node.isImage()) {
        sampler = glslangArguments[0]->getAsTyped()->getType().getSampler();
        cubeCompare = sampler.dim == glslang::EsdCube && sampler.arrayed && sampler.shadow;
#ifndef GLSLANG_WEB
        f16ShadowCompare = sampler.shadow &&
            glslangArguments[1]->getAsTyped()->getType().getBasicType() == glslang::EbtFloat16;
#endif
    }

    for (int i = 0; i < (int)glslangArguments.size(); ++i) {
        builder.clearAccessChain();
        glslangArguments[i]->traverse(this);

#ifndef GLSLANG_WEB
        // Special case l-value operands
        bool lvalue = false;
        switch (node.getOp()) {
        case glslang::EOpImageAtomicAdd:
        case glslang::EOpImageAtomicMin:
        case glslang::EOpImageAtomicMax:
        case glslang::EOpImageAtomicAnd:
        case glslang::EOpImageAtomicOr:
        case glslang::EOpImageAtomicXor:
        case glslang::EOpImageAtomicExchange:
        case glslang::EOpImageAtomicCompSwap:
        case glslang::EOpImageAtomicLoad:
        case glslang::EOpImageAtomicStore:
            if (i == 0)
                lvalue = true;
            break;
        case glslang::EOpSparseImageLoad:
            if ((sampler.ms && i == 3) || (! sampler.ms && i == 2))
                lvalue = true;
            break;
        case glslang::EOpSparseTexture:
            if (((cubeCompare || f16ShadowCompare) && i == 3) || (! (cubeCompare || f16ShadowCompare) && i == 2))
                lvalue = true;
            break;
        case glslang::EOpSparseTextureClamp:
            if (((cubeCompare || f16ShadowCompare) && i == 4) || (! (cubeCompare || f16ShadowCompare) && i == 3))
                lvalue = true;
            break;
        case glslang::EOpSparseTextureLod:
        case glslang::EOpSparseTextureOffset:
            if  ((f16ShadowCompare && i == 4) || (! f16ShadowCompare && i == 3))
                lvalue = true;
            break;
        case glslang::EOpSparseTextureFetch:
            if ((sampler.dim != glslang::EsdRect && i == 3) || (sampler.dim == glslang::EsdRect && i == 2))
                lvalue = true;
            break;
        case glslang::EOpSparseTextureFetchOffset:
            if ((sampler.dim != glslang::EsdRect && i == 4) || (sampler.dim == glslang::EsdRect && i == 3))
                lvalue = true;
            break;
        case glslang::EOpSparseTextureLodOffset:
        case glslang::EOpSparseTextureGrad:
        case glslang::EOpSparseTextureOffsetClamp:
            if ((f16ShadowCompare && i == 5) || (! f16ShadowCompare && i == 4))
                lvalue = true;
            break;
        case glslang::EOpSparseTextureGradOffset:
        case glslang::EOpSparseTextureGradClamp:
            if ((f16ShadowCompare && i == 6) || (! f16ShadowCompare && i == 5))
                lvalue = true;
            break;
        case glslang::EOpSparseTextureGradOffsetClamp:
            if ((f16ShadowCompare && i == 7) || (! f16ShadowCompare && i == 6))
                lvalue = true;
            break;
        case glslang::EOpSparseTextureGather:
            if ((sampler.shadow && i == 3) || (! sampler.shadow && i == 2))
                lvalue = true;
            break;
        case glslang::EOpSparseTextureGatherOffset:
        case glslang::EOpSparseTextureGatherOffsets:
            if ((sampler.shadow && i == 4) || (! sampler.shadow && i == 3))
                lvalue = true;
            break;
        case glslang::EOpSparseTextureGatherLod:
            if (i == 3)
                lvalue = true;
            break;
        case glslang::EOpSparseTextureGatherLodOffset:
        case glslang::EOpSparseTextureGatherLodOffsets:
            if (i == 4)
                lvalue = true;
            break;
        case glslang::EOpSparseImageLoadLod:
            if (i == 3)
                lvalue = true;
            break;
        case glslang::EOpImageSampleFootprintNV:
            if (i == 4)
                lvalue = true;
            break;
        case glslang::EOpImageSampleFootprintClampNV:
        case glslang::EOpImageSampleFootprintLodNV:
            if (i == 5)
                lvalue = true;
            break;
        case glslang::EOpImageSampleFootprintGradNV:
            if (i == 6)
                lvalue = true;
            break;
        case glslang::EOpImageSampleFootprintGradClampNV:
            if (i == 7)
                lvalue = true;
            break;
        default:
            break;
        }

        if (lvalue) {
            arguments.push_back(builder.accessChainGetLValue());
            lvalueCoherentFlags = builder.getAccessChain().coherentFlags;
            lvalueCoherentFlags |= TranslateCoherent(glslangArguments[i]->getAsTyped()->getType());
        } else
#endif
            arguments.push_back(accessChainLoad(glslangArguments[i]->getAsTyped()->getType()));
    }
}

void TGlslangToSpvTraverser::translateArguments(glslang::TIntermUnary& node, std::vector<spv::Id>& arguments)
{
    builder.clearAccessChain();
    node.getOperand()->traverse(this);
    arguments.push_back(accessChainLoad(node.getOperand()->getType()));
}

spv::Id TGlslangToSpvTraverser::createImageTextureFunctionCall(glslang::TIntermOperator* node)
{
    if (! node->isImage() && ! node->isTexture())
        return spv::NoResult;

    builder.setLine(node->getLoc().line, node->getLoc().getFilename());

    // Process a GLSL texturing op (will be SPV image)

    const glslang::TType &imageType = node->getAsAggregate()
                                        ? node->getAsAggregate()->getSequence()[0]->getAsTyped()->getType()
                                        : node->getAsUnaryNode()->getOperand()->getAsTyped()->getType();
    const glslang::TSampler sampler = imageType.getSampler();
#ifdef GLSLANG_WEB
    const bool f16ShadowCompare = false;
#else
    bool f16ShadowCompare = (sampler.shadow && node->getAsAggregate())
            ? node->getAsAggregate()->getSequence()[1]->getAsTyped()->getType().getBasicType() == glslang::EbtFloat16
            : false;
#endif

    const auto signExtensionMask = [&]() {
        if (builder.getSpvVersion() >= spv::Spv_1_4) {
            if (sampler.type == glslang::EbtUint)
                return spv::ImageOperandsZeroExtendMask;
            else if (sampler.type == glslang::EbtInt)
                return spv::ImageOperandsSignExtendMask;
        }
        return spv::ImageOperandsMaskNone;
    };

    spv::Builder::AccessChain::CoherentFlags lvalueCoherentFlags;

    std::vector<spv::Id> arguments;
    if (node->getAsAggregate())
        translateArguments(*node->getAsAggregate(), arguments, lvalueCoherentFlags);
    else
        translateArguments(*node->getAsUnaryNode(), arguments);
    spv::Decoration precision = TranslatePrecisionDecoration(node->getType());

    spv::Builder::TextureParameters params = { };
    params.sampler = arguments[0];

    glslang::TCrackedTextureOp cracked;
    node->crackTexture(sampler, cracked);

    const bool isUnsignedResult = node->getType().getBasicType() == glslang::EbtUint;

    // Check for queries
    if (cracked.query) {
        // OpImageQueryLod works on a sampled image, for other queries the image has to be extracted first
        if (node->getOp() != glslang::EOpTextureQueryLod && builder.isSampledImage(params.sampler))
            params.sampler = builder.createUnaryOp(spv::OpImage, builder.getImageType(params.sampler), params.sampler);

        switch (node->getOp()) {
        case glslang::EOpImageQuerySize:
        case glslang::EOpTextureQuerySize:
            if (arguments.size() > 1) {
                params.lod = arguments[1];
                return builder.createTextureQueryCall(spv::OpImageQuerySizeLod, params, isUnsignedResult);
            } else
                return builder.createTextureQueryCall(spv::OpImageQuerySize, params, isUnsignedResult);
#ifndef GLSLANG_WEB
        case glslang::EOpImageQuerySamples:
        case glslang::EOpTextureQuerySamples:
            return builder.createTextureQueryCall(spv::OpImageQuerySamples, params, isUnsignedResult);
        case glslang::EOpTextureQueryLod:
            params.coords = arguments[1];
            return builder.createTextureQueryCall(spv::OpImageQueryLod, params, isUnsignedResult);
        case glslang::EOpTextureQueryLevels:
            return builder.createTextureQueryCall(spv::OpImageQueryLevels, params, isUnsignedResult);
        case glslang::EOpSparseTexelsResident:
            return builder.createUnaryOp(spv::OpImageSparseTexelsResident, builder.makeBoolType(), arguments[0]);
#endif
        default:
            assert(0);
            break;
        }
    }

    int components = node->getType().getVectorSize();

    if (node->getOp() == glslang::EOpTextureFetch) {
        // These must produce 4 components, per SPIR-V spec.  We'll add a conversion constructor if needed.
        // This will only happen through the HLSL path for operator[], so we do not have to handle e.g.
        // the EOpTexture/Proj/Lod/etc family.  It would be harmless to do so, but would need more logic
        // here around e.g. which ones return scalars or other types.
        components = 4;
    }

    glslang::TType returnType(node->getType().getBasicType(), glslang::EvqTemporary, components);

    auto resultType = [&returnType,this]{ return convertGlslangToSpvType(returnType); };

    // Check for image functions other than queries
    if (node->isImage()) {
        std::vector<spv::IdImmediate> operands;
        auto opIt = arguments.begin();
        spv::IdImmediate image = { true, *(opIt++) };
        operands.push_back(image);

        // Handle subpass operations
        // TODO: GLSL should change to have the "MS" only on the type rather than the
        // built-in function.
        if (cracked.subpass) {
            // add on the (0,0) coordinate
            spv::Id zero = builder.makeIntConstant(0);
            std::vector<spv::Id> comps;
            comps.push_back(zero);
            comps.push_back(zero);
            spv::IdImmediate coord = { true,
                builder.makeCompositeConstant(builder.makeVectorType(builder.makeIntType(32), 2), comps) };
            operands.push_back(coord);
            spv::IdImmediate imageOperands = { false, spv::ImageOperandsMaskNone };
            imageOperands.word = imageOperands.word | signExtensionMask();
            if (sampler.isMultiSample()) {
                imageOperands.word = imageOperands.word | spv::ImageOperandsSampleMask;
            }
            if (imageOperands.word != spv::ImageOperandsMaskNone) {
                operands.push_back(imageOperands);
                if (sampler.isMultiSample()) {
                    spv::IdImmediate imageOperand = { true, *(opIt++) };
                    operands.push_back(imageOperand);
                }
            }
            spv::Id result = builder.createOp(spv::OpImageRead, resultType(), operands);
            builder.setPrecision(result, precision);
            return result;
        }

        spv::IdImmediate coord = { true, *(opIt++) };
        operands.push_back(coord);
        if (node->getOp() == glslang::EOpImageLoad || node->getOp() == glslang::EOpImageLoadLod) {
            spv::ImageOperandsMask mask = spv::ImageOperandsMaskNone;
            if (sampler.isMultiSample()) {
                mask = mask | spv::ImageOperandsSampleMask;
            }
            if (cracked.lod) {
                builder.addExtension(spv::E_SPV_AMD_shader_image_load_store_lod);
                builder.addCapability(spv::CapabilityImageReadWriteLodAMD);
                mask = mask | spv::ImageOperandsLodMask;
            }
            mask = mask | TranslateImageOperands(TranslateCoherent(imageType));
            mask = (spv::ImageOperandsMask)(mask & ~spv::ImageOperandsMakeTexelAvailableKHRMask);
            mask = mask | signExtensionMask();
            if (mask != spv::ImageOperandsMaskNone) {
                spv::IdImmediate imageOperands = { false, (unsigned int)mask };
                operands.push_back(imageOperands);
            }
            if (mask & spv::ImageOperandsSampleMask) {
                spv::IdImmediate imageOperand = { true, *opIt++ };
                operands.push_back(imageOperand);
            }
            if (mask & spv::ImageOperandsLodMask) {
                spv::IdImmediate imageOperand = { true, *opIt++ };
                operands.push_back(imageOperand);
            }
            if (mask & spv::ImageOperandsMakeTexelVisibleKHRMask) {
                spv::IdImmediate imageOperand = { true,
                                    builder.makeUintConstant(TranslateMemoryScope(TranslateCoherent(imageType))) };
                operands.push_back(imageOperand);
            }

            if (builder.getImageTypeFormat(builder.getImageType(operands.front().word)) == spv::ImageFormatUnknown)
                builder.addCapability(spv::CapabilityStorageImageReadWithoutFormat);

            std::vector<spv::Id> result(1, builder.createOp(spv::OpImageRead, resultType(), operands));
            builder.setPrecision(result[0], precision);

            // If needed, add a conversion constructor to the proper size.
            if (components != node->getType().getVectorSize())
                result[0] = builder.createConstructor(precision, result, convertGlslangToSpvType(node->getType()));

            return result[0];
        } else if (node->getOp() == glslang::EOpImageStore || node->getOp() == glslang::EOpImageStoreLod) {

            // Push the texel value before the operands
            if (sampler.isMultiSample() || cracked.lod) {
                spv::IdImmediate texel = { true, *(opIt + 1) };
                operands.push_back(texel);
            } else {
                spv::IdImmediate texel = { true, *opIt };
                operands.push_back(texel);
            }

            spv::ImageOperandsMask mask = spv::ImageOperandsMaskNone;
            if (sampler.isMultiSample()) {
                mask = mask | spv::ImageOperandsSampleMask;
            }
            if (cracked.lod) {
                builder.addExtension(spv::E_SPV_AMD_shader_image_load_store_lod);
                builder.addCapability(spv::CapabilityImageReadWriteLodAMD);
                mask = mask | spv::ImageOperandsLodMask;
            }
            mask = mask | TranslateImageOperands(TranslateCoherent(imageType));
            mask = (spv::ImageOperandsMask)(mask & ~spv::ImageOperandsMakeTexelVisibleKHRMask);
            mask = mask | signExtensionMask();
            if (mask != spv::ImageOperandsMaskNone) {
                spv::IdImmediate imageOperands = { false, (unsigned int)mask };
                operands.push_back(imageOperands);
            }
            if (mask & spv::ImageOperandsSampleMask) {
                spv::IdImmediate imageOperand = { true, *opIt++ };
                operands.push_back(imageOperand);
            }
            if (mask & spv::ImageOperandsLodMask) {
                spv::IdImmediate imageOperand = { true, *opIt++ };
                operands.push_back(imageOperand);
            }
            if (mask & spv::ImageOperandsMakeTexelAvailableKHRMask) {
                spv::IdImmediate imageOperand = { true,
                    builder.makeUintConstant(TranslateMemoryScope(TranslateCoherent(imageType))) };
                operands.push_back(imageOperand);
            }

            builder.createNoResultOp(spv::OpImageWrite, operands);
            if (builder.getImageTypeFormat(builder.getImageType(operands.front().word)) == spv::ImageFormatUnknown)
                builder.addCapability(spv::CapabilityStorageImageWriteWithoutFormat);
            return spv::NoResult;
        } else if (node->getOp() == glslang::EOpSparseImageLoad ||
                   node->getOp() == glslang::EOpSparseImageLoadLod) {
            builder.addCapability(spv::CapabilitySparseResidency);
            if (builder.getImageTypeFormat(builder.getImageType(operands.front().word)) == spv::ImageFormatUnknown)
                builder.addCapability(spv::CapabilityStorageImageReadWithoutFormat);

            spv::ImageOperandsMask mask = spv::ImageOperandsMaskNone;
            if (sampler.isMultiSample()) {
                mask = mask | spv::ImageOperandsSampleMask;
            }
            if (cracked.lod) {
                builder.addExtension(spv::E_SPV_AMD_shader_image_load_store_lod);
                builder.addCapability(spv::CapabilityImageReadWriteLodAMD);

                mask = mask | spv::ImageOperandsLodMask;
            }
            mask = mask | TranslateImageOperands(TranslateCoherent(imageType));
            mask = (spv::ImageOperandsMask)(mask & ~spv::ImageOperandsMakeTexelAvailableKHRMask);
            mask = mask | signExtensionMask();
            if (mask != spv::ImageOperandsMaskNone) {
                spv::IdImmediate imageOperands = { false, (unsigned int)mask };
                operands.push_back(imageOperands);
            }
            if (mask & spv::ImageOperandsSampleMask) {
                spv::IdImmediate imageOperand = { true, *opIt++ };
                operands.push_back(imageOperand);
            }
            if (mask & spv::ImageOperandsLodMask) {
                spv::IdImmediate imageOperand = { true, *opIt++ };
                operands.push_back(imageOperand);
            }
            if (mask & spv::ImageOperandsMakeTexelVisibleKHRMask) {
                spv::IdImmediate imageOperand = { true, builder.makeUintConstant(TranslateMemoryScope(
                    TranslateCoherent(imageType))) };
                operands.push_back(imageOperand);
            }

            // Create the return type that was a special structure
            spv::Id texelOut = *opIt;
            spv::Id typeId0 = resultType();
            spv::Id typeId1 = builder.getDerefTypeId(texelOut);
            spv::Id resultTypeId = builder.makeStructResultType(typeId0, typeId1);

            spv::Id resultId = builder.createOp(spv::OpImageSparseRead, resultTypeId, operands);

            // Decode the return type
            builder.createStore(builder.createCompositeExtract(resultId, typeId1, 1), texelOut);
            return builder.createCompositeExtract(resultId, typeId0, 0);
        } else {
            // Process image atomic operations

            // GLSL "IMAGE_PARAMS" will involve in constructing an image texel pointer and this pointer,
            // as the first source operand, is required by SPIR-V atomic operations.
            // For non-MS, the sample value should be 0
            spv::IdImmediate sample = { true, sampler.isMultiSample() ? *(opIt++) : builder.makeUintConstant(0) };
            operands.push_back(sample);

            spv::Id resultTypeId;
            // imageAtomicStore has a void return type so base the pointer type on
            // the type of the value operand.
            if (node->getOp() == glslang::EOpImageAtomicStore) {
                resultTypeId = builder.makePointer(spv::StorageClassImage, builder.getTypeId(*opIt));
            } else {
                resultTypeId = builder.makePointer(spv::StorageClassImage, resultType());
            }
            spv::Id pointer = builder.createOp(spv::OpImageTexelPointer, resultTypeId, operands);
            if (imageType.getQualifier().nonUniform) {
                builder.addDecoration(pointer, spv::DecorationNonUniformEXT);
            }

            std::vector<spv::Id> operands;
            operands.push_back(pointer);
            for (; opIt != arguments.end(); ++opIt)
                operands.push_back(*opIt);

            return createAtomicOperation(node->getOp(), precision, resultType(), operands, node->getBasicType(),
                lvalueCoherentFlags);
        }
    }

#ifndef GLSLANG_WEB
    // Check for fragment mask functions other than queries
    if (cracked.fragMask) {
        assert(sampler.ms);

        auto opIt = arguments.begin();
        std::vector<spv::Id> operands;

        // Extract the image if necessary
        if (builder.isSampledImage(params.sampler))
            params.sampler = builder.createUnaryOp(spv::OpImage, builder.getImageType(params.sampler), params.sampler);

        operands.push_back(params.sampler);
        ++opIt;

        if (sampler.isSubpass()) {
            // add on the (0,0) coordinate
            spv::Id zero = builder.makeIntConstant(0);
            std::vector<spv::Id> comps;
            comps.push_back(zero);
            comps.push_back(zero);
            operands.push_back(builder.makeCompositeConstant(
                builder.makeVectorType(builder.makeIntType(32), 2), comps));
        }

        for (; opIt != arguments.end(); ++opIt)
            operands.push_back(*opIt);

        spv::Op fragMaskOp = spv::OpNop;
        if (node->getOp() == glslang::EOpFragmentMaskFetch)
            fragMaskOp = spv::OpFragmentMaskFetchAMD;
        else if (node->getOp() == glslang::EOpFragmentFetch)
            fragMaskOp = spv::OpFragmentFetchAMD;

        builder.addExtension(spv::E_SPV_AMD_shader_fragment_mask);
        builder.addCapability(spv::CapabilityFragmentMaskAMD);
        return builder.createOp(fragMaskOp, resultType(), operands);
    }
#endif

    // Check for texture functions other than queries
    bool sparse = node->isSparseTexture();
    bool imageFootprint = node->isImageFootprint();
    bool cubeCompare = sampler.dim == glslang::EsdCube && sampler.isArrayed() && sampler.isShadow();

    // check for bias argument
    bool bias = false;
    if (! cracked.lod && ! cracked.grad && ! cracked.fetch && ! cubeCompare) {
        int nonBiasArgCount = 2;
        if (cracked.gather)
            ++nonBiasArgCount; // comp argument should be present when bias argument is present

        if (f16ShadowCompare)
            ++nonBiasArgCount;
        if (cracked.offset)
            ++nonBiasArgCount;
        else if (cracked.offsets)
            ++nonBiasArgCount;
        if (cracked.grad)
            nonBiasArgCount += 2;
        if (cracked.lodClamp)
            ++nonBiasArgCount;
        if (sparse)
            ++nonBiasArgCount;
        if (imageFootprint)
            //Following three extra arguments
            // int granularity, bool coarse, out gl_TextureFootprint2DNV footprint
            nonBiasArgCount += 3;
        if ((int)arguments.size() > nonBiasArgCount)
            bias = true;
    }

    // See if the sampler param should really be just the SPV image part
    if (cracked.fetch) {
        // a fetch needs to have the image extracted first
        if (builder.isSampledImage(params.sampler))
            params.sampler = builder.createUnaryOp(spv::OpImage, builder.getImageType(params.sampler), params.sampler);
    }

#ifndef GLSLANG_WEB
    if (cracked.gather) {
        const auto& sourceExtensions = glslangIntermediate->getRequestedExtensions();
        if (bias || cracked.lod ||
            sourceExtensions.find(glslang::E_GL_AMD_texture_gather_bias_lod) != sourceExtensions.end()) {
            builder.addExtension(spv::E_SPV_AMD_texture_gather_bias_lod);
            builder.addCapability(spv::CapabilityImageGatherBiasLodAMD);
        }
    }
#endif

    // set the rest of the arguments

    params.coords = arguments[1];
    int extraArgs = 0;
    bool noImplicitLod = false;

    // sort out where Dref is coming from
    if (cubeCompare || f16ShadowCompare) {
        params.Dref = arguments[2];
        ++extraArgs;
    } else if (sampler.shadow && cracked.gather) {
        params.Dref = arguments[2];
        ++extraArgs;
    } else if (sampler.shadow) {
        std::vector<spv::Id> indexes;
        int dRefComp;
        if (cracked.proj)
            dRefComp = 2;  // "The resulting 3rd component of P in the shadow forms is used as Dref"
        else
            dRefComp = builder.getNumComponents(params.coords) - 1;
        indexes.push_back(dRefComp);
        params.Dref = builder.createCompositeExtract(params.coords,
            builder.getScalarTypeId(builder.getTypeId(params.coords)), indexes);
    }

    // lod
    if (cracked.lod) {
        params.lod = arguments[2 + extraArgs];
        ++extraArgs;
    } else if (glslangIntermediate->getStage() != EShLangFragment &&
               !(glslangIntermediate->getStage() == EShLangCompute &&
                 glslangIntermediate->hasLayoutDerivativeModeNone())) {
        // we need to invent the default lod for an explicit lod instruction for a non-fragment stage
        noImplicitLod = true;
    }

    // multisample
    if (sampler.isMultiSample()) {
        params.sample = arguments[2 + extraArgs]; // For MS, "sample" should be specified
        ++extraArgs;
    }

    // gradient
    if (cracked.grad) {
        params.gradX = arguments[2 + extraArgs];
        params.gradY = arguments[3 + extraArgs];
        extraArgs += 2;
    }

    // offset and offsets
    if (cracked.offset) {
        params.offset = arguments[2 + extraArgs];
        ++extraArgs;
    } else if (cracked.offsets) {
        params.offsets = arguments[2 + extraArgs];
        ++extraArgs;
    }

#ifndef GLSLANG_WEB
    // lod clamp
    if (cracked.lodClamp) {
        params.lodClamp = arguments[2 + extraArgs];
        ++extraArgs;
    }
    // sparse
    if (sparse) {
        params.texelOut = arguments[2 + extraArgs];
        ++extraArgs;
    }
    // gather component
    if (cracked.gather && ! sampler.shadow) {
        // default component is 0, if missing, otherwise an argument
        if (2 + extraArgs < (int)arguments.size()) {
            params.component = arguments[2 + extraArgs];
            ++extraArgs;
        } else
            params.component = builder.makeIntConstant(0);
    }
    spv::Id  resultStruct = spv::NoResult;
    if (imageFootprint) {
        //Following three extra arguments
        // int granularity, bool coarse, out gl_TextureFootprint2DNV footprint
        params.granularity = arguments[2 + extraArgs];
        params.coarse = arguments[3 + extraArgs];
        resultStruct = arguments[4 + extraArgs];
        extraArgs += 3;
    }
#endif
    // bias
    if (bias) {
        params.bias = arguments[2 + extraArgs];
        ++extraArgs;
    }

#ifndef GLSLANG_WEB
    if (imageFootprint) {
        builder.addExtension(spv::E_SPV_NV_shader_image_footprint);
        builder.addCapability(spv::CapabilityImageFootprintNV);


        //resultStructType(OpenGL type) contains 5 elements:
        //struct gl_TextureFootprint2DNV {
        //    uvec2 anchor;
        //    uvec2 offset;
        //    uvec2 mask;
        //    uint  lod;
        //    uint  granularity;
        //};
        //or
        //struct gl_TextureFootprint3DNV {
        //    uvec3 anchor;
        //    uvec3 offset;
        //    uvec2 mask;
        //    uint  lod;
        //    uint  granularity;
        //};
        spv::Id resultStructType = builder.getContainedTypeId(builder.getTypeId(resultStruct));
        assert(builder.isStructType(resultStructType));

        //resType (SPIR-V type) contains 6 elements:
        //Member 0 must be a Boolean type scalar(LOD), 
        //Member 1 must be a vector of integer type, whose Signedness operand is 0(anchor),  
        //Member 2 must be a vector of integer type, whose Signedness operand is 0(offset), 
        //Member 3 must be a vector of integer type, whose Signedness operand is 0(mask), 
        //Member 4 must be a scalar of integer type, whose Signedness operand is 0(lod),
        //Member 5 must be a scalar of integer type, whose Signedness operand is 0(granularity).
        std::vector<spv::Id> members;
        members.push_back(resultType());
        for (int i = 0; i < 5; i++) {
            members.push_back(builder.getContainedTypeId(resultStructType, i));
        }
        spv::Id resType = builder.makeStructType(members, "ResType");

        //call ImageFootprintNV
        spv::Id res = builder.createTextureCall(precision, resType, sparse, cracked.fetch, cracked.proj,
                                                cracked.gather, noImplicitLod, params, signExtensionMask());
        
        //copy resType (SPIR-V type) to resultStructType(OpenGL type)
        for (int i = 0; i < 5; i++) {
            builder.clearAccessChain();
            builder.setAccessChainLValue(resultStruct);

            //Accessing to a struct we created, no coherent flag is set
            spv::Builder::AccessChain::CoherentFlags flags;
            flags.clear();

            builder.accessChainPush(builder.makeIntConstant(i), flags, 0);
            builder.accessChainStore(builder.createCompositeExtract(res, builder.getContainedTypeId(resType, i+1),
                i+1));
        }
        return builder.createCompositeExtract(res, resultType(), 0);
    }
#endif

    // projective component (might not to move)
    // GLSL: "The texture coordinates consumed from P, not including the last component of P,
    //       are divided by the last component of P."
    // SPIR-V:  "... (u [, v] [, w], q)... It may be a vector larger than needed, but all
    //          unused components will appear after all used components."
    if (cracked.proj) {
        int projSourceComp = builder.getNumComponents(params.coords) - 1;
        int projTargetComp;
        switch (sampler.dim) {
        case glslang::Esd1D:   projTargetComp = 1;              break;
        case glslang::Esd2D:   projTargetComp = 2;              break;
        case glslang::EsdRect: projTargetComp = 2;              break;
        default:               projTargetComp = projSourceComp; break;
        }
        // copy the projective coordinate if we have to
        if (projTargetComp != projSourceComp) {
            spv::Id projComp = builder.createCompositeExtract(params.coords,
                                    builder.getScalarTypeId(builder.getTypeId(params.coords)), projSourceComp);
            params.coords = builder.createCompositeInsert(projComp, params.coords,
                                    builder.getTypeId(params.coords), projTargetComp);
        }
    }

#ifndef GLSLANG_WEB
    // nonprivate
    if (imageType.getQualifier().nonprivate) {
        params.nonprivate = true;
    }

    // volatile
    if (imageType.getQualifier().volatil) {
        params.volatil = true;
    }
#endif

    std::vector<spv::Id> result( 1, 
        builder.createTextureCall(precision, resultType(), sparse, cracked.fetch, cracked.proj, cracked.gather,
                                  noImplicitLod, params, signExtensionMask())
    );

    if (components != node->getType().getVectorSize())
        result[0] = builder.createConstructor(precision, result, convertGlslangToSpvType(node->getType()));

    return result[0];
}

spv::Id TGlslangToSpvTraverser::handleUserFunctionCall(const glslang::TIntermAggregate* node)
{
    // Grab the function's pointer from the previously created function
    spv::Function* function = functionMap[node->getName().c_str()];
    if (! function)
        return 0;

    const glslang::TIntermSequence& glslangArgs = node->getSequence();
    const glslang::TQualifierList& qualifiers = node->getQualifierList();

    //  See comments in makeFunctions() for details about the semantics for parameter passing.
    //
    // These imply we need a four step process:
    // 1. Evaluate the arguments
    // 2. Allocate and make copies of in, out, and inout arguments
    // 3. Make the call
    // 4. Copy back the results

    // 1. Evaluate the arguments and their types
    std::vector<spv::Builder::AccessChain> lValues;
    std::vector<spv::Id> rValues;
    std::vector<const glslang::TType*> argTypes;
    for (int a = 0; a < (int)glslangArgs.size(); ++a) {
        argTypes.push_back(&glslangArgs[a]->getAsTyped()->getType());
        // build l-value
        builder.clearAccessChain();
        glslangArgs[a]->traverse(this);
        // keep outputs and pass-by-originals as l-values, evaluate others as r-values
        if (originalParam(qualifiers[a], *argTypes[a], function->hasImplicitThis() && a == 0) ||
            writableParam(qualifiers[a])) {
            // save l-value
            lValues.push_back(builder.getAccessChain());
        } else {
            // process r-value
            rValues.push_back(accessChainLoad(*argTypes.back()));
        }
    }

    // 2. Allocate space for anything needing a copy, and if it's "in" or "inout"
    // copy the original into that space.
    //
    // Also, build up the list of actual arguments to pass in for the call
    int lValueCount = 0;
    int rValueCount = 0;
    std::vector<spv::Id> spvArgs;
    for (int a = 0; a < (int)glslangArgs.size(); ++a) {
        spv::Id arg;
        if (originalParam(qualifiers[a], *argTypes[a], function->hasImplicitThis() && a == 0)) {
            builder.setAccessChain(lValues[lValueCount]);
            arg = builder.accessChainGetLValue();
            ++lValueCount;
        } else if (writableParam(qualifiers[a])) {
            // need space to hold the copy
<<<<<<< HEAD
            arg = builder.createVariable(spv::StorageClassFunction,
=======
            arg = builder.createVariable(function->getParamPrecision(a), spv::StorageClassFunction,
>>>>>>> 85ca9f51
                builder.getContainedTypeId(function->getParamType(a)), "param");
            if (qualifiers[a] == glslang::EvqIn || qualifiers[a] == glslang::EvqInOut) {
                // need to copy the input into output space
                builder.setAccessChain(lValues[lValueCount]);
                spv::Id copy = accessChainLoad(*argTypes[a]);
                builder.clearAccessChain();
                builder.setAccessChainLValue(arg);
                multiTypeStore(*argTypes[a], copy);
            }
            ++lValueCount;
        } else {
            // process r-value, which involves a copy for a type mismatch
            if (function->getParamType(a) != convertGlslangToSpvType(*argTypes[a]) ||
                TranslatePrecisionDecoration(*argTypes[a]) != function->getParamPrecision(a))
            {
                spv::Id argCopy = builder.createVariable(function->getParamPrecision(a), spv::StorageClassFunction, function->getParamType(a), "arg");
                builder.clearAccessChain();
                builder.setAccessChainLValue(argCopy);
                multiTypeStore(*argTypes[a], rValues[rValueCount]);
                arg = builder.createLoad(argCopy, function->getParamPrecision(a));
            } else
                arg = rValues[rValueCount];
            ++rValueCount;
        }
        spvArgs.push_back(arg);
    }

    // 3. Make the call.
    spv::Id result = builder.createFunctionCall(function, spvArgs);
    builder.setPrecision(result, TranslatePrecisionDecoration(node->getType()));

    // 4. Copy back out an "out" arguments.
    lValueCount = 0;
    for (int a = 0; a < (int)glslangArgs.size(); ++a) {
        if (originalParam(qualifiers[a], *argTypes[a], function->hasImplicitThis() && a == 0))
            ++lValueCount;
        else if (writableParam(qualifiers[a])) {
            if (qualifiers[a] == glslang::EvqOut || qualifiers[a] == glslang::EvqInOut) {
                spv::Id copy = builder.createLoad(spvArgs[a], spv::NoPrecision);
                builder.setAccessChain(lValues[lValueCount]);
                multiTypeStore(*argTypes[a], copy);
            }
            ++lValueCount;
        }
    }

    return result;
}

// Translate AST operation to SPV operation, already having SPV-based operands/types.
spv::Id TGlslangToSpvTraverser::createBinaryOperation(glslang::TOperator op, OpDecorations& decorations,
                                                      spv::Id typeId, spv::Id left, spv::Id right,
                                                      glslang::TBasicType typeProxy, bool reduceComparison)
{
    bool isUnsigned = isTypeUnsignedInt(typeProxy);
    bool isFloat = isTypeFloat(typeProxy);
    bool isBool = typeProxy == glslang::EbtBool;

    spv::Op binOp = spv::OpNop;
    bool needMatchingVectors = true;  // for non-matrix ops, would a scalar need to smear to match a vector?
    bool comparison = false;

    switch (op) {
    case glslang::EOpAdd:
    case glslang::EOpAddAssign:
        if (isFloat)
            binOp = spv::OpFAdd;
        else
            binOp = spv::OpIAdd;
        break;
    case glslang::EOpSub:
    case glslang::EOpSubAssign:
        if (isFloat)
            binOp = spv::OpFSub;
        else
            binOp = spv::OpISub;
        break;
    case glslang::EOpMul:
    case glslang::EOpMulAssign:
        if (isFloat)
            binOp = spv::OpFMul;
        else
            binOp = spv::OpIMul;
        break;
    case glslang::EOpVectorTimesScalar:
    case glslang::EOpVectorTimesScalarAssign:
        if (isFloat && (builder.isVector(left) || builder.isVector(right))) {
            if (builder.isVector(right))
                std::swap(left, right);
            assert(builder.isScalar(right));
            needMatchingVectors = false;
            binOp = spv::OpVectorTimesScalar;
        } else if (isFloat)
            binOp = spv::OpFMul;
          else
            binOp = spv::OpIMul;
        break;
    case glslang::EOpVectorTimesMatrix:
    case glslang::EOpVectorTimesMatrixAssign:
        binOp = spv::OpVectorTimesMatrix;
        break;
    case glslang::EOpMatrixTimesVector:
        binOp = spv::OpMatrixTimesVector;
        break;
    case glslang::EOpMatrixTimesScalar:
    case glslang::EOpMatrixTimesScalarAssign:
        binOp = spv::OpMatrixTimesScalar;
        break;
    case glslang::EOpMatrixTimesMatrix:
    case glslang::EOpMatrixTimesMatrixAssign:
        binOp = spv::OpMatrixTimesMatrix;
        break;
    case glslang::EOpOuterProduct:
        binOp = spv::OpOuterProduct;
        needMatchingVectors = false;
        break;

    case glslang::EOpDiv:
    case glslang::EOpDivAssign:
        if (isFloat)
            binOp = spv::OpFDiv;
        else if (isUnsigned)
            binOp = spv::OpUDiv;
        else
            binOp = spv::OpSDiv;
        break;
    case glslang::EOpMod:
    case glslang::EOpModAssign:
        if (isFloat)
            binOp = spv::OpFMod;
        else if (isUnsigned)
            binOp = spv::OpUMod;
        else
            binOp = spv::OpSMod;
        break;
    case glslang::EOpRightShift:
    case glslang::EOpRightShiftAssign:
        if (isUnsigned)
            binOp = spv::OpShiftRightLogical;
        else
            binOp = spv::OpShiftRightArithmetic;
        break;
    case glslang::EOpLeftShift:
    case glslang::EOpLeftShiftAssign:
        binOp = spv::OpShiftLeftLogical;
        break;
    case glslang::EOpAnd:
    case glslang::EOpAndAssign:
        binOp = spv::OpBitwiseAnd;
        break;
    case glslang::EOpLogicalAnd:
        needMatchingVectors = false;
        binOp = spv::OpLogicalAnd;
        break;
    case glslang::EOpInclusiveOr:
    case glslang::EOpInclusiveOrAssign:
        binOp = spv::OpBitwiseOr;
        break;
    case glslang::EOpLogicalOr:
        needMatchingVectors = false;
        binOp = spv::OpLogicalOr;
        break;
    case glslang::EOpExclusiveOr:
    case glslang::EOpExclusiveOrAssign:
        binOp = spv::OpBitwiseXor;
        break;
    case glslang::EOpLogicalXor:
        needMatchingVectors = false;
        binOp = spv::OpLogicalNotEqual;
        break;

    case glslang::EOpAbsDifference:
        binOp = isUnsigned ? spv::OpAbsUSubINTEL : spv::OpAbsISubINTEL;
        break;

    case glslang::EOpAddSaturate:
        binOp = isUnsigned ? spv::OpUAddSatINTEL : spv::OpIAddSatINTEL;
        break;

    case glslang::EOpSubSaturate:
        binOp = isUnsigned ? spv::OpUSubSatINTEL : spv::OpISubSatINTEL;
        break;

    case glslang::EOpAverage:
        binOp = isUnsigned ? spv::OpUAverageINTEL : spv::OpIAverageINTEL;
        break;

    case glslang::EOpAverageRounded:
        binOp = isUnsigned ? spv::OpUAverageRoundedINTEL : spv::OpIAverageRoundedINTEL;
        break;

    case glslang::EOpMul32x16:
        binOp = isUnsigned ? spv::OpUMul32x16INTEL : spv::OpIMul32x16INTEL;
        break;

    case glslang::EOpLessThan:
    case glslang::EOpGreaterThan:
    case glslang::EOpLessThanEqual:
    case glslang::EOpGreaterThanEqual:
    case glslang::EOpEqual:
    case glslang::EOpNotEqual:
    case glslang::EOpVectorEqual:
    case glslang::EOpVectorNotEqual:
        comparison = true;
        break;
    default:
        break;
    }

    // handle mapped binary operations (should be non-comparison)
    if (binOp != spv::OpNop) {
        assert(comparison == false);
        if (builder.isMatrix(left) || builder.isMatrix(right) ||
            builder.isCooperativeMatrix(left) || builder.isCooperativeMatrix(right))
            return createBinaryMatrixOperation(binOp, decorations, typeId, left, right);

        // No matrix involved; make both operands be the same number of components, if needed
        if (needMatchingVectors)
            builder.promoteScalar(decorations.precision, left, right);

        spv::Id result = builder.createBinOp(binOp, typeId, left, right);
        decorations.addNoContraction(builder, result);
        decorations.addNonUniform(builder, result);
        return builder.setPrecision(result, decorations.precision);
    }

    if (! comparison)
        return 0;

    // Handle comparison instructions

    if (reduceComparison && (op == glslang::EOpEqual || op == glslang::EOpNotEqual)
                         && (builder.isVector(left) || builder.isMatrix(left) || builder.isAggregate(left))) {
        spv::Id result = builder.createCompositeCompare(decorations.precision, left, right, op == glslang::EOpEqual);
        decorations.addNonUniform(builder, result);
        return result;
    }

    switch (op) {
    case glslang::EOpLessThan:
        if (isFloat)
            binOp = spv::OpFOrdLessThan;
        else if (isUnsigned)
            binOp = spv::OpULessThan;
        else
            binOp = spv::OpSLessThan;
        break;
    case glslang::EOpGreaterThan:
        if (isFloat)
            binOp = spv::OpFOrdGreaterThan;
        else if (isUnsigned)
            binOp = spv::OpUGreaterThan;
        else
            binOp = spv::OpSGreaterThan;
        break;
    case glslang::EOpLessThanEqual:
        if (isFloat)
            binOp = spv::OpFOrdLessThanEqual;
        else if (isUnsigned)
            binOp = spv::OpULessThanEqual;
        else
            binOp = spv::OpSLessThanEqual;
        break;
    case glslang::EOpGreaterThanEqual:
        if (isFloat)
            binOp = spv::OpFOrdGreaterThanEqual;
        else if (isUnsigned)
            binOp = spv::OpUGreaterThanEqual;
        else
            binOp = spv::OpSGreaterThanEqual;
        break;
    case glslang::EOpEqual:
    case glslang::EOpVectorEqual:
        if (isFloat)
            binOp = spv::OpFOrdEqual;
        else if (isBool)
            binOp = spv::OpLogicalEqual;
        else
            binOp = spv::OpIEqual;
        break;
    case glslang::EOpNotEqual:
    case glslang::EOpVectorNotEqual:
        if (isFloat)
            binOp = spv::OpFUnordNotEqual;
        else if (isBool)
            binOp = spv::OpLogicalNotEqual;
        else
            binOp = spv::OpINotEqual;
        break;
    default:
        break;
    }

    if (binOp != spv::OpNop) {
        spv::Id result = builder.createBinOp(binOp, typeId, left, right);
        decorations.addNoContraction(builder, result);
        decorations.addNonUniform(builder, result);
        return builder.setPrecision(result, decorations.precision);
    }

    return 0;
}

//
// Translate AST matrix operation to SPV operation, already having SPV-based operands/types.
// These can be any of:
//
//   matrix * scalar
//   scalar * matrix
//   matrix * matrix     linear algebraic
//   matrix * vector
//   vector * matrix
//   matrix * matrix     componentwise
//   matrix op matrix    op in {+, -, /}
//   matrix op scalar    op in {+, -, /}
//   scalar op matrix    op in {+, -, /}
//
spv::Id TGlslangToSpvTraverser::createBinaryMatrixOperation(spv::Op op, OpDecorations& decorations, spv::Id typeId,
                                                            spv::Id left, spv::Id right)
{
    bool firstClass = true;

    // First, handle first-class matrix operations (* and matrix/scalar)
    switch (op) {
    case spv::OpFDiv:
        if (builder.isMatrix(left) && builder.isScalar(right)) {
            // turn matrix / scalar into a multiply...
            spv::Id resultType = builder.getTypeId(right);
            right = builder.createBinOp(spv::OpFDiv, resultType, builder.makeFpConstant(resultType, 1.0), right);
            op = spv::OpMatrixTimesScalar;
        } else
            firstClass = false;
        break;
    case spv::OpMatrixTimesScalar:
        if (builder.isMatrix(right) || builder.isCooperativeMatrix(right))
            std::swap(left, right);
        assert(builder.isScalar(right));
        break;
    case spv::OpVectorTimesMatrix:
        assert(builder.isVector(left));
        assert(builder.isMatrix(right));
        break;
    case spv::OpMatrixTimesVector:
        assert(builder.isMatrix(left));
        assert(builder.isVector(right));
        break;
    case spv::OpMatrixTimesMatrix:
        assert(builder.isMatrix(left));
        assert(builder.isMatrix(right));
        break;
    default:
        firstClass = false;
        break;
    }

    if (builder.isCooperativeMatrix(left) || builder.isCooperativeMatrix(right))
        firstClass = true;

    if (firstClass) {
        spv::Id result = builder.createBinOp(op, typeId, left, right);
        decorations.addNoContraction(builder, result);
        decorations.addNonUniform(builder, result);
        return builder.setPrecision(result, decorations.precision);
    }

    // Handle component-wise +, -, *, %, and / for all combinations of type.
    // The result type of all of them is the same type as the (a) matrix operand.
    // The algorithm is to:
    //   - break the matrix(es) into vectors
    //   - smear any scalar to a vector
    //   - do vector operations
    //   - make a matrix out the vector results
    switch (op) {
    case spv::OpFAdd:
    case spv::OpFSub:
    case spv::OpFDiv:
    case spv::OpFMod:
    case spv::OpFMul:
    {
        // one time set up...
        bool  leftMat = builder.isMatrix(left);
        bool rightMat = builder.isMatrix(right);
        unsigned int numCols = leftMat ? builder.getNumColumns(left) : builder.getNumColumns(right);
        int numRows = leftMat ? builder.getNumRows(left) : builder.getNumRows(right);
        spv::Id scalarType = builder.getScalarTypeId(typeId);
        spv::Id vecType = builder.makeVectorType(scalarType, numRows);
        std::vector<spv::Id> results;
        spv::Id smearVec = spv::NoResult;
        if (builder.isScalar(left))
            smearVec = builder.smearScalar(decorations.precision, left, vecType);
        else if (builder.isScalar(right))
            smearVec = builder.smearScalar(decorations.precision, right, vecType);

        // do each vector op
        for (unsigned int c = 0; c < numCols; ++c) {
            std::vector<unsigned int> indexes;
            indexes.push_back(c);
            spv::Id  leftVec =  leftMat ? builder.createCompositeExtract( left, vecType, indexes) : smearVec;
            spv::Id rightVec = rightMat ? builder.createCompositeExtract(right, vecType, indexes) : smearVec;
            spv::Id result = builder.createBinOp(op, vecType, leftVec, rightVec);
            decorations.addNoContraction(builder, result);
            decorations.addNonUniform(builder, result);
            results.push_back(builder.setPrecision(result, decorations.precision));
        }

        // put the pieces together
        spv::Id result = builder.setPrecision(builder.createCompositeConstruct(typeId, results), decorations.precision);
        decorations.addNonUniform(builder, result);
        return result;
    }
    default:
        assert(0);
        return spv::NoResult;
    }
}

spv::Id TGlslangToSpvTraverser::createUnaryOperation(glslang::TOperator op, OpDecorations& decorations, spv::Id typeId,
    spv::Id operand, glslang::TBasicType typeProxy, const spv::Builder::AccessChain::CoherentFlags &lvalueCoherentFlags)
{
    spv::Op unaryOp = spv::OpNop;
    int extBuiltins = -1;
    int libCall = -1;
    bool isUnsigned = isTypeUnsignedInt(typeProxy);
    bool isFloat = isTypeFloat(typeProxy);

    switch (op) {
    case glslang::EOpNegative:
        if (isFloat) {
            unaryOp = spv::OpFNegate;
            if (builder.isMatrixType(typeId))
                return createUnaryMatrixOperation(unaryOp, decorations, typeId, operand, typeProxy);
        } else
            unaryOp = spv::OpSNegate;
        break;

    case glslang::EOpLogicalNot:
    case glslang::EOpVectorLogicalNot:
        unaryOp = spv::OpLogicalNot;
        break;
    case glslang::EOpBitwiseNot:
        unaryOp = spv::OpNot;
        break;

    case glslang::EOpDeterminant:
        libCall = spv::GLSLstd450Determinant;
        break;
    case glslang::EOpMatrixInverse:
        libCall = spv::GLSLstd450MatrixInverse;
        break;
    case glslang::EOpTranspose:
        unaryOp = spv::OpTranspose;
        break;

    case glslang::EOpRadians:
        libCall = spv::GLSLstd450Radians;
        break;
    case glslang::EOpDegrees:
        libCall = spv::GLSLstd450Degrees;
        break;
    case glslang::EOpSin:
        libCall = spv::GLSLstd450Sin;
        break;
    case glslang::EOpCos:
        libCall = spv::GLSLstd450Cos;
        break;
    case glslang::EOpTan:
        libCall = spv::GLSLstd450Tan;
        break;
    case glslang::EOpAcos:
        libCall = spv::GLSLstd450Acos;
        break;
    case glslang::EOpAsin:
        libCall = spv::GLSLstd450Asin;
        break;
    case glslang::EOpAtan:
        libCall = spv::GLSLstd450Atan;
        break;

    case glslang::EOpAcosh:
        libCall = spv::GLSLstd450Acosh;
        break;
    case glslang::EOpAsinh:
        libCall = spv::GLSLstd450Asinh;
        break;
    case glslang::EOpAtanh:
        libCall = spv::GLSLstd450Atanh;
        break;
    case glslang::EOpTanh:
        libCall = spv::GLSLstd450Tanh;
        break;
    case glslang::EOpCosh:
        libCall = spv::GLSLstd450Cosh;
        break;
    case glslang::EOpSinh:
        libCall = spv::GLSLstd450Sinh;
        break;

    case glslang::EOpLength:
        libCall = spv::GLSLstd450Length;
        break;
    case glslang::EOpNormalize:
        libCall = spv::GLSLstd450Normalize;
        break;

    case glslang::EOpExp:
        libCall = spv::GLSLstd450Exp;
        break;
    case glslang::EOpLog:
        libCall = spv::GLSLstd450Log;
        break;
    case glslang::EOpExp2:
        libCall = spv::GLSLstd450Exp2;
        break;
    case glslang::EOpLog2:
        libCall = spv::GLSLstd450Log2;
        break;
    case glslang::EOpSqrt:
        libCall = spv::GLSLstd450Sqrt;
        break;
    case glslang::EOpInverseSqrt:
        libCall = spv::GLSLstd450InverseSqrt;
        break;

    case glslang::EOpFloor:
        libCall = spv::GLSLstd450Floor;
        break;
    case glslang::EOpTrunc:
        libCall = spv::GLSLstd450Trunc;
        break;
    case glslang::EOpRound:
        libCall = spv::GLSLstd450Round;
        break;
    case glslang::EOpRoundEven:
        libCall = spv::GLSLstd450RoundEven;
        break;
    case glslang::EOpCeil:
        libCall = spv::GLSLstd450Ceil;
        break;
    case glslang::EOpFract:
        libCall = spv::GLSLstd450Fract;
        break;

    case glslang::EOpIsNan:
        unaryOp = spv::OpIsNan;
        break;
    case glslang::EOpIsInf:
        unaryOp = spv::OpIsInf;
        break;
    case glslang::EOpIsFinite:
        unaryOp = spv::OpIsFinite;
        break;

    case glslang::EOpFloatBitsToInt:
    case glslang::EOpFloatBitsToUint:
    case glslang::EOpIntBitsToFloat:
    case glslang::EOpUintBitsToFloat:
    case glslang::EOpDoubleBitsToInt64:
    case glslang::EOpDoubleBitsToUint64:
    case glslang::EOpInt64BitsToDouble:
    case glslang::EOpUint64BitsToDouble:
    case glslang::EOpFloat16BitsToInt16:
    case glslang::EOpFloat16BitsToUint16:
    case glslang::EOpInt16BitsToFloat16:
    case glslang::EOpUint16BitsToFloat16:
        unaryOp = spv::OpBitcast;
        break;

    case glslang::EOpPackSnorm2x16:
        libCall = spv::GLSLstd450PackSnorm2x16;
        break;
    case glslang::EOpUnpackSnorm2x16:
        libCall = spv::GLSLstd450UnpackSnorm2x16;
        break;
    case glslang::EOpPackUnorm2x16:
        libCall = spv::GLSLstd450PackUnorm2x16;
        break;
    case glslang::EOpUnpackUnorm2x16:
        libCall = spv::GLSLstd450UnpackUnorm2x16;
        break;
    case glslang::EOpPackHalf2x16:
        libCall = spv::GLSLstd450PackHalf2x16;
        break;
    case glslang::EOpUnpackHalf2x16:
        libCall = spv::GLSLstd450UnpackHalf2x16;
        break;
#ifndef GLSLANG_WEB
    case glslang::EOpPackSnorm4x8:
        libCall = spv::GLSLstd450PackSnorm4x8;
        break;
    case glslang::EOpUnpackSnorm4x8:
        libCall = spv::GLSLstd450UnpackSnorm4x8;
        break;
    case glslang::EOpPackUnorm4x8:
        libCall = spv::GLSLstd450PackUnorm4x8;
        break;
    case glslang::EOpUnpackUnorm4x8:
        libCall = spv::GLSLstd450UnpackUnorm4x8;
        break;
    case glslang::EOpPackDouble2x32:
        libCall = spv::GLSLstd450PackDouble2x32;
        break;
    case glslang::EOpUnpackDouble2x32:
        libCall = spv::GLSLstd450UnpackDouble2x32;
        break;
#endif

    case glslang::EOpPackInt2x32:
    case glslang::EOpUnpackInt2x32:
    case glslang::EOpPackUint2x32:
    case glslang::EOpUnpackUint2x32:
    case glslang::EOpPack16:
    case glslang::EOpPack32:
    case glslang::EOpPack64:
    case glslang::EOpUnpack32:
    case glslang::EOpUnpack16:
    case glslang::EOpUnpack8:
    case glslang::EOpPackInt2x16:
    case glslang::EOpUnpackInt2x16:
    case glslang::EOpPackUint2x16:
    case glslang::EOpUnpackUint2x16:
    case glslang::EOpPackInt4x16:
    case glslang::EOpUnpackInt4x16:
    case glslang::EOpPackUint4x16:
    case glslang::EOpUnpackUint4x16:
    case glslang::EOpPackFloat2x16:
    case glslang::EOpUnpackFloat2x16:
        unaryOp = spv::OpBitcast;
        break;

    case glslang::EOpDPdx:
        unaryOp = spv::OpDPdx;
        break;
    case glslang::EOpDPdy:
        unaryOp = spv::OpDPdy;
        break;
    case glslang::EOpFwidth:
        unaryOp = spv::OpFwidth;
        break;

    case glslang::EOpAny:
        unaryOp = spv::OpAny;
        break;
    case glslang::EOpAll:
        unaryOp = spv::OpAll;
        break;

    case glslang::EOpAbs:
        if (isFloat)
            libCall = spv::GLSLstd450FAbs;
        else
            libCall = spv::GLSLstd450SAbs;
        break;
    case glslang::EOpSign:
        if (isFloat)
            libCall = spv::GLSLstd450FSign;
        else
            libCall = spv::GLSLstd450SSign;
        break;

#ifndef GLSLANG_WEB
    case glslang::EOpDPdxFine:
        unaryOp = spv::OpDPdxFine;
        break;
    case glslang::EOpDPdyFine:
        unaryOp = spv::OpDPdyFine;
        break;
    case glslang::EOpFwidthFine:
        unaryOp = spv::OpFwidthFine;
        break;
    case glslang::EOpDPdxCoarse:
        unaryOp = spv::OpDPdxCoarse;
        break;
    case glslang::EOpDPdyCoarse:
        unaryOp = spv::OpDPdyCoarse;
        break;
    case glslang::EOpFwidthCoarse:
        unaryOp = spv::OpFwidthCoarse;
        break;
    case glslang::EOpRayQueryProceed:
        unaryOp = spv::OpRayQueryProceedKHR;
        break;
    case glslang::EOpRayQueryGetRayTMin:
        unaryOp = spv::OpRayQueryGetRayTMinKHR;
        break;
    case glslang::EOpRayQueryGetRayFlags:
        unaryOp = spv::OpRayQueryGetRayFlagsKHR;
        break;
    case glslang::EOpRayQueryGetWorldRayOrigin:
        unaryOp = spv::OpRayQueryGetWorldRayOriginKHR;
        break;
    case glslang::EOpRayQueryGetWorldRayDirection:
        unaryOp = spv::OpRayQueryGetWorldRayDirectionKHR;
        break;
    case glslang::EOpRayQueryGetIntersectionCandidateAABBOpaque:
        unaryOp = spv::OpRayQueryGetIntersectionCandidateAABBOpaqueKHR;
        break;
    case glslang::EOpInterpolateAtCentroid:
        if (typeProxy == glslang::EbtFloat16)
            builder.addExtension(spv::E_SPV_AMD_gpu_shader_half_float);
        libCall = spv::GLSLstd450InterpolateAtCentroid;
        break;
    case glslang::EOpAtomicCounterIncrement:
    case glslang::EOpAtomicCounterDecrement:
    case glslang::EOpAtomicCounter:
    {
        // Handle all of the atomics in one place, in createAtomicOperation()
        std::vector<spv::Id> operands;
        operands.push_back(operand);
        return createAtomicOperation(op, decorations.precision, typeId, operands, typeProxy, lvalueCoherentFlags);
    }

    case glslang::EOpBitFieldReverse:
        unaryOp = spv::OpBitReverse;
        break;
    case glslang::EOpBitCount:
        unaryOp = spv::OpBitCount;
        break;
    case glslang::EOpFindLSB:
        libCall = spv::GLSLstd450FindILsb;
        break;
    case glslang::EOpFindMSB:
        if (isUnsigned)
            libCall = spv::GLSLstd450FindUMsb;
        else
            libCall = spv::GLSLstd450FindSMsb;
        break;

    case glslang::EOpCountLeadingZeros:
        builder.addCapability(spv::CapabilityIntegerFunctions2INTEL);
        builder.addExtension("SPV_INTEL_shader_integer_functions2");
        unaryOp = spv::OpUCountLeadingZerosINTEL;
        break;

    case glslang::EOpCountTrailingZeros:
        builder.addCapability(spv::CapabilityIntegerFunctions2INTEL);
        builder.addExtension("SPV_INTEL_shader_integer_functions2");
        unaryOp = spv::OpUCountTrailingZerosINTEL;
        break;

    case glslang::EOpBallot:
    case glslang::EOpReadFirstInvocation:
    case glslang::EOpAnyInvocation:
    case glslang::EOpAllInvocations:
    case glslang::EOpAllInvocationsEqual:
    case glslang::EOpMinInvocations:
    case glslang::EOpMaxInvocations:
    case glslang::EOpAddInvocations:
    case glslang::EOpMinInvocationsNonUniform:
    case glslang::EOpMaxInvocationsNonUniform:
    case glslang::EOpAddInvocationsNonUniform:
    case glslang::EOpMinInvocationsInclusiveScan:
    case glslang::EOpMaxInvocationsInclusiveScan:
    case glslang::EOpAddInvocationsInclusiveScan:
    case glslang::EOpMinInvocationsInclusiveScanNonUniform:
    case glslang::EOpMaxInvocationsInclusiveScanNonUniform:
    case glslang::EOpAddInvocationsInclusiveScanNonUniform:
    case glslang::EOpMinInvocationsExclusiveScan:
    case glslang::EOpMaxInvocationsExclusiveScan:
    case glslang::EOpAddInvocationsExclusiveScan:
    case glslang::EOpMinInvocationsExclusiveScanNonUniform:
    case glslang::EOpMaxInvocationsExclusiveScanNonUniform:
    case glslang::EOpAddInvocationsExclusiveScanNonUniform:
    {
        std::vector<spv::Id> operands;
        operands.push_back(operand);
        return createInvocationsOperation(op, typeId, operands, typeProxy);
    }
    case glslang::EOpSubgroupAll:
    case glslang::EOpSubgroupAny:
    case glslang::EOpSubgroupAllEqual:
    case glslang::EOpSubgroupBroadcastFirst:
    case glslang::EOpSubgroupBallot:
    case glslang::EOpSubgroupInverseBallot:
    case glslang::EOpSubgroupBallotBitCount:
    case glslang::EOpSubgroupBallotInclusiveBitCount:
    case glslang::EOpSubgroupBallotExclusiveBitCount:
    case glslang::EOpSubgroupBallotFindLSB:
    case glslang::EOpSubgroupBallotFindMSB:
    case glslang::EOpSubgroupAdd:
    case glslang::EOpSubgroupMul:
    case glslang::EOpSubgroupMin:
    case glslang::EOpSubgroupMax:
    case glslang::EOpSubgroupAnd:
    case glslang::EOpSubgroupOr:
    case glslang::EOpSubgroupXor:
    case glslang::EOpSubgroupInclusiveAdd:
    case glslang::EOpSubgroupInclusiveMul:
    case glslang::EOpSubgroupInclusiveMin:
    case glslang::EOpSubgroupInclusiveMax:
    case glslang::EOpSubgroupInclusiveAnd:
    case glslang::EOpSubgroupInclusiveOr:
    case glslang::EOpSubgroupInclusiveXor:
    case glslang::EOpSubgroupExclusiveAdd:
    case glslang::EOpSubgroupExclusiveMul:
    case glslang::EOpSubgroupExclusiveMin:
    case glslang::EOpSubgroupExclusiveMax:
    case glslang::EOpSubgroupExclusiveAnd:
    case glslang::EOpSubgroupExclusiveOr:
    case glslang::EOpSubgroupExclusiveXor:
    case glslang::EOpSubgroupQuadSwapHorizontal:
    case glslang::EOpSubgroupQuadSwapVertical:
    case glslang::EOpSubgroupQuadSwapDiagonal: {
        std::vector<spv::Id> operands;
        operands.push_back(operand);
        return createSubgroupOperation(op, typeId, operands, typeProxy);
    }
    case glslang::EOpMbcnt:
        extBuiltins = getExtBuiltins(spv::E_SPV_AMD_shader_ballot);
        libCall = spv::MbcntAMD;
        break;

    case glslang::EOpCubeFaceIndex:
        extBuiltins = getExtBuiltins(spv::E_SPV_AMD_gcn_shader);
        libCall = spv::CubeFaceIndexAMD;
        break;

    case glslang::EOpCubeFaceCoord:
        extBuiltins = getExtBuiltins(spv::E_SPV_AMD_gcn_shader);
        libCall = spv::CubeFaceCoordAMD;
        break;
    case glslang::EOpSubgroupPartition:
        unaryOp = spv::OpGroupNonUniformPartitionNV;
        break;
    case glslang::EOpConstructReference:
        unaryOp = spv::OpBitcast;
        break;
#endif

    case glslang::EOpCopyObject:
        unaryOp = spv::OpCopyObject;
        break;

    default:
        return 0;
    }

    spv::Id id;
    if (libCall >= 0) {
        std::vector<spv::Id> args;
        args.push_back(operand);
        id = builder.createBuiltinCall(typeId, extBuiltins >= 0 ? extBuiltins : stdBuiltins, libCall, args);
    } else {
        id = builder.createUnaryOp(unaryOp, typeId, operand);
    }

    decorations.addNoContraction(builder, id);
    decorations.addNonUniform(builder, id);
    return builder.setPrecision(id, decorations.precision);
}

// Create a unary operation on a matrix
spv::Id TGlslangToSpvTraverser::createUnaryMatrixOperation(spv::Op op, OpDecorations& decorations, spv::Id typeId,
                                                           spv::Id operand, glslang::TBasicType /* typeProxy */)
{
    // Handle unary operations vector by vector.
    // The result type is the same type as the original type.
    // The algorithm is to:
    //   - break the matrix into vectors
    //   - apply the operation to each vector
    //   - make a matrix out the vector results

    // get the types sorted out
    int numCols = builder.getNumColumns(operand);
    int numRows = builder.getNumRows(operand);
    spv::Id srcVecType  = builder.makeVectorType(builder.getScalarTypeId(builder.getTypeId(operand)), numRows);
    spv::Id destVecType = builder.makeVectorType(builder.getScalarTypeId(typeId), numRows);
    std::vector<spv::Id> results;

    // do each vector op
    for (int c = 0; c < numCols; ++c) {
        std::vector<unsigned int> indexes;
        indexes.push_back(c);
        spv::Id srcVec  = builder.createCompositeExtract(operand, srcVecType, indexes);
        spv::Id destVec = builder.createUnaryOp(op, destVecType, srcVec);
        decorations.addNoContraction(builder, destVec);
        decorations.addNonUniform(builder, destVec);
        results.push_back(builder.setPrecision(destVec, decorations.precision));
    }

    // put the pieces together
    spv::Id result = builder.setPrecision(builder.createCompositeConstruct(typeId, results), decorations.precision);
    decorations.addNonUniform(builder, result);
    return result;
}

// For converting integers where both the bitwidth and the signedness could
// change, but only do the width change here. The caller is still responsible
// for the signedness conversion.
spv::Id TGlslangToSpvTraverser::createIntWidthConversion(glslang::TOperator op, spv::Id operand, int vectorSize)
{
    // Get the result type width, based on the type to convert to.
    int width = 32;
    switch(op) {
    case glslang::EOpConvInt16ToUint8:
    case glslang::EOpConvIntToUint8:
    case glslang::EOpConvInt64ToUint8:
    case glslang::EOpConvUint16ToInt8:
    case glslang::EOpConvUintToInt8:
    case glslang::EOpConvUint64ToInt8:
        width = 8;
        break;
    case glslang::EOpConvInt8ToUint16:
    case glslang::EOpConvIntToUint16:
    case glslang::EOpConvInt64ToUint16:
    case glslang::EOpConvUint8ToInt16:
    case glslang::EOpConvUintToInt16:
    case glslang::EOpConvUint64ToInt16:
        width = 16;
        break;
    case glslang::EOpConvInt8ToUint:
    case glslang::EOpConvInt16ToUint:
    case glslang::EOpConvInt64ToUint:
    case glslang::EOpConvUint8ToInt:
    case glslang::EOpConvUint16ToInt:
    case glslang::EOpConvUint64ToInt:
        width = 32;
        break;
    case glslang::EOpConvInt8ToUint64:
    case glslang::EOpConvInt16ToUint64:
    case glslang::EOpConvIntToUint64:
    case glslang::EOpConvUint8ToInt64:
    case glslang::EOpConvUint16ToInt64:
    case glslang::EOpConvUintToInt64:
        width = 64;
        break;

    default:
        assert(false && "Default missing");
        break;
    }

    // Get the conversion operation and result type,
    // based on the target width, but the source type.
    spv::Id type = spv::NoType;
    spv::Op convOp = spv::OpNop;
    switch(op) {
    case glslang::EOpConvInt8ToUint16:
    case glslang::EOpConvInt8ToUint:
    case glslang::EOpConvInt8ToUint64:
    case glslang::EOpConvInt16ToUint8:
    case glslang::EOpConvInt16ToUint:
    case glslang::EOpConvInt16ToUint64:
    case glslang::EOpConvIntToUint8:
    case glslang::EOpConvIntToUint16:
    case glslang::EOpConvIntToUint64:
    case glslang::EOpConvInt64ToUint8:
    case glslang::EOpConvInt64ToUint16:
    case glslang::EOpConvInt64ToUint:
        convOp = spv::OpSConvert;
        type = builder.makeIntType(width);
        break;
    default:
        convOp = spv::OpUConvert;
        type = builder.makeUintType(width);
        break;
    }

    if (vectorSize > 0)
        type = builder.makeVectorType(type, vectorSize);

    return builder.createUnaryOp(convOp, type, operand);
}

spv::Id TGlslangToSpvTraverser::createConversion(glslang::TOperator op, OpDecorations& decorations, spv::Id destType,
                                                 spv::Id operand, glslang::TBasicType typeProxy)
{
    spv::Op convOp = spv::OpNop;
    spv::Id zero = 0;
    spv::Id one = 0;

    int vectorSize = builder.isVectorType(destType) ? builder.getNumTypeComponents(destType) : 0;

    switch (op) {
    case glslang::EOpConvIntToBool:
    case glslang::EOpConvUintToBool:
        zero = builder.makeUintConstant(0);
        zero = makeSmearedConstant(zero, vectorSize);
        return builder.createBinOp(spv::OpINotEqual, destType, operand, zero);
    case glslang::EOpConvFloatToBool:
        zero = builder.makeFloatConstant(0.0F);
        zero = makeSmearedConstant(zero, vectorSize);
        return builder.createBinOp(spv::OpFUnordNotEqual, destType, operand, zero);
    case glslang::EOpConvBoolToFloat:
        convOp = spv::OpSelect;
        zero = builder.makeFloatConstant(0.0F);
        one  = builder.makeFloatConstant(1.0F);
        break;

    case glslang::EOpConvBoolToInt:
    case glslang::EOpConvBoolToInt64:
#ifndef GLSLANG_WEB
        if (op == glslang::EOpConvBoolToInt64) {
            zero = builder.makeInt64Constant(0);
            one = builder.makeInt64Constant(1);
        } else
#endif
        {
            zero = builder.makeIntConstant(0);
            one = builder.makeIntConstant(1);
        }

        convOp = spv::OpSelect;
        break;

    case glslang::EOpConvBoolToUint:
    case glslang::EOpConvBoolToUint64:
#ifndef GLSLANG_WEB
        if (op == glslang::EOpConvBoolToUint64) {
            zero = builder.makeUint64Constant(0);
            one = builder.makeUint64Constant(1);
        } else
#endif
        {
            zero = builder.makeUintConstant(0);
            one = builder.makeUintConstant(1);
        }

        convOp = spv::OpSelect;
        break;

    case glslang::EOpConvInt8ToFloat16:
    case glslang::EOpConvInt8ToFloat:
    case glslang::EOpConvInt8ToDouble:
    case glslang::EOpConvInt16ToFloat16:
    case glslang::EOpConvInt16ToFloat:
    case glslang::EOpConvInt16ToDouble:
    case glslang::EOpConvIntToFloat16:
    case glslang::EOpConvIntToFloat:
    case glslang::EOpConvIntToDouble:
    case glslang::EOpConvInt64ToFloat:
    case glslang::EOpConvInt64ToDouble:
    case glslang::EOpConvInt64ToFloat16:
        convOp = spv::OpConvertSToF;
        break;

    case glslang::EOpConvUint8ToFloat16:
    case glslang::EOpConvUint8ToFloat:
    case glslang::EOpConvUint8ToDouble:
    case glslang::EOpConvUint16ToFloat16:
    case glslang::EOpConvUint16ToFloat:
    case glslang::EOpConvUint16ToDouble:
    case glslang::EOpConvUintToFloat16:
    case glslang::EOpConvUintToFloat:
    case glslang::EOpConvUintToDouble:
    case glslang::EOpConvUint64ToFloat:
    case glslang::EOpConvUint64ToDouble:
    case glslang::EOpConvUint64ToFloat16:
        convOp = spv::OpConvertUToF;
        break;

    case glslang::EOpConvFloat16ToInt8:
    case glslang::EOpConvFloatToInt8:
    case glslang::EOpConvDoubleToInt8:
    case glslang::EOpConvFloat16ToInt16:
    case glslang::EOpConvFloatToInt16:
    case glslang::EOpConvDoubleToInt16:
    case glslang::EOpConvFloat16ToInt:
    case glslang::EOpConvFloatToInt:
    case glslang::EOpConvDoubleToInt:
    case glslang::EOpConvFloat16ToInt64:
    case glslang::EOpConvFloatToInt64:
    case glslang::EOpConvDoubleToInt64:
        convOp = spv::OpConvertFToS;
        break;

    case glslang::EOpConvUint8ToInt8:
    case glslang::EOpConvInt8ToUint8:
    case glslang::EOpConvUint16ToInt16:
    case glslang::EOpConvInt16ToUint16:
    case glslang::EOpConvUintToInt:
    case glslang::EOpConvIntToUint:
    case glslang::EOpConvUint64ToInt64:
    case glslang::EOpConvInt64ToUint64:
        if (builder.isInSpecConstCodeGenMode()) {
            // Build zero scalar or vector for OpIAdd.
#ifndef GLSLANG_WEB
            if(op == glslang::EOpConvUint8ToInt8 || op == glslang::EOpConvInt8ToUint8) {
                zero = builder.makeUint8Constant(0);
            } else if (op == glslang::EOpConvUint16ToInt16 || op == glslang::EOpConvInt16ToUint16) {
                zero = builder.makeUint16Constant(0);
            } else if (op == glslang::EOpConvUint64ToInt64 || op == glslang::EOpConvInt64ToUint64) {
                zero = builder.makeUint64Constant(0);
            } else
#endif
            {
                zero = builder.makeUintConstant(0);
            }
            zero = makeSmearedConstant(zero, vectorSize);
            // Use OpIAdd, instead of OpBitcast to do the conversion when
            // generating for OpSpecConstantOp instruction.
            return builder.createBinOp(spv::OpIAdd, destType, operand, zero);
        }
        // For normal run-time conversion instruction, use OpBitcast.
        convOp = spv::OpBitcast;
        break;

    case glslang::EOpConvFloat16ToUint8:
    case glslang::EOpConvFloatToUint8:
    case glslang::EOpConvDoubleToUint8:
    case glslang::EOpConvFloat16ToUint16:
    case glslang::EOpConvFloatToUint16:
    case glslang::EOpConvDoubleToUint16:
    case glslang::EOpConvFloat16ToUint:
    case glslang::EOpConvFloatToUint:
    case glslang::EOpConvDoubleToUint:
    case glslang::EOpConvFloatToUint64:
    case glslang::EOpConvDoubleToUint64:
    case glslang::EOpConvFloat16ToUint64:
        convOp = spv::OpConvertFToU;
        break;

#ifndef GLSLANG_WEB
    case glslang::EOpConvInt8ToBool:
    case glslang::EOpConvUint8ToBool:
        zero = builder.makeUint8Constant(0);
        zero = makeSmearedConstant(zero, vectorSize);
        return builder.createBinOp(spv::OpINotEqual, destType, operand, zero);
    case glslang::EOpConvInt16ToBool:
    case glslang::EOpConvUint16ToBool:
        zero = builder.makeUint16Constant(0);
        zero = makeSmearedConstant(zero, vectorSize);
        return builder.createBinOp(spv::OpINotEqual, destType, operand, zero);
    case glslang::EOpConvInt64ToBool:
    case glslang::EOpConvUint64ToBool:
        zero = builder.makeUint64Constant(0);
        zero = makeSmearedConstant(zero, vectorSize);
        return builder.createBinOp(spv::OpINotEqual, destType, operand, zero);
    case glslang::EOpConvDoubleToBool:
        zero = builder.makeDoubleConstant(0.0);
        zero = makeSmearedConstant(zero, vectorSize);
        return builder.createBinOp(spv::OpFUnordNotEqual, destType, operand, zero);
    case glslang::EOpConvFloat16ToBool:
        zero = builder.makeFloat16Constant(0.0F);
        zero = makeSmearedConstant(zero, vectorSize);
        return builder.createBinOp(spv::OpFUnordNotEqual, destType, operand, zero);
    case glslang::EOpConvBoolToDouble:
        convOp = spv::OpSelect;
        zero = builder.makeDoubleConstant(0.0);
        one  = builder.makeDoubleConstant(1.0);
        break;
    case glslang::EOpConvBoolToFloat16:
        convOp = spv::OpSelect;
        zero = builder.makeFloat16Constant(0.0F);
        one = builder.makeFloat16Constant(1.0F);
        break;
    case glslang::EOpConvBoolToInt8:
        zero = builder.makeInt8Constant(0);
        one  = builder.makeInt8Constant(1);
        convOp = spv::OpSelect;
        break;
    case glslang::EOpConvBoolToUint8:
        zero = builder.makeUint8Constant(0);
        one  = builder.makeUint8Constant(1);
        convOp = spv::OpSelect;
        break;
    case glslang::EOpConvBoolToInt16:
        zero = builder.makeInt16Constant(0);
        one  = builder.makeInt16Constant(1);
        convOp = spv::OpSelect;
        break;
    case glslang::EOpConvBoolToUint16:
        zero = builder.makeUint16Constant(0);
        one  = builder.makeUint16Constant(1);
        convOp = spv::OpSelect;
        break;
    case glslang::EOpConvDoubleToFloat:
    case glslang::EOpConvFloatToDouble:
    case glslang::EOpConvDoubleToFloat16:
    case glslang::EOpConvFloat16ToDouble:
    case glslang::EOpConvFloatToFloat16:
    case glslang::EOpConvFloat16ToFloat:
        convOp = spv::OpFConvert;
        if (builder.isMatrixType(destType))
            return createUnaryMatrixOperation(convOp, decorations, destType, operand, typeProxy);
        break;

    case glslang::EOpConvInt8ToInt16:
    case glslang::EOpConvInt8ToInt:
    case glslang::EOpConvInt8ToInt64:
    case glslang::EOpConvInt16ToInt8:
    case glslang::EOpConvInt16ToInt:
    case glslang::EOpConvInt16ToInt64:
    case glslang::EOpConvIntToInt8:
    case glslang::EOpConvIntToInt16:
    case glslang::EOpConvIntToInt64:
    case glslang::EOpConvInt64ToInt8:
    case glslang::EOpConvInt64ToInt16:
    case glslang::EOpConvInt64ToInt:
        convOp = spv::OpSConvert;
        break;

    case glslang::EOpConvUint8ToUint16:
    case glslang::EOpConvUint8ToUint:
    case glslang::EOpConvUint8ToUint64:
    case glslang::EOpConvUint16ToUint8:
    case glslang::EOpConvUint16ToUint:
    case glslang::EOpConvUint16ToUint64:
    case glslang::EOpConvUintToUint8:
    case glslang::EOpConvUintToUint16:
    case glslang::EOpConvUintToUint64:
    case glslang::EOpConvUint64ToUint8:
    case glslang::EOpConvUint64ToUint16:
    case glslang::EOpConvUint64ToUint:
        convOp = spv::OpUConvert;
        break;

    case glslang::EOpConvInt8ToUint16:
    case glslang::EOpConvInt8ToUint:
    case glslang::EOpConvInt8ToUint64:
    case glslang::EOpConvInt16ToUint8:
    case glslang::EOpConvInt16ToUint:
    case glslang::EOpConvInt16ToUint64:
    case glslang::EOpConvIntToUint8:
    case glslang::EOpConvIntToUint16:
    case glslang::EOpConvIntToUint64:
    case glslang::EOpConvInt64ToUint8:
    case glslang::EOpConvInt64ToUint16:
    case glslang::EOpConvInt64ToUint:
    case glslang::EOpConvUint8ToInt16:
    case glslang::EOpConvUint8ToInt:
    case glslang::EOpConvUint8ToInt64:
    case glslang::EOpConvUint16ToInt8:
    case glslang::EOpConvUint16ToInt:
    case glslang::EOpConvUint16ToInt64:
    case glslang::EOpConvUintToInt8:
    case glslang::EOpConvUintToInt16:
    case glslang::EOpConvUintToInt64:
    case glslang::EOpConvUint64ToInt8:
    case glslang::EOpConvUint64ToInt16:
    case glslang::EOpConvUint64ToInt:
        // OpSConvert/OpUConvert + OpBitCast
        operand = createIntWidthConversion(op, operand, vectorSize);

        if (builder.isInSpecConstCodeGenMode()) {
            // Build zero scalar or vector for OpIAdd.
            switch(op) {
            case glslang::EOpConvInt16ToUint8:
            case glslang::EOpConvIntToUint8:
            case glslang::EOpConvInt64ToUint8:
            case glslang::EOpConvUint16ToInt8:
            case glslang::EOpConvUintToInt8:
            case glslang::EOpConvUint64ToInt8:
                zero = builder.makeUint8Constant(0);
                break;
            case glslang::EOpConvInt8ToUint16:
            case glslang::EOpConvIntToUint16:
            case glslang::EOpConvInt64ToUint16:
            case glslang::EOpConvUint8ToInt16:
            case glslang::EOpConvUintToInt16:
            case glslang::EOpConvUint64ToInt16:
                zero = builder.makeUint16Constant(0);
                break;
            case glslang::EOpConvInt8ToUint:
            case glslang::EOpConvInt16ToUint:
            case glslang::EOpConvInt64ToUint:
            case glslang::EOpConvUint8ToInt:
            case glslang::EOpConvUint16ToInt:
            case glslang::EOpConvUint64ToInt:
                zero = builder.makeUintConstant(0);
                break;
            case glslang::EOpConvInt8ToUint64:
            case glslang::EOpConvInt16ToUint64:
            case glslang::EOpConvIntToUint64:
            case glslang::EOpConvUint8ToInt64:
            case glslang::EOpConvUint16ToInt64:
            case glslang::EOpConvUintToInt64:
                zero = builder.makeUint64Constant(0);
                break;
            default:
                assert(false && "Default missing");
                break;
            }
            zero = makeSmearedConstant(zero, vectorSize);
            // Use OpIAdd, instead of OpBitcast to do the conversion when
            // generating for OpSpecConstantOp instruction.
            return builder.createBinOp(spv::OpIAdd, destType, operand, zero);
        }
        // For normal run-time conversion instruction, use OpBitcast.
        convOp = spv::OpBitcast;
        break;
    case glslang::EOpConvUint64ToPtr:
        convOp = spv::OpConvertUToPtr;
        break;
    case glslang::EOpConvPtrToUint64:
        convOp = spv::OpConvertPtrToU;
        break;
    case glslang::EOpConvPtrToUvec2:
    case glslang::EOpConvUvec2ToPtr:
        if (builder.isVector(operand))
            builder.promoteIncorporatedExtension(spv::E_SPV_EXT_physical_storage_buffer,
                                                 spv::E_SPV_KHR_physical_storage_buffer, spv::Spv_1_5);
        convOp = spv::OpBitcast;
        break;
#endif

    default:
        break;
    }

    spv::Id result = 0;
    if (convOp == spv::OpNop)
        return result;

    if (convOp == spv::OpSelect) {
        zero = makeSmearedConstant(zero, vectorSize);
        one  = makeSmearedConstant(one, vectorSize);
        result = builder.createTriOp(convOp, destType, operand, one, zero);
    } else
        result = builder.createUnaryOp(convOp, destType, operand);

    result = builder.setPrecision(result, decorations.precision);
    decorations.addNonUniform(builder, result);
    return result;
}

spv::Id TGlslangToSpvTraverser::makeSmearedConstant(spv::Id constant, int vectorSize)
{
    if (vectorSize == 0)
        return constant;

    spv::Id vectorTypeId = builder.makeVectorType(builder.getTypeId(constant), vectorSize);
    std::vector<spv::Id> components;
    for (int c = 0; c < vectorSize; ++c)
        components.push_back(constant);
    return builder.makeCompositeConstant(vectorTypeId, components);
}

// For glslang ops that map to SPV atomic opCodes
spv::Id TGlslangToSpvTraverser::createAtomicOperation(glslang::TOperator op, spv::Decoration /*precision*/,
    spv::Id typeId, std::vector<spv::Id>& operands, glslang::TBasicType typeProxy,
    const spv::Builder::AccessChain::CoherentFlags &lvalueCoherentFlags)
{
    spv::Op opCode = spv::OpNop;

    switch (op) {
    case glslang::EOpAtomicAdd:
    case glslang::EOpImageAtomicAdd:
    case glslang::EOpAtomicCounterAdd:
        opCode = spv::OpAtomicIAdd;
        if (typeProxy == glslang::EbtFloat || typeProxy == glslang::EbtDouble) {
            opCode = spv::OpAtomicFAddEXT;
            builder.addExtension(spv::E_SPV_EXT_shader_atomic_float_add);
            if (typeProxy == glslang::EbtFloat)
                builder.addCapability(spv::CapabilityAtomicFloat32AddEXT);
            else
                builder.addCapability(spv::CapabilityAtomicFloat64AddEXT);
        }
        break;
    case glslang::EOpAtomicCounterSubtract:
        opCode = spv::OpAtomicISub;
        break;
    case glslang::EOpAtomicMin:
    case glslang::EOpImageAtomicMin:
    case glslang::EOpAtomicCounterMin:
        opCode = (typeProxy == glslang::EbtUint || typeProxy == glslang::EbtUint64) ?
            spv::OpAtomicUMin : spv::OpAtomicSMin;
        break;
    case glslang::EOpAtomicMax:
    case glslang::EOpImageAtomicMax:
    case glslang::EOpAtomicCounterMax:
        opCode = (typeProxy == glslang::EbtUint || typeProxy == glslang::EbtUint64) ?
            spv::OpAtomicUMax : spv::OpAtomicSMax;
        break;
    case glslang::EOpAtomicAnd:
    case glslang::EOpImageAtomicAnd:
    case glslang::EOpAtomicCounterAnd:
        opCode = spv::OpAtomicAnd;
        break;
    case glslang::EOpAtomicOr:
    case glslang::EOpImageAtomicOr:
    case glslang::EOpAtomicCounterOr:
        opCode = spv::OpAtomicOr;
        break;
    case glslang::EOpAtomicXor:
    case glslang::EOpImageAtomicXor:
    case glslang::EOpAtomicCounterXor:
        opCode = spv::OpAtomicXor;
        break;
    case glslang::EOpAtomicExchange:
    case glslang::EOpImageAtomicExchange:
    case glslang::EOpAtomicCounterExchange:
        opCode = spv::OpAtomicExchange;
        break;
    case glslang::EOpAtomicCompSwap:
    case glslang::EOpImageAtomicCompSwap:
    case glslang::EOpAtomicCounterCompSwap:
        opCode = spv::OpAtomicCompareExchange;
        break;
    case glslang::EOpAtomicCounterIncrement:
        opCode = spv::OpAtomicIIncrement;
        break;
    case glslang::EOpAtomicCounterDecrement:
        opCode = spv::OpAtomicIDecrement;
        break;
    case glslang::EOpAtomicCounter:
    case glslang::EOpImageAtomicLoad:
    case glslang::EOpAtomicLoad:
        opCode = spv::OpAtomicLoad;
        break;
    case glslang::EOpAtomicStore:
    case glslang::EOpImageAtomicStore:
        opCode = spv::OpAtomicStore;
        break;
    default:
        assert(0);
        break;
    }

    if (typeProxy == glslang::EbtInt64 || typeProxy == glslang::EbtUint64)
        builder.addCapability(spv::CapabilityInt64Atomics);

    // Sort out the operands
    //  - mapping from glslang -> SPV
    //  - there are extra SPV operands that are optional in glslang
    //  - compare-exchange swaps the value and comparator
    //  - compare-exchange has an extra memory semantics
    //  - EOpAtomicCounterDecrement needs a post decrement
    spv::Id pointerId = 0, compareId = 0, valueId = 0;
    // scope defaults to Device in the old model, QueueFamilyKHR in the new model
    spv::Id scopeId;
    if (glslangIntermediate->usingVulkanMemoryModel()) {
        scopeId = builder.makeUintConstant(spv::ScopeQueueFamilyKHR);
    } else {
        scopeId = builder.makeUintConstant(spv::ScopeDevice);
    }
    // semantics default to relaxed 
    spv::Id semanticsId = builder.makeUintConstant(lvalueCoherentFlags.isVolatile() &&
        glslangIntermediate->usingVulkanMemoryModel() ?
                                                    spv::MemorySemanticsVolatileMask :
                                                    spv::MemorySemanticsMaskNone);
    spv::Id semanticsId2 = semanticsId;

    pointerId = operands[0];
    if (opCode == spv::OpAtomicIIncrement || opCode == spv::OpAtomicIDecrement) {
        // no additional operands
    } else if (opCode == spv::OpAtomicCompareExchange) {
        compareId = operands[1];
        valueId = operands[2];
        if (operands.size() > 3) {
            scopeId = operands[3];
            semanticsId = builder.makeUintConstant(
                builder.getConstantScalar(operands[4]) | builder.getConstantScalar(operands[5]));
            semanticsId2 = builder.makeUintConstant(
                builder.getConstantScalar(operands[6]) | builder.getConstantScalar(operands[7]));
        }
    } else if (opCode == spv::OpAtomicLoad) {
        if (operands.size() > 1) {
            scopeId = operands[1];
            semanticsId = builder.makeUintConstant(
                builder.getConstantScalar(operands[2]) | builder.getConstantScalar(operands[3]));
        }
    } else {
        // atomic store or RMW
        valueId = operands[1];
        if (operands.size() > 2) {
            scopeId = operands[2];
            semanticsId = builder.makeUintConstant
                (builder.getConstantScalar(operands[3]) | builder.getConstantScalar(operands[4]));
        }
    }

    // Check for capabilities
    unsigned semanticsImmediate = builder.getConstantScalar(semanticsId) | builder.getConstantScalar(semanticsId2);
    if (semanticsImmediate & (spv::MemorySemanticsMakeAvailableKHRMask |
                              spv::MemorySemanticsMakeVisibleKHRMask |
                              spv::MemorySemanticsOutputMemoryKHRMask |
                              spv::MemorySemanticsVolatileMask)) {
        builder.addCapability(spv::CapabilityVulkanMemoryModelKHR);
    }

    if (glslangIntermediate->usingVulkanMemoryModel() && builder.getConstantScalar(scopeId) == spv::ScopeDevice) {
        builder.addCapability(spv::CapabilityVulkanMemoryModelDeviceScopeKHR);
    }

    std::vector<spv::Id> spvAtomicOperands;  // hold the spv operands
    spvAtomicOperands.push_back(pointerId);
    spvAtomicOperands.push_back(scopeId);
    spvAtomicOperands.push_back(semanticsId);
    if (opCode == spv::OpAtomicCompareExchange) {
        spvAtomicOperands.push_back(semanticsId2);
        spvAtomicOperands.push_back(valueId);
        spvAtomicOperands.push_back(compareId);
    } else if (opCode != spv::OpAtomicLoad && opCode != spv::OpAtomicIIncrement && opCode != spv::OpAtomicIDecrement) {
        spvAtomicOperands.push_back(valueId);
    }

    if (opCode == spv::OpAtomicStore) {
        builder.createNoResultOp(opCode, spvAtomicOperands);
        return 0;
    } else {
        spv::Id resultId = builder.createOp(opCode, typeId, spvAtomicOperands);

        // GLSL and HLSL atomic-counter decrement return post-decrement value,
        // while SPIR-V returns pre-decrement value. Translate between these semantics.
        if (op == glslang::EOpAtomicCounterDecrement)
            resultId = builder.createBinOp(spv::OpISub, typeId, resultId, builder.makeIntConstant(1));

        return resultId;
    }
}

// Create group invocation operations.
spv::Id TGlslangToSpvTraverser::createInvocationsOperation(glslang::TOperator op, spv::Id typeId,
    std::vector<spv::Id>& operands, glslang::TBasicType typeProxy)
{
    bool isUnsigned = isTypeUnsignedInt(typeProxy);
    bool isFloat = isTypeFloat(typeProxy);

    spv::Op opCode = spv::OpNop;
    std::vector<spv::IdImmediate> spvGroupOperands;
    spv::GroupOperation groupOperation = spv::GroupOperationMax;

    if (op == glslang::EOpBallot || op == glslang::EOpReadFirstInvocation ||
        op == glslang::EOpReadInvocation) {
        builder.addExtension(spv::E_SPV_KHR_shader_ballot);
        builder.addCapability(spv::CapabilitySubgroupBallotKHR);
    } else if (op == glslang::EOpAnyInvocation ||
        op == glslang::EOpAllInvocations ||
        op == glslang::EOpAllInvocationsEqual) {
        builder.addExtension(spv::E_SPV_KHR_subgroup_vote);
        builder.addCapability(spv::CapabilitySubgroupVoteKHR);
    } else {
        builder.addCapability(spv::CapabilityGroups);
        if (op == glslang::EOpMinInvocationsNonUniform ||
            op == glslang::EOpMaxInvocationsNonUniform ||
            op == glslang::EOpAddInvocationsNonUniform ||
            op == glslang::EOpMinInvocationsInclusiveScanNonUniform ||
            op == glslang::EOpMaxInvocationsInclusiveScanNonUniform ||
            op == glslang::EOpAddInvocationsInclusiveScanNonUniform ||
            op == glslang::EOpMinInvocationsExclusiveScanNonUniform ||
            op == glslang::EOpMaxInvocationsExclusiveScanNonUniform ||
            op == glslang::EOpAddInvocationsExclusiveScanNonUniform)
            builder.addExtension(spv::E_SPV_AMD_shader_ballot);

        switch (op) {
        case glslang::EOpMinInvocations:
        case glslang::EOpMaxInvocations:
        case glslang::EOpAddInvocations:
        case glslang::EOpMinInvocationsNonUniform:
        case glslang::EOpMaxInvocationsNonUniform:
        case glslang::EOpAddInvocationsNonUniform:
            groupOperation = spv::GroupOperationReduce;
            break;
        case glslang::EOpMinInvocationsInclusiveScan:
        case glslang::EOpMaxInvocationsInclusiveScan:
        case glslang::EOpAddInvocationsInclusiveScan:
        case glslang::EOpMinInvocationsInclusiveScanNonUniform:
        case glslang::EOpMaxInvocationsInclusiveScanNonUniform:
        case glslang::EOpAddInvocationsInclusiveScanNonUniform:
            groupOperation = spv::GroupOperationInclusiveScan;
            break;
        case glslang::EOpMinInvocationsExclusiveScan:
        case glslang::EOpMaxInvocationsExclusiveScan:
        case glslang::EOpAddInvocationsExclusiveScan:
        case glslang::EOpMinInvocationsExclusiveScanNonUniform:
        case glslang::EOpMaxInvocationsExclusiveScanNonUniform:
        case glslang::EOpAddInvocationsExclusiveScanNonUniform:
            groupOperation = spv::GroupOperationExclusiveScan;
            break;
        default:
            break;
        }
        spv::IdImmediate scope = { true, builder.makeUintConstant(spv::ScopeSubgroup) };
        spvGroupOperands.push_back(scope);
        if (groupOperation != spv::GroupOperationMax) {
            spv::IdImmediate groupOp = { false, (unsigned)groupOperation };
            spvGroupOperands.push_back(groupOp);
        }
    }

    for (auto opIt = operands.begin(); opIt != operands.end(); ++opIt) {
        spv::IdImmediate op = { true, *opIt };
        spvGroupOperands.push_back(op);
    }

    switch (op) {
    case glslang::EOpAnyInvocation:
        opCode = spv::OpSubgroupAnyKHR;
        break;
    case glslang::EOpAllInvocations:
        opCode = spv::OpSubgroupAllKHR;
        break;
    case glslang::EOpAllInvocationsEqual:
        opCode = spv::OpSubgroupAllEqualKHR;
        break;
    case glslang::EOpReadInvocation:
        opCode = spv::OpSubgroupReadInvocationKHR;
        if (builder.isVectorType(typeId))
            return CreateInvocationsVectorOperation(opCode, groupOperation, typeId, operands);
        break;
    case glslang::EOpReadFirstInvocation:
        opCode = spv::OpSubgroupFirstInvocationKHR;
        break;
    case glslang::EOpBallot:
    {
        // NOTE: According to the spec, the result type of "OpSubgroupBallotKHR" must be a 4 component vector of 32
        // bit integer types. The GLSL built-in function "ballotARB()" assumes the maximum number of invocations in
        // a subgroup is 64. Thus, we have to convert uvec4.xy to uint64_t as follow:
        //
        //     result = Bitcast(SubgroupBallotKHR(Predicate).xy)
        //
        spv::Id uintType  = builder.makeUintType(32);
        spv::Id uvec4Type = builder.makeVectorType(uintType, 4);
        spv::Id result = builder.createOp(spv::OpSubgroupBallotKHR, uvec4Type, spvGroupOperands);

        std::vector<spv::Id> components;
        components.push_back(builder.createCompositeExtract(result, uintType, 0));
        components.push_back(builder.createCompositeExtract(result, uintType, 1));

        spv::Id uvec2Type = builder.makeVectorType(uintType, 2);
        return builder.createUnaryOp(spv::OpBitcast, typeId,
                                     builder.createCompositeConstruct(uvec2Type, components));
    }

    case glslang::EOpMinInvocations:
    case glslang::EOpMaxInvocations:
    case glslang::EOpAddInvocations:
    case glslang::EOpMinInvocationsInclusiveScan:
    case glslang::EOpMaxInvocationsInclusiveScan:
    case glslang::EOpAddInvocationsInclusiveScan:
    case glslang::EOpMinInvocationsExclusiveScan:
    case glslang::EOpMaxInvocationsExclusiveScan:
    case glslang::EOpAddInvocationsExclusiveScan:
        if (op == glslang::EOpMinInvocations ||
            op == glslang::EOpMinInvocationsInclusiveScan ||
            op == glslang::EOpMinInvocationsExclusiveScan) {
            if (isFloat)
                opCode = spv::OpGroupFMin;
            else {
                if (isUnsigned)
                    opCode = spv::OpGroupUMin;
                else
                    opCode = spv::OpGroupSMin;
            }
        } else if (op == glslang::EOpMaxInvocations ||
                   op == glslang::EOpMaxInvocationsInclusiveScan ||
                   op == glslang::EOpMaxInvocationsExclusiveScan) {
            if (isFloat)
                opCode = spv::OpGroupFMax;
            else {
                if (isUnsigned)
                    opCode = spv::OpGroupUMax;
                else
                    opCode = spv::OpGroupSMax;
            }
        } else {
            if (isFloat)
                opCode = spv::OpGroupFAdd;
            else
                opCode = spv::OpGroupIAdd;
        }

        if (builder.isVectorType(typeId))
            return CreateInvocationsVectorOperation(opCode, groupOperation, typeId, operands);

        break;
    case glslang::EOpMinInvocationsNonUniform:
    case glslang::EOpMaxInvocationsNonUniform:
    case glslang::EOpAddInvocationsNonUniform:
    case glslang::EOpMinInvocationsInclusiveScanNonUniform:
    case glslang::EOpMaxInvocationsInclusiveScanNonUniform:
    case glslang::EOpAddInvocationsInclusiveScanNonUniform:
    case glslang::EOpMinInvocationsExclusiveScanNonUniform:
    case glslang::EOpMaxInvocationsExclusiveScanNonUniform:
    case glslang::EOpAddInvocationsExclusiveScanNonUniform:
        if (op == glslang::EOpMinInvocationsNonUniform ||
            op == glslang::EOpMinInvocationsInclusiveScanNonUniform ||
            op == glslang::EOpMinInvocationsExclusiveScanNonUniform) {
            if (isFloat)
                opCode = spv::OpGroupFMinNonUniformAMD;
            else {
                if (isUnsigned)
                    opCode = spv::OpGroupUMinNonUniformAMD;
                else
                    opCode = spv::OpGroupSMinNonUniformAMD;
            }
        }
        else if (op == glslang::EOpMaxInvocationsNonUniform ||
                 op == glslang::EOpMaxInvocationsInclusiveScanNonUniform ||
                 op == glslang::EOpMaxInvocationsExclusiveScanNonUniform) {
            if (isFloat)
                opCode = spv::OpGroupFMaxNonUniformAMD;
            else {
                if (isUnsigned)
                    opCode = spv::OpGroupUMaxNonUniformAMD;
                else
                    opCode = spv::OpGroupSMaxNonUniformAMD;
            }
        }
        else {
            if (isFloat)
                opCode = spv::OpGroupFAddNonUniformAMD;
            else
                opCode = spv::OpGroupIAddNonUniformAMD;
        }

        if (builder.isVectorType(typeId))
            return CreateInvocationsVectorOperation(opCode, groupOperation, typeId, operands);

        break;
    default:
        logger->missingFunctionality("invocation operation");
        return spv::NoResult;
    }

    assert(opCode != spv::OpNop);
    return builder.createOp(opCode, typeId, spvGroupOperands);
}

// Create group invocation operations on a vector
spv::Id TGlslangToSpvTraverser::CreateInvocationsVectorOperation(spv::Op op, spv::GroupOperation groupOperation,
    spv::Id typeId, std::vector<spv::Id>& operands)
{
    assert(op == spv::OpGroupFMin || op == spv::OpGroupUMin || op == spv::OpGroupSMin ||
           op == spv::OpGroupFMax || op == spv::OpGroupUMax || op == spv::OpGroupSMax ||
           op == spv::OpGroupFAdd || op == spv::OpGroupIAdd || op == spv::OpGroupBroadcast ||
           op == spv::OpSubgroupReadInvocationKHR ||
           op == spv::OpGroupFMinNonUniformAMD || op == spv::OpGroupUMinNonUniformAMD ||
           op == spv::OpGroupSMinNonUniformAMD ||
           op == spv::OpGroupFMaxNonUniformAMD || op == spv::OpGroupUMaxNonUniformAMD ||
           op == spv::OpGroupSMaxNonUniformAMD ||
           op == spv::OpGroupFAddNonUniformAMD || op == spv::OpGroupIAddNonUniformAMD);

    // Handle group invocation operations scalar by scalar.
    // The result type is the same type as the original type.
    // The algorithm is to:
    //   - break the vector into scalars
    //   - apply the operation to each scalar
    //   - make a vector out the scalar results

    // get the types sorted out
    int numComponents = builder.getNumComponents(operands[0]);
    spv::Id scalarType = builder.getScalarTypeId(builder.getTypeId(operands[0]));
    std::vector<spv::Id> results;

    // do each scalar op
    for (int comp = 0; comp < numComponents; ++comp) {
        std::vector<unsigned int> indexes;
        indexes.push_back(comp);
        spv::IdImmediate scalar = { true, builder.createCompositeExtract(operands[0], scalarType, indexes) };
        std::vector<spv::IdImmediate> spvGroupOperands;
        if (op == spv::OpSubgroupReadInvocationKHR) {
            spvGroupOperands.push_back(scalar);
            spv::IdImmediate operand = { true, operands[1] };
            spvGroupOperands.push_back(operand);
        } else if (op == spv::OpGroupBroadcast) {
            spv::IdImmediate scope = { true, builder.makeUintConstant(spv::ScopeSubgroup) };
            spvGroupOperands.push_back(scope);
            spvGroupOperands.push_back(scalar);
            spv::IdImmediate operand = { true, operands[1] };
            spvGroupOperands.push_back(operand);
        } else {
            spv::IdImmediate scope = { true, builder.makeUintConstant(spv::ScopeSubgroup) };
            spvGroupOperands.push_back(scope);
            spv::IdImmediate groupOp = { false, (unsigned)groupOperation };
            spvGroupOperands.push_back(groupOp);
            spvGroupOperands.push_back(scalar);
        }

        results.push_back(builder.createOp(op, scalarType, spvGroupOperands));
    }

    // put the pieces together
    return builder.createCompositeConstruct(typeId, results);
}

// Create subgroup invocation operations.
spv::Id TGlslangToSpvTraverser::createSubgroupOperation(glslang::TOperator op, spv::Id typeId,
    std::vector<spv::Id>& operands, glslang::TBasicType typeProxy)
{
    // Add the required capabilities.
    switch (op) {
    case glslang::EOpSubgroupElect:
        builder.addCapability(spv::CapabilityGroupNonUniform);
        break;
    case glslang::EOpSubgroupAll:
    case glslang::EOpSubgroupAny:
    case glslang::EOpSubgroupAllEqual:
        builder.addCapability(spv::CapabilityGroupNonUniform);
        builder.addCapability(spv::CapabilityGroupNonUniformVote);
        break;
    case glslang::EOpSubgroupBroadcast:
    case glslang::EOpSubgroupBroadcastFirst:
    case glslang::EOpSubgroupBallot:
    case glslang::EOpSubgroupInverseBallot:
    case glslang::EOpSubgroupBallotBitExtract:
    case glslang::EOpSubgroupBallotBitCount:
    case glslang::EOpSubgroupBallotInclusiveBitCount:
    case glslang::EOpSubgroupBallotExclusiveBitCount:
    case glslang::EOpSubgroupBallotFindLSB:
    case glslang::EOpSubgroupBallotFindMSB:
        builder.addCapability(spv::CapabilityGroupNonUniform);
        builder.addCapability(spv::CapabilityGroupNonUniformBallot);
        break;
    case glslang::EOpSubgroupShuffle:
    case glslang::EOpSubgroupShuffleXor:
        builder.addCapability(spv::CapabilityGroupNonUniform);
        builder.addCapability(spv::CapabilityGroupNonUniformShuffle);
        break;
    case glslang::EOpSubgroupShuffleUp:
    case glslang::EOpSubgroupShuffleDown:
        builder.addCapability(spv::CapabilityGroupNonUniform);
        builder.addCapability(spv::CapabilityGroupNonUniformShuffleRelative);
        break;
    case glslang::EOpSubgroupAdd:
    case glslang::EOpSubgroupMul:
    case glslang::EOpSubgroupMin:
    case glslang::EOpSubgroupMax:
    case glslang::EOpSubgroupAnd:
    case glslang::EOpSubgroupOr:
    case glslang::EOpSubgroupXor:
    case glslang::EOpSubgroupInclusiveAdd:
    case glslang::EOpSubgroupInclusiveMul:
    case glslang::EOpSubgroupInclusiveMin:
    case glslang::EOpSubgroupInclusiveMax:
    case glslang::EOpSubgroupInclusiveAnd:
    case glslang::EOpSubgroupInclusiveOr:
    case glslang::EOpSubgroupInclusiveXor:
    case glslang::EOpSubgroupExclusiveAdd:
    case glslang::EOpSubgroupExclusiveMul:
    case glslang::EOpSubgroupExclusiveMin:
    case glslang::EOpSubgroupExclusiveMax:
    case glslang::EOpSubgroupExclusiveAnd:
    case glslang::EOpSubgroupExclusiveOr:
    case glslang::EOpSubgroupExclusiveXor:
        builder.addCapability(spv::CapabilityGroupNonUniform);
        builder.addCapability(spv::CapabilityGroupNonUniformArithmetic);
        break;
    case glslang::EOpSubgroupClusteredAdd:
    case glslang::EOpSubgroupClusteredMul:
    case glslang::EOpSubgroupClusteredMin:
    case glslang::EOpSubgroupClusteredMax:
    case glslang::EOpSubgroupClusteredAnd:
    case glslang::EOpSubgroupClusteredOr:
    case glslang::EOpSubgroupClusteredXor:
        builder.addCapability(spv::CapabilityGroupNonUniform);
        builder.addCapability(spv::CapabilityGroupNonUniformClustered);
        break;
    case glslang::EOpSubgroupQuadBroadcast:
    case glslang::EOpSubgroupQuadSwapHorizontal:
    case glslang::EOpSubgroupQuadSwapVertical:
    case glslang::EOpSubgroupQuadSwapDiagonal:
        builder.addCapability(spv::CapabilityGroupNonUniform);
        builder.addCapability(spv::CapabilityGroupNonUniformQuad);
        break;
    case glslang::EOpSubgroupPartitionedAdd:
    case glslang::EOpSubgroupPartitionedMul:
    case glslang::EOpSubgroupPartitionedMin:
    case glslang::EOpSubgroupPartitionedMax:
    case glslang::EOpSubgroupPartitionedAnd:
    case glslang::EOpSubgroupPartitionedOr:
    case glslang::EOpSubgroupPartitionedXor:
    case glslang::EOpSubgroupPartitionedInclusiveAdd:
    case glslang::EOpSubgroupPartitionedInclusiveMul:
    case glslang::EOpSubgroupPartitionedInclusiveMin:
    case glslang::EOpSubgroupPartitionedInclusiveMax:
    case glslang::EOpSubgroupPartitionedInclusiveAnd:
    case glslang::EOpSubgroupPartitionedInclusiveOr:
    case glslang::EOpSubgroupPartitionedInclusiveXor:
    case glslang::EOpSubgroupPartitionedExclusiveAdd:
    case glslang::EOpSubgroupPartitionedExclusiveMul:
    case glslang::EOpSubgroupPartitionedExclusiveMin:
    case glslang::EOpSubgroupPartitionedExclusiveMax:
    case glslang::EOpSubgroupPartitionedExclusiveAnd:
    case glslang::EOpSubgroupPartitionedExclusiveOr:
    case glslang::EOpSubgroupPartitionedExclusiveXor:
        builder.addExtension(spv::E_SPV_NV_shader_subgroup_partitioned);
        builder.addCapability(spv::CapabilityGroupNonUniformPartitionedNV);
        break;
    default: assert(0 && "Unhandled subgroup operation!");
    }


    const bool isUnsigned = isTypeUnsignedInt(typeProxy);
    const bool isFloat = isTypeFloat(typeProxy);
    const bool isBool = typeProxy == glslang::EbtBool;

    spv::Op opCode = spv::OpNop;

    // Figure out which opcode to use.
    switch (op) {
    case glslang::EOpSubgroupElect:                   opCode = spv::OpGroupNonUniformElect; break;
    case glslang::EOpSubgroupAll:                     opCode = spv::OpGroupNonUniformAll; break;
    case glslang::EOpSubgroupAny:                     opCode = spv::OpGroupNonUniformAny; break;
    case glslang::EOpSubgroupAllEqual:                opCode = spv::OpGroupNonUniformAllEqual; break;
    case glslang::EOpSubgroupBroadcast:               opCode = spv::OpGroupNonUniformBroadcast; break;
    case glslang::EOpSubgroupBroadcastFirst:          opCode = spv::OpGroupNonUniformBroadcastFirst; break;
    case glslang::EOpSubgroupBallot:                  opCode = spv::OpGroupNonUniformBallot; break;
    case glslang::EOpSubgroupInverseBallot:           opCode = spv::OpGroupNonUniformInverseBallot; break;
    case glslang::EOpSubgroupBallotBitExtract:        opCode = spv::OpGroupNonUniformBallotBitExtract; break;
    case glslang::EOpSubgroupBallotBitCount:
    case glslang::EOpSubgroupBallotInclusiveBitCount:
    case glslang::EOpSubgroupBallotExclusiveBitCount: opCode = spv::OpGroupNonUniformBallotBitCount; break;
    case glslang::EOpSubgroupBallotFindLSB:           opCode = spv::OpGroupNonUniformBallotFindLSB; break;
    case glslang::EOpSubgroupBallotFindMSB:           opCode = spv::OpGroupNonUniformBallotFindMSB; break;
    case glslang::EOpSubgroupShuffle:                 opCode = spv::OpGroupNonUniformShuffle; break;
    case glslang::EOpSubgroupShuffleXor:              opCode = spv::OpGroupNonUniformShuffleXor; break;
    case glslang::EOpSubgroupShuffleUp:               opCode = spv::OpGroupNonUniformShuffleUp; break;
    case glslang::EOpSubgroupShuffleDown:             opCode = spv::OpGroupNonUniformShuffleDown; break;
    case glslang::EOpSubgroupAdd:
    case glslang::EOpSubgroupInclusiveAdd:
    case glslang::EOpSubgroupExclusiveAdd:
    case glslang::EOpSubgroupClusteredAdd:
    case glslang::EOpSubgroupPartitionedAdd:
    case glslang::EOpSubgroupPartitionedInclusiveAdd:
    case glslang::EOpSubgroupPartitionedExclusiveAdd:
        if (isFloat) {
            opCode = spv::OpGroupNonUniformFAdd;
        } else {
            opCode = spv::OpGroupNonUniformIAdd;
        }
        break;
    case glslang::EOpSubgroupMul:
    case glslang::EOpSubgroupInclusiveMul:
    case glslang::EOpSubgroupExclusiveMul:
    case glslang::EOpSubgroupClusteredMul:
    case glslang::EOpSubgroupPartitionedMul:
    case glslang::EOpSubgroupPartitionedInclusiveMul:
    case glslang::EOpSubgroupPartitionedExclusiveMul:
        if (isFloat) {
            opCode = spv::OpGroupNonUniformFMul;
        } else {
            opCode = spv::OpGroupNonUniformIMul;
        }
        break;
    case glslang::EOpSubgroupMin:
    case glslang::EOpSubgroupInclusiveMin:
    case glslang::EOpSubgroupExclusiveMin:
    case glslang::EOpSubgroupClusteredMin:
    case glslang::EOpSubgroupPartitionedMin:
    case glslang::EOpSubgroupPartitionedInclusiveMin:
    case glslang::EOpSubgroupPartitionedExclusiveMin:
        if (isFloat) {
            opCode = spv::OpGroupNonUniformFMin;
        } else if (isUnsigned) {
            opCode = spv::OpGroupNonUniformUMin;
        } else {
            opCode = spv::OpGroupNonUniformSMin;
        }
        break;
    case glslang::EOpSubgroupMax:
    case glslang::EOpSubgroupInclusiveMax:
    case glslang::EOpSubgroupExclusiveMax:
    case glslang::EOpSubgroupClusteredMax:
    case glslang::EOpSubgroupPartitionedMax:
    case glslang::EOpSubgroupPartitionedInclusiveMax:
    case glslang::EOpSubgroupPartitionedExclusiveMax:
        if (isFloat) {
            opCode = spv::OpGroupNonUniformFMax;
        } else if (isUnsigned) {
            opCode = spv::OpGroupNonUniformUMax;
        } else {
            opCode = spv::OpGroupNonUniformSMax;
        }
        break;
    case glslang::EOpSubgroupAnd:
    case glslang::EOpSubgroupInclusiveAnd:
    case glslang::EOpSubgroupExclusiveAnd:
    case glslang::EOpSubgroupClusteredAnd:
    case glslang::EOpSubgroupPartitionedAnd:
    case glslang::EOpSubgroupPartitionedInclusiveAnd:
    case glslang::EOpSubgroupPartitionedExclusiveAnd:
        if (isBool) {
            opCode = spv::OpGroupNonUniformLogicalAnd;
        } else {
            opCode = spv::OpGroupNonUniformBitwiseAnd;
        }
        break;
    case glslang::EOpSubgroupOr:
    case glslang::EOpSubgroupInclusiveOr:
    case glslang::EOpSubgroupExclusiveOr:
    case glslang::EOpSubgroupClusteredOr:
    case glslang::EOpSubgroupPartitionedOr:
    case glslang::EOpSubgroupPartitionedInclusiveOr:
    case glslang::EOpSubgroupPartitionedExclusiveOr:
        if (isBool) {
            opCode = spv::OpGroupNonUniformLogicalOr;
        } else {
            opCode = spv::OpGroupNonUniformBitwiseOr;
        }
        break;
    case glslang::EOpSubgroupXor:
    case glslang::EOpSubgroupInclusiveXor:
    case glslang::EOpSubgroupExclusiveXor:
    case glslang::EOpSubgroupClusteredXor:
    case glslang::EOpSubgroupPartitionedXor:
    case glslang::EOpSubgroupPartitionedInclusiveXor:
    case glslang::EOpSubgroupPartitionedExclusiveXor:
        if (isBool) {
            opCode = spv::OpGroupNonUniformLogicalXor;
        } else {
            opCode = spv::OpGroupNonUniformBitwiseXor;
        }
        break;
    case glslang::EOpSubgroupQuadBroadcast:      opCode = spv::OpGroupNonUniformQuadBroadcast; break;
    case glslang::EOpSubgroupQuadSwapHorizontal:
    case glslang::EOpSubgroupQuadSwapVertical:
    case glslang::EOpSubgroupQuadSwapDiagonal:   opCode = spv::OpGroupNonUniformQuadSwap; break;
    default: assert(0 && "Unhandled subgroup operation!");
    }

    // get the right Group Operation
    spv::GroupOperation groupOperation = spv::GroupOperationMax;
    switch (op) {
    default:
        break;
    case glslang::EOpSubgroupBallotBitCount:
    case glslang::EOpSubgroupAdd:
    case glslang::EOpSubgroupMul:
    case glslang::EOpSubgroupMin:
    case glslang::EOpSubgroupMax:
    case glslang::EOpSubgroupAnd:
    case glslang::EOpSubgroupOr:
    case glslang::EOpSubgroupXor:
        groupOperation = spv::GroupOperationReduce;
        break;
    case glslang::EOpSubgroupBallotInclusiveBitCount:
    case glslang::EOpSubgroupInclusiveAdd:
    case glslang::EOpSubgroupInclusiveMul:
    case glslang::EOpSubgroupInclusiveMin:
    case glslang::EOpSubgroupInclusiveMax:
    case glslang::EOpSubgroupInclusiveAnd:
    case glslang::EOpSubgroupInclusiveOr:
    case glslang::EOpSubgroupInclusiveXor:
        groupOperation = spv::GroupOperationInclusiveScan;
        break;
    case glslang::EOpSubgroupBallotExclusiveBitCount:
    case glslang::EOpSubgroupExclusiveAdd:
    case glslang::EOpSubgroupExclusiveMul:
    case glslang::EOpSubgroupExclusiveMin:
    case glslang::EOpSubgroupExclusiveMax:
    case glslang::EOpSubgroupExclusiveAnd:
    case glslang::EOpSubgroupExclusiveOr:
    case glslang::EOpSubgroupExclusiveXor:
        groupOperation = spv::GroupOperationExclusiveScan;
        break;
    case glslang::EOpSubgroupClusteredAdd:
    case glslang::EOpSubgroupClusteredMul:
    case glslang::EOpSubgroupClusteredMin:
    case glslang::EOpSubgroupClusteredMax:
    case glslang::EOpSubgroupClusteredAnd:
    case glslang::EOpSubgroupClusteredOr:
    case glslang::EOpSubgroupClusteredXor:
        groupOperation = spv::GroupOperationClusteredReduce;
        break;
    case glslang::EOpSubgroupPartitionedAdd:
    case glslang::EOpSubgroupPartitionedMul:
    case glslang::EOpSubgroupPartitionedMin:
    case glslang::EOpSubgroupPartitionedMax:
    case glslang::EOpSubgroupPartitionedAnd:
    case glslang::EOpSubgroupPartitionedOr:
    case glslang::EOpSubgroupPartitionedXor:
        groupOperation = spv::GroupOperationPartitionedReduceNV;
        break;
    case glslang::EOpSubgroupPartitionedInclusiveAdd:
    case glslang::EOpSubgroupPartitionedInclusiveMul:
    case glslang::EOpSubgroupPartitionedInclusiveMin:
    case glslang::EOpSubgroupPartitionedInclusiveMax:
    case glslang::EOpSubgroupPartitionedInclusiveAnd:
    case glslang::EOpSubgroupPartitionedInclusiveOr:
    case glslang::EOpSubgroupPartitionedInclusiveXor:
        groupOperation = spv::GroupOperationPartitionedInclusiveScanNV;
        break;
    case glslang::EOpSubgroupPartitionedExclusiveAdd:
    case glslang::EOpSubgroupPartitionedExclusiveMul:
    case glslang::EOpSubgroupPartitionedExclusiveMin:
    case glslang::EOpSubgroupPartitionedExclusiveMax:
    case glslang::EOpSubgroupPartitionedExclusiveAnd:
    case glslang::EOpSubgroupPartitionedExclusiveOr:
    case glslang::EOpSubgroupPartitionedExclusiveXor:
        groupOperation = spv::GroupOperationPartitionedExclusiveScanNV;
        break;
    }

    // build the instruction
    std::vector<spv::IdImmediate> spvGroupOperands;

    // Every operation begins with the Execution Scope operand.
    spv::IdImmediate executionScope = { true, builder.makeUintConstant(spv::ScopeSubgroup) };
    spvGroupOperands.push_back(executionScope);

    // Next, for all operations that use a Group Operation, push that as an operand.
    if (groupOperation != spv::GroupOperationMax) {
        spv::IdImmediate groupOperand = { false, (unsigned)groupOperation };
        spvGroupOperands.push_back(groupOperand);
    }

    // Push back the operands next.
    for (auto opIt = operands.cbegin(); opIt != operands.cend(); ++opIt) {
        spv::IdImmediate operand = { true, *opIt };
        spvGroupOperands.push_back(operand);
    }

    // Some opcodes have additional operands.
    spv::Id directionId = spv::NoResult;
    switch (op) {
    default: break;
    case glslang::EOpSubgroupQuadSwapHorizontal: directionId = builder.makeUintConstant(0); break;
    case glslang::EOpSubgroupQuadSwapVertical:   directionId = builder.makeUintConstant(1); break;
    case glslang::EOpSubgroupQuadSwapDiagonal:   directionId = builder.makeUintConstant(2); break;
    }
    if (directionId != spv::NoResult) {
        spv::IdImmediate direction = { true, directionId };
        spvGroupOperands.push_back(direction);
    }

    return builder.createOp(opCode, typeId, spvGroupOperands);
}

spv::Id TGlslangToSpvTraverser::createMiscOperation(glslang::TOperator op, spv::Decoration precision,
    spv::Id typeId, std::vector<spv::Id>& operands, glslang::TBasicType typeProxy)
{
    bool isUnsigned = isTypeUnsignedInt(typeProxy);
    bool isFloat = isTypeFloat(typeProxy);

    spv::Op opCode = spv::OpNop;
    int extBuiltins = -1;
    int libCall = -1;
    size_t consumedOperands = operands.size();
    spv::Id typeId0 = 0;
    if (consumedOperands > 0)
        typeId0 = builder.getTypeId(operands[0]);
    spv::Id typeId1 = 0;
    if (consumedOperands > 1)
        typeId1 = builder.getTypeId(operands[1]);
    spv::Id frexpIntType = 0;

    switch (op) {
    case glslang::EOpMin:
        if (isFloat)
            libCall = nanMinMaxClamp ? spv::GLSLstd450NMin : spv::GLSLstd450FMin;
        else if (isUnsigned)
            libCall = spv::GLSLstd450UMin;
        else
            libCall = spv::GLSLstd450SMin;
        builder.promoteScalar(precision, operands.front(), operands.back());
        break;
    case glslang::EOpModf:
        libCall = spv::GLSLstd450Modf;
        break;
    case glslang::EOpMax:
        if (isFloat)
            libCall = nanMinMaxClamp ? spv::GLSLstd450NMax : spv::GLSLstd450FMax;
        else if (isUnsigned)
            libCall = spv::GLSLstd450UMax;
        else
            libCall = spv::GLSLstd450SMax;
        builder.promoteScalar(precision, operands.front(), operands.back());
        break;
    case glslang::EOpPow:
        libCall = spv::GLSLstd450Pow;
        break;
    case glslang::EOpDot:
        opCode = spv::OpDot;
        break;
    case glslang::EOpAtan:
        libCall = spv::GLSLstd450Atan2;
        break;

    case glslang::EOpClamp:
        if (isFloat)
            libCall = nanMinMaxClamp ? spv::GLSLstd450NClamp : spv::GLSLstd450FClamp;
        else if (isUnsigned)
            libCall = spv::GLSLstd450UClamp;
        else
            libCall = spv::GLSLstd450SClamp;
        builder.promoteScalar(precision, operands.front(), operands[1]);
        builder.promoteScalar(precision, operands.front(), operands[2]);
        break;
    case glslang::EOpMix:
        if (! builder.isBoolType(builder.getScalarTypeId(builder.getTypeId(operands.back())))) {
            assert(isFloat);
            libCall = spv::GLSLstd450FMix;
        } else {
            opCode = spv::OpSelect;
            std::swap(operands.front(), operands.back());
        }
        builder.promoteScalar(precision, operands.front(), operands.back());
        break;
    case glslang::EOpStep:
        libCall = spv::GLSLstd450Step;
        builder.promoteScalar(precision, operands.front(), operands.back());
        break;
    case glslang::EOpSmoothStep:
        libCall = spv::GLSLstd450SmoothStep;
        builder.promoteScalar(precision, operands[0], operands[2]);
        builder.promoteScalar(precision, operands[1], operands[2]);
        break;

    case glslang::EOpDistance:
        libCall = spv::GLSLstd450Distance;
        break;
    case glslang::EOpCross:
        libCall = spv::GLSLstd450Cross;
        break;
    case glslang::EOpFaceForward:
        libCall = spv::GLSLstd450FaceForward;
        break;
    case glslang::EOpReflect:
        libCall = spv::GLSLstd450Reflect;
        break;
    case glslang::EOpRefract:
        libCall = spv::GLSLstd450Refract;
        break;
    case glslang::EOpBarrier:
        {
            // This is for the extended controlBarrier function, with four operands.
            // The unextended barrier() goes through createNoArgOperation.
            assert(operands.size() == 4);
            unsigned int executionScope = builder.getConstantScalar(operands[0]);
            unsigned int memoryScope = builder.getConstantScalar(operands[1]);
            unsigned int semantics = builder.getConstantScalar(operands[2]) | builder.getConstantScalar(operands[3]);
            builder.createControlBarrier((spv::Scope)executionScope, (spv::Scope)memoryScope,
                (spv::MemorySemanticsMask)semantics);
            if (semantics & (spv::MemorySemanticsMakeAvailableKHRMask |
                             spv::MemorySemanticsMakeVisibleKHRMask |
                             spv::MemorySemanticsOutputMemoryKHRMask |
                             spv::MemorySemanticsVolatileMask)) {
                builder.addCapability(spv::CapabilityVulkanMemoryModelKHR);
            }
            if (glslangIntermediate->usingVulkanMemoryModel() && (executionScope == spv::ScopeDevice ||
                memoryScope == spv::ScopeDevice)) {
                builder.addCapability(spv::CapabilityVulkanMemoryModelDeviceScopeKHR);
            }
            return 0;
        }
        break;
    case glslang::EOpMemoryBarrier:
        {
            // This is for the extended memoryBarrier function, with three operands.
            // The unextended memoryBarrier() goes through createNoArgOperation.
            assert(operands.size() == 3);
            unsigned int memoryScope = builder.getConstantScalar(operands[0]);
            unsigned int semantics = builder.getConstantScalar(operands[1]) | builder.getConstantScalar(operands[2]);
            builder.createMemoryBarrier((spv::Scope)memoryScope, (spv::MemorySemanticsMask)semantics);
            if (semantics & (spv::MemorySemanticsMakeAvailableKHRMask |
                             spv::MemorySemanticsMakeVisibleKHRMask |
                             spv::MemorySemanticsOutputMemoryKHRMask |
                             spv::MemorySemanticsVolatileMask)) {
                builder.addCapability(spv::CapabilityVulkanMemoryModelKHR);
            }
            if (glslangIntermediate->usingVulkanMemoryModel() && memoryScope == spv::ScopeDevice) {
                builder.addCapability(spv::CapabilityVulkanMemoryModelDeviceScopeKHR);
            }
            return 0;
        }
        break;

#ifndef GLSLANG_WEB
    case glslang::EOpInterpolateAtSample:
        if (typeProxy == glslang::EbtFloat16)
            builder.addExtension(spv::E_SPV_AMD_gpu_shader_half_float);
        libCall = spv::GLSLstd450InterpolateAtSample;
        break;
    case glslang::EOpInterpolateAtOffset:
        if (typeProxy == glslang::EbtFloat16)
            builder.addExtension(spv::E_SPV_AMD_gpu_shader_half_float);
        libCall = spv::GLSLstd450InterpolateAtOffset;
        break;
    case glslang::EOpAddCarry:
        opCode = spv::OpIAddCarry;
        typeId = builder.makeStructResultType(typeId0, typeId0);
        consumedOperands = 2;
        break;
    case glslang::EOpSubBorrow:
        opCode = spv::OpISubBorrow;
        typeId = builder.makeStructResultType(typeId0, typeId0);
        consumedOperands = 2;
        break;
    case glslang::EOpUMulExtended:
        opCode = spv::OpUMulExtended;
        typeId = builder.makeStructResultType(typeId0, typeId0);
        consumedOperands = 2;
        break;
    case glslang::EOpIMulExtended:
        opCode = spv::OpSMulExtended;
        typeId = builder.makeStructResultType(typeId0, typeId0);
        consumedOperands = 2;
        break;
    case glslang::EOpBitfieldExtract:
        if (isUnsigned)
            opCode = spv::OpBitFieldUExtract;
        else
            opCode = spv::OpBitFieldSExtract;
        break;
    case glslang::EOpBitfieldInsert:
        opCode = spv::OpBitFieldInsert;
        break;

    case glslang::EOpFma:
        libCall = spv::GLSLstd450Fma;
        break;
    case glslang::EOpFrexp:
        {
            libCall = spv::GLSLstd450FrexpStruct;
            assert(builder.isPointerType(typeId1));
            typeId1 = builder.getContainedTypeId(typeId1);
            int width = builder.getScalarTypeWidth(typeId1);
            if (width == 16)
                // Using 16-bit exp operand, enable extension SPV_AMD_gpu_shader_int16
                builder.addExtension(spv::E_SPV_AMD_gpu_shader_int16);
            if (builder.getNumComponents(operands[0]) == 1)
                frexpIntType = builder.makeIntegerType(width, true);
            else
                frexpIntType = builder.makeVectorType(builder.makeIntegerType(width, true),
                    builder.getNumComponents(operands[0]));
            typeId = builder.makeStructResultType(typeId0, frexpIntType);
            consumedOperands = 1;
        }
        break;
    case glslang::EOpLdexp:
        libCall = spv::GLSLstd450Ldexp;
        break;

    case glslang::EOpReadInvocation:
        return createInvocationsOperation(op, typeId, operands, typeProxy);

    case glslang::EOpSubgroupBroadcast:
    case glslang::EOpSubgroupBallotBitExtract:
    case glslang::EOpSubgroupShuffle:
    case glslang::EOpSubgroupShuffleXor:
    case glslang::EOpSubgroupShuffleUp:
    case glslang::EOpSubgroupShuffleDown:
    case glslang::EOpSubgroupClusteredAdd:
    case glslang::EOpSubgroupClusteredMul:
    case glslang::EOpSubgroupClusteredMin:
    case glslang::EOpSubgroupClusteredMax:
    case glslang::EOpSubgroupClusteredAnd:
    case glslang::EOpSubgroupClusteredOr:
    case glslang::EOpSubgroupClusteredXor:
    case glslang::EOpSubgroupQuadBroadcast:
    case glslang::EOpSubgroupPartitionedAdd:
    case glslang::EOpSubgroupPartitionedMul:
    case glslang::EOpSubgroupPartitionedMin:
    case glslang::EOpSubgroupPartitionedMax:
    case glslang::EOpSubgroupPartitionedAnd:
    case glslang::EOpSubgroupPartitionedOr:
    case glslang::EOpSubgroupPartitionedXor:
    case glslang::EOpSubgroupPartitionedInclusiveAdd:
    case glslang::EOpSubgroupPartitionedInclusiveMul:
    case glslang::EOpSubgroupPartitionedInclusiveMin:
    case glslang::EOpSubgroupPartitionedInclusiveMax:
    case glslang::EOpSubgroupPartitionedInclusiveAnd:
    case glslang::EOpSubgroupPartitionedInclusiveOr:
    case glslang::EOpSubgroupPartitionedInclusiveXor:
    case glslang::EOpSubgroupPartitionedExclusiveAdd:
    case glslang::EOpSubgroupPartitionedExclusiveMul:
    case glslang::EOpSubgroupPartitionedExclusiveMin:
    case glslang::EOpSubgroupPartitionedExclusiveMax:
    case glslang::EOpSubgroupPartitionedExclusiveAnd:
    case glslang::EOpSubgroupPartitionedExclusiveOr:
    case glslang::EOpSubgroupPartitionedExclusiveXor:
        return createSubgroupOperation(op, typeId, operands, typeProxy);

    case glslang::EOpSwizzleInvocations:
        extBuiltins = getExtBuiltins(spv::E_SPV_AMD_shader_ballot);
        libCall = spv::SwizzleInvocationsAMD;
        break;
    case glslang::EOpSwizzleInvocationsMasked:
        extBuiltins = getExtBuiltins(spv::E_SPV_AMD_shader_ballot);
        libCall = spv::SwizzleInvocationsMaskedAMD;
        break;
    case glslang::EOpWriteInvocation:
        extBuiltins = getExtBuiltins(spv::E_SPV_AMD_shader_ballot);
        libCall = spv::WriteInvocationAMD;
        break;

    case glslang::EOpMin3:
        extBuiltins = getExtBuiltins(spv::E_SPV_AMD_shader_trinary_minmax);
        if (isFloat)
            libCall = spv::FMin3AMD;
        else {
            if (isUnsigned)
                libCall = spv::UMin3AMD;
            else
                libCall = spv::SMin3AMD;
        }
        break;
    case glslang::EOpMax3:
        extBuiltins = getExtBuiltins(spv::E_SPV_AMD_shader_trinary_minmax);
        if (isFloat)
            libCall = spv::FMax3AMD;
        else {
            if (isUnsigned)
                libCall = spv::UMax3AMD;
            else
                libCall = spv::SMax3AMD;
        }
        break;
    case glslang::EOpMid3:
        extBuiltins = getExtBuiltins(spv::E_SPV_AMD_shader_trinary_minmax);
        if (isFloat)
            libCall = spv::FMid3AMD;
        else {
            if (isUnsigned)
                libCall = spv::UMid3AMD;
            else
                libCall = spv::SMid3AMD;
        }
        break;

    case glslang::EOpInterpolateAtVertex:
        if (typeProxy == glslang::EbtFloat16)
            builder.addExtension(spv::E_SPV_AMD_gpu_shader_half_float);
        extBuiltins = getExtBuiltins(spv::E_SPV_AMD_shader_explicit_vertex_parameter);
        libCall = spv::InterpolateAtVertexAMD;
        break;

    case glslang::EOpReportIntersection:
        typeId = builder.makeBoolType();
        opCode = spv::OpReportIntersectionKHR;
        break;
    case glslang::EOpTrace:
        builder.createNoResultOp(spv::OpTraceRayKHR, operands);
        return 0;
    case glslang::EOpExecuteCallable:
        builder.createNoResultOp(spv::OpExecuteCallableKHR, operands);
        return 0;

    case glslang::EOpRayQueryInitialize:
        builder.createNoResultOp(spv::OpRayQueryInitializeKHR, operands);
        return 0;
    case glslang::EOpRayQueryTerminate:
        builder.createNoResultOp(spv::OpRayQueryTerminateKHR, operands);
        return 0;
    case glslang::EOpRayQueryGenerateIntersection:
        builder.createNoResultOp(spv::OpRayQueryGenerateIntersectionKHR, operands);
        return 0;
    case glslang::EOpRayQueryConfirmIntersection:
        builder.createNoResultOp(spv::OpRayQueryConfirmIntersectionKHR, operands);
        return 0;
    case glslang::EOpRayQueryProceed:
        typeId = builder.makeBoolType();
        opCode = spv::OpRayQueryProceedKHR;
        break;
    case glslang::EOpRayQueryGetIntersectionType:
        typeId = builder.makeUintType(32);
        opCode = spv::OpRayQueryGetIntersectionTypeKHR;
        break;
    case glslang::EOpRayQueryGetRayTMin:
        typeId = builder.makeFloatType(32);
        opCode = spv::OpRayQueryGetRayTMinKHR;
        break;
    case glslang::EOpRayQueryGetRayFlags:
        typeId = builder.makeIntType(32);
        opCode = spv::OpRayQueryGetRayFlagsKHR;
        break;
    case glslang::EOpRayQueryGetIntersectionT:
        typeId = builder.makeFloatType(32);
        opCode = spv::OpRayQueryGetIntersectionTKHR;
        break;
    case glslang::EOpRayQueryGetIntersectionInstanceCustomIndex:
        typeId = builder.makeIntType(32);
        opCode = spv::OpRayQueryGetIntersectionInstanceCustomIndexKHR;
        break;
    case glslang::EOpRayQueryGetIntersectionInstanceId:
        typeId = builder.makeIntType(32);
        opCode = spv::OpRayQueryGetIntersectionInstanceIdKHR;
        break;
    case glslang::EOpRayQueryGetIntersectionInstanceShaderBindingTableRecordOffset:
        typeId = builder.makeIntType(32);
        opCode = spv::OpRayQueryGetIntersectionInstanceShaderBindingTableRecordOffsetKHR;
        break;
    case glslang::EOpRayQueryGetIntersectionGeometryIndex:
        typeId = builder.makeIntType(32);
        opCode = spv::OpRayQueryGetIntersectionGeometryIndexKHR;
        break;
    case glslang::EOpRayQueryGetIntersectionPrimitiveIndex:
        typeId = builder.makeIntType(32);
        opCode = spv::OpRayQueryGetIntersectionPrimitiveIndexKHR;
        break;
    case glslang::EOpRayQueryGetIntersectionBarycentrics:
        typeId = builder.makeVectorType(builder.makeFloatType(32), 2);
        opCode = spv::OpRayQueryGetIntersectionBarycentricsKHR;
        break;
    case glslang::EOpRayQueryGetIntersectionFrontFace:
        typeId = builder.makeBoolType();
        opCode = spv::OpRayQueryGetIntersectionFrontFaceKHR;
        break;
    case glslang::EOpRayQueryGetIntersectionCandidateAABBOpaque:
        typeId = builder.makeBoolType();
        opCode = spv::OpRayQueryGetIntersectionCandidateAABBOpaqueKHR;
        break;
    case glslang::EOpRayQueryGetIntersectionObjectRayDirection:
        typeId = builder.makeVectorType(builder.makeFloatType(32), 3);
        opCode = spv::OpRayQueryGetIntersectionObjectRayDirectionKHR;
        break;
    case glslang::EOpRayQueryGetIntersectionObjectRayOrigin:
        typeId = builder.makeVectorType(builder.makeFloatType(32), 3);
        opCode = spv::OpRayQueryGetIntersectionObjectRayOriginKHR;
        break;
    case glslang::EOpRayQueryGetWorldRayDirection:
        typeId = builder.makeVectorType(builder.makeFloatType(32), 3);
        opCode = spv::OpRayQueryGetWorldRayDirectionKHR;
        break;
    case glslang::EOpRayQueryGetWorldRayOrigin:
        typeId = builder.makeVectorType(builder.makeFloatType(32), 3);
        opCode = spv::OpRayQueryGetWorldRayOriginKHR;
        break;
    case glslang::EOpRayQueryGetIntersectionObjectToWorld:
        typeId = builder.makeMatrixType(builder.makeFloatType(32), 4, 3);
        opCode = spv::OpRayQueryGetIntersectionObjectToWorldKHR;
        break;
    case glslang::EOpRayQueryGetIntersectionWorldToObject:
        typeId = builder.makeMatrixType(builder.makeFloatType(32), 4, 3);
        opCode = spv::OpRayQueryGetIntersectionWorldToObjectKHR;
        break;
    case glslang::EOpWritePackedPrimitiveIndices4x8NV:
        builder.createNoResultOp(spv::OpWritePackedPrimitiveIndices4x8NV, operands);
        return 0;
    case glslang::EOpCooperativeMatrixMulAdd:
        opCode = spv::OpCooperativeMatrixMulAddNV;
        break;
#endif // GLSLANG_WEB
    default:
        return 0;
    }

    spv::Id id = 0;
    if (libCall >= 0) {
        // Use an extended instruction from the standard library.
        // Construct the call arguments, without modifying the original operands vector.
        // We might need the remaining arguments, e.g. in the EOpFrexp case.
        std::vector<spv::Id> callArguments(operands.begin(), operands.begin() + consumedOperands);
        id = builder.createBuiltinCall(typeId, extBuiltins >= 0 ? extBuiltins : stdBuiltins, libCall, callArguments);
    } else if (opCode == spv::OpDot && !isFloat) {
        // int dot(int, int)
        // NOTE: never called for scalar/vector1, this is turned into simple mul before this can be reached
        const int componentCount = builder.getNumComponents(operands[0]);
        spv::Id mulOp = builder.createBinOp(spv::OpIMul, builder.getTypeId(operands[0]), operands[0], operands[1]);
        builder.setPrecision(mulOp, precision);
        id = builder.createCompositeExtract(mulOp, typeId, 0);
        for (int i = 1; i < componentCount; ++i) {
            builder.setPrecision(id, precision);
            id = builder.createBinOp(spv::OpIAdd, typeId, id, builder.createCompositeExtract(mulOp, typeId, i));
        }
    } else {
        switch (consumedOperands) {
        case 0:
            // should all be handled by visitAggregate and createNoArgOperation
            assert(0);
            return 0;
        case 1:
            // should all be handled by createUnaryOperation
            assert(0);
            return 0;
        case 2:
            id = builder.createBinOp(opCode, typeId, operands[0], operands[1]);
            break;
        default:
            // anything 3 or over doesn't have l-value operands, so all should be consumed
            assert(consumedOperands == operands.size());
            id = builder.createOp(opCode, typeId, operands);
            break;
        }
    }

#ifndef GLSLANG_WEB
    // Decode the return types that were structures
    switch (op) {
    case glslang::EOpAddCarry:
    case glslang::EOpSubBorrow:
        builder.createStore(builder.createCompositeExtract(id, typeId0, 1), operands[2]);
        id = builder.createCompositeExtract(id, typeId0, 0);
        break;
    case glslang::EOpUMulExtended:
    case glslang::EOpIMulExtended:
        builder.createStore(builder.createCompositeExtract(id, typeId0, 0), operands[3]);
        builder.createStore(builder.createCompositeExtract(id, typeId0, 1), operands[2]);
        break;
    case glslang::EOpFrexp:
        {
            assert(operands.size() == 2);
            if (builder.isFloatType(builder.getScalarTypeId(typeId1))) {
                // "exp" is floating-point type (from HLSL intrinsic)
                spv::Id member1 = builder.createCompositeExtract(id, frexpIntType, 1);
                member1 = builder.createUnaryOp(spv::OpConvertSToF, typeId1, member1);
                builder.createStore(member1, operands[1]);
            } else
                // "exp" is integer type (from GLSL built-in function)
                builder.createStore(builder.createCompositeExtract(id, frexpIntType, 1), operands[1]);
            id = builder.createCompositeExtract(id, typeId0, 0);
        }
        break;
    default:
        break;
    }
#endif

    return builder.setPrecision(id, precision);
}

// Intrinsics with no arguments (or no return value, and no precision).
spv::Id TGlslangToSpvTraverser::createNoArgOperation(glslang::TOperator op, spv::Decoration precision, spv::Id typeId)
{
    // GLSL memory barriers use queuefamily scope in new model, device scope in old model
    spv::Scope memoryBarrierScope = glslangIntermediate->usingVulkanMemoryModel() ?
        spv::ScopeQueueFamilyKHR : spv::ScopeDevice;

    switch (op) {
    case glslang::EOpBarrier:
        if (glslangIntermediate->getStage() == EShLangTessControl) {
            if (glslangIntermediate->usingVulkanMemoryModel()) {
                builder.createControlBarrier(spv::ScopeWorkgroup, spv::ScopeWorkgroup,
                                             spv::MemorySemanticsOutputMemoryKHRMask |
                                             spv::MemorySemanticsAcquireReleaseMask);
                builder.addCapability(spv::CapabilityVulkanMemoryModelKHR);
            } else {
                builder.createControlBarrier(spv::ScopeWorkgroup, spv::ScopeInvocation, spv::MemorySemanticsMaskNone);
            }
        } else {
            builder.createControlBarrier(spv::ScopeWorkgroup, spv::ScopeWorkgroup,
                                            spv::MemorySemanticsWorkgroupMemoryMask |
                                            spv::MemorySemanticsAcquireReleaseMask);
        }
        return 0;
    case glslang::EOpMemoryBarrier:
        builder.createMemoryBarrier(memoryBarrierScope, spv::MemorySemanticsAllMemory |
                                                        spv::MemorySemanticsAcquireReleaseMask);
        return 0;
    case glslang::EOpMemoryBarrierBuffer:
        builder.createMemoryBarrier(memoryBarrierScope, spv::MemorySemanticsUniformMemoryMask |
                                                        spv::MemorySemanticsAcquireReleaseMask);
        return 0;
    case glslang::EOpMemoryBarrierShared:
        builder.createMemoryBarrier(memoryBarrierScope, spv::MemorySemanticsWorkgroupMemoryMask |
                                                        spv::MemorySemanticsAcquireReleaseMask);
        return 0;
    case glslang::EOpGroupMemoryBarrier:
        builder.createMemoryBarrier(spv::ScopeWorkgroup, spv::MemorySemanticsAllMemory |
                                                         spv::MemorySemanticsAcquireReleaseMask);
        return 0;
#ifndef GLSLANG_WEB
    case glslang::EOpMemoryBarrierAtomicCounter:
        builder.createMemoryBarrier(memoryBarrierScope, spv::MemorySemanticsAtomicCounterMemoryMask |
                                                        spv::MemorySemanticsAcquireReleaseMask);
        return 0;
    case glslang::EOpMemoryBarrierImage:
        builder.createMemoryBarrier(memoryBarrierScope, spv::MemorySemanticsImageMemoryMask |
                                                        spv::MemorySemanticsAcquireReleaseMask);
        return 0;
    case glslang::EOpAllMemoryBarrierWithGroupSync:
        builder.createControlBarrier(spv::ScopeWorkgroup, spv::ScopeDevice,
                                        spv::MemorySemanticsAllMemory |
                                        spv::MemorySemanticsAcquireReleaseMask);
        return 0;
    case glslang::EOpDeviceMemoryBarrier:
        builder.createMemoryBarrier(spv::ScopeDevice, spv::MemorySemanticsUniformMemoryMask |
                                                      spv::MemorySemanticsImageMemoryMask |
                                                      spv::MemorySemanticsAcquireReleaseMask);
        return 0;
    case glslang::EOpDeviceMemoryBarrierWithGroupSync:
        builder.createControlBarrier(spv::ScopeWorkgroup, spv::ScopeDevice, spv::MemorySemanticsUniformMemoryMask |
                                                                            spv::MemorySemanticsImageMemoryMask |
                                                                            spv::MemorySemanticsAcquireReleaseMask);
        return 0;
    case glslang::EOpWorkgroupMemoryBarrier:
        builder.createMemoryBarrier(spv::ScopeWorkgroup, spv::MemorySemanticsWorkgroupMemoryMask |
                                                         spv::MemorySemanticsAcquireReleaseMask);
        return 0;
    case glslang::EOpWorkgroupMemoryBarrierWithGroupSync:
        builder.createControlBarrier(spv::ScopeWorkgroup, spv::ScopeWorkgroup,
                                        spv::MemorySemanticsWorkgroupMemoryMask |
                                        spv::MemorySemanticsAcquireReleaseMask);
        return 0;
    case glslang::EOpSubgroupBarrier:
        builder.createControlBarrier(spv::ScopeSubgroup, spv::ScopeSubgroup, spv::MemorySemanticsAllMemory |
                                                                             spv::MemorySemanticsAcquireReleaseMask);
        return spv::NoResult;
    case glslang::EOpSubgroupMemoryBarrier:
        builder.createMemoryBarrier(spv::ScopeSubgroup, spv::MemorySemanticsAllMemory |
                                                        spv::MemorySemanticsAcquireReleaseMask);
        return spv::NoResult;
    case glslang::EOpSubgroupMemoryBarrierBuffer:
        builder.createMemoryBarrier(spv::ScopeSubgroup, spv::MemorySemanticsUniformMemoryMask |
                                                        spv::MemorySemanticsAcquireReleaseMask);
        return spv::NoResult;
    case glslang::EOpSubgroupMemoryBarrierImage:
        builder.createMemoryBarrier(spv::ScopeSubgroup, spv::MemorySemanticsImageMemoryMask |
                                                        spv::MemorySemanticsAcquireReleaseMask);
        return spv::NoResult;
    case glslang::EOpSubgroupMemoryBarrierShared:
        builder.createMemoryBarrier(spv::ScopeSubgroup, spv::MemorySemanticsWorkgroupMemoryMask |
                                                        spv::MemorySemanticsAcquireReleaseMask);
        return spv::NoResult;

    case glslang::EOpEmitVertex:
        builder.createNoResultOp(spv::OpEmitVertex);
        return 0;
    case glslang::EOpEndPrimitive:
        builder.createNoResultOp(spv::OpEndPrimitive);
        return 0;

    case glslang::EOpSubgroupElect: {
        std::vector<spv::Id> operands;
        return createSubgroupOperation(op, typeId, operands, glslang::EbtVoid);
    }
    case glslang::EOpTime:
    {
        std::vector<spv::Id> args; // Dummy arguments
        spv::Id id = builder.createBuiltinCall(typeId, getExtBuiltins(spv::E_SPV_AMD_gcn_shader), spv::TimeAMD, args);
        return builder.setPrecision(id, precision);
    }
    case glslang::EOpIgnoreIntersection:
        builder.createNoResultOp(spv::OpIgnoreIntersectionKHR);
        return 0;
    case glslang::EOpTerminateRay:
        builder.createNoResultOp(spv::OpTerminateRayKHR);
        return 0;
    case glslang::EOpRayQueryInitialize:
        builder.createNoResultOp(spv::OpRayQueryInitializeKHR);
        return 0;
    case glslang::EOpRayQueryTerminate:
        builder.createNoResultOp(spv::OpRayQueryTerminateKHR);
        return 0;
    case glslang::EOpRayQueryGenerateIntersection:
        builder.createNoResultOp(spv::OpRayQueryGenerateIntersectionKHR);
        return 0;
    case glslang::EOpRayQueryConfirmIntersection:
        builder.createNoResultOp(spv::OpRayQueryConfirmIntersectionKHR);
        return 0;
    case glslang::EOpBeginInvocationInterlock:
        builder.createNoResultOp(spv::OpBeginInvocationInterlockEXT);
        return 0;
    case glslang::EOpEndInvocationInterlock:
        builder.createNoResultOp(spv::OpEndInvocationInterlockEXT);
        return 0;

    case glslang::EOpIsHelperInvocation:
    {
        std::vector<spv::Id> args; // Dummy arguments
        builder.addExtension(spv::E_SPV_EXT_demote_to_helper_invocation);
        builder.addCapability(spv::CapabilityDemoteToHelperInvocationEXT);
        return builder.createOp(spv::OpIsHelperInvocationEXT, typeId, args);
    }

    case glslang::EOpReadClockSubgroupKHR: {
        std::vector<spv::Id> args;
        args.push_back(builder.makeUintConstant(spv::ScopeSubgroup));
        builder.addExtension(spv::E_SPV_KHR_shader_clock);
        builder.addCapability(spv::CapabilityShaderClockKHR);
        return builder.createOp(spv::OpReadClockKHR, typeId, args);
    }

    case glslang::EOpReadClockDeviceKHR: {
        std::vector<spv::Id> args;
        args.push_back(builder.makeUintConstant(spv::ScopeDevice));
        builder.addExtension(spv::E_SPV_KHR_shader_clock);
        builder.addCapability(spv::CapabilityShaderClockKHR);
        return builder.createOp(spv::OpReadClockKHR, typeId, args);
    }
#endif
    default:
        break;
    }

    logger->missingFunctionality("unknown operation with no arguments");

    return 0;
}

spv::Id TGlslangToSpvTraverser::getSymbolId(const glslang::TIntermSymbol* symbol)
{
    auto iter = symbolValues.find(symbol->getId());
    spv::Id id;
    if (symbolValues.end() != iter) {
        id = iter->second;
        return id;
    }

    // it was not found, create it
    spv::BuiltIn builtIn = TranslateBuiltInDecoration(symbol->getQualifier().builtIn, false);
    auto forcedType = getForcedType(symbol->getQualifier().builtIn, symbol->getType());
    id = createSpvVariable(symbol, forcedType.first);
    symbolValues[symbol->getId()] = id;
    if (forcedType.second != spv::NoType)
        forceType[id] = forcedType.second;

    if (symbol->getBasicType() != glslang::EbtBlock) {
        builder.addDecoration(id, TranslatePrecisionDecoration(symbol->getType()));
        builder.addDecoration(id, TranslateInterpolationDecoration(symbol->getType().getQualifier()));
        builder.addDecoration(id, TranslateAuxiliaryStorageDecoration(symbol->getType().getQualifier()));
#ifndef GLSLANG_WEB
        addMeshNVDecoration(id, /*member*/ -1, symbol->getType().getQualifier());
        if (symbol->getQualifier().hasComponent())
            builder.addDecoration(id, spv::DecorationComponent, symbol->getQualifier().layoutComponent);
        if (symbol->getQualifier().hasIndex())
            builder.addDecoration(id, spv::DecorationIndex, symbol->getQualifier().layoutIndex);
#endif
        if (symbol->getType().getQualifier().hasSpecConstantId())
            builder.addDecoration(id, spv::DecorationSpecId, symbol->getType().getQualifier().layoutSpecConstantId);
        // atomic counters use this:
        if (symbol->getQualifier().hasOffset())
            builder.addDecoration(id, spv::DecorationOffset, symbol->getQualifier().layoutOffset);
    }

    if (symbol->getQualifier().hasLocation())
        builder.addDecoration(id, spv::DecorationLocation, symbol->getQualifier().layoutLocation);
    builder.addDecoration(id, TranslateInvariantDecoration(symbol->getType().getQualifier()));
    if (symbol->getQualifier().hasStream() && glslangIntermediate->isMultiStream()) {
        builder.addCapability(spv::CapabilityGeometryStreams);
        builder.addDecoration(id, spv::DecorationStream, symbol->getQualifier().layoutStream);
    }
    if (symbol->getQualifier().hasSet())
        builder.addDecoration(id, spv::DecorationDescriptorSet, symbol->getQualifier().layoutSet);
    else if (IsDescriptorResource(symbol->getType())) {
        // default to 0
        builder.addDecoration(id, spv::DecorationDescriptorSet, 0);
    }
    if (symbol->getQualifier().hasBinding())
        builder.addDecoration(id, spv::DecorationBinding, symbol->getQualifier().layoutBinding);
    else if (IsDescriptorResource(symbol->getType())) {
        // default to 0
        builder.addDecoration(id, spv::DecorationBinding, 0);
    }
    if (symbol->getQualifier().hasAttachment())
        builder.addDecoration(id, spv::DecorationInputAttachmentIndex, symbol->getQualifier().layoutAttachment);
    if (glslangIntermediate->getXfbMode()) {
        builder.addCapability(spv::CapabilityTransformFeedback);
        if (symbol->getQualifier().hasXfbBuffer()) {
            builder.addDecoration(id, spv::DecorationXfbBuffer, symbol->getQualifier().layoutXfbBuffer);
            unsigned stride = glslangIntermediate->getXfbStride(symbol->getQualifier().layoutXfbBuffer);
            if (stride != glslang::TQualifier::layoutXfbStrideEnd)
                builder.addDecoration(id, spv::DecorationXfbStride, stride);
        }
        if (symbol->getQualifier().hasXfbOffset())
            builder.addDecoration(id, spv::DecorationOffset, symbol->getQualifier().layoutXfbOffset);
    }

    // add built-in variable decoration
    if (builtIn != spv::BuiltInMax) {
        builder.addDecoration(id, spv::DecorationBuiltIn, (int)builtIn);
    }

#ifndef GLSLANG_WEB
    if (symbol->getType().isImage()) {
        std::vector<spv::Decoration> memory;
        TranslateMemoryDecoration(symbol->getType().getQualifier(), memory,
            glslangIntermediate->usingVulkanMemoryModel());
        for (unsigned int i = 0; i < memory.size(); ++i)
            builder.addDecoration(id, memory[i]);
    }

    // nonuniform
    builder.addDecoration(id, TranslateNonUniformDecoration(symbol->getType().getQualifier()));

    if (builtIn == spv::BuiltInSampleMask) {
          spv::Decoration decoration;
          // GL_NV_sample_mask_override_coverage extension
          if (glslangIntermediate->getLayoutOverrideCoverage())
              decoration = (spv::Decoration)spv::DecorationOverrideCoverageNV;
          else
              decoration = (spv::Decoration)spv::DecorationMax;
        builder.addDecoration(id, decoration);
        if (decoration != spv::DecorationMax) {
            builder.addCapability(spv::CapabilitySampleMaskOverrideCoverageNV);
            builder.addExtension(spv::E_SPV_NV_sample_mask_override_coverage);
        }
    }
    else if (builtIn == spv::BuiltInLayer) {
        // SPV_NV_viewport_array2 extension
        if (symbol->getQualifier().layoutViewportRelative) {
            builder.addDecoration(id, (spv::Decoration)spv::DecorationViewportRelativeNV);
            builder.addCapability(spv::CapabilityShaderViewportMaskNV);
            builder.addExtension(spv::E_SPV_NV_viewport_array2);
        }
        if (symbol->getQualifier().layoutSecondaryViewportRelativeOffset != -2048) {
            builder.addDecoration(id, (spv::Decoration)spv::DecorationSecondaryViewportRelativeNV,
                                  symbol->getQualifier().layoutSecondaryViewportRelativeOffset);
            builder.addCapability(spv::CapabilityShaderStereoViewNV);
            builder.addExtension(spv::E_SPV_NV_stereo_view_rendering);
        }
    }

    if (symbol->getQualifier().layoutPassthrough) {
        builder.addDecoration(id, spv::DecorationPassthroughNV);
        builder.addCapability(spv::CapabilityGeometryShaderPassthroughNV);
        builder.addExtension(spv::E_SPV_NV_geometry_shader_passthrough);
    }
    if (symbol->getQualifier().pervertexNV) {
        builder.addDecoration(id, spv::DecorationPerVertexNV);
        builder.addCapability(spv::CapabilityFragmentBarycentricNV);
        builder.addExtension(spv::E_SPV_NV_fragment_shader_barycentric);
    }

    if (glslangIntermediate->getHlslFunctionality1() && symbol->getType().getQualifier().semanticName != nullptr) {
        builder.addExtension("SPV_GOOGLE_hlsl_functionality1");
        builder.addDecoration(id, (spv::Decoration)spv::DecorationHlslSemanticGOOGLE,
                              symbol->getType().getQualifier().semanticName);
    }

    if (symbol->isReference()) {
        builder.addDecoration(id, symbol->getType().getQualifier().restrict ?
            spv::DecorationRestrictPointerEXT : spv::DecorationAliasedPointerEXT);
    }
#endif

    return id;
}

#ifndef GLSLANG_WEB
// add per-primitive, per-view. per-task decorations to a struct member (member >= 0) or an object
void TGlslangToSpvTraverser::addMeshNVDecoration(spv::Id id, int member, const glslang::TQualifier& qualifier)
{
    if (member >= 0) {
        if (qualifier.perPrimitiveNV) {
            // Need to add capability/extension for fragment shader.
            // Mesh shader already adds this by default.
            if (glslangIntermediate->getStage() == EShLangFragment) {
                builder.addCapability(spv::CapabilityMeshShadingNV);
                builder.addExtension(spv::E_SPV_NV_mesh_shader);
            }
            builder.addMemberDecoration(id, (unsigned)member, spv::DecorationPerPrimitiveNV);
        }
        if (qualifier.perViewNV)
            builder.addMemberDecoration(id, (unsigned)member, spv::DecorationPerViewNV);
        if (qualifier.perTaskNV)
            builder.addMemberDecoration(id, (unsigned)member, spv::DecorationPerTaskNV);
    } else {
        if (qualifier.perPrimitiveNV) {
            // Need to add capability/extension for fragment shader.
            // Mesh shader already adds this by default.
            if (glslangIntermediate->getStage() == EShLangFragment) {
                builder.addCapability(spv::CapabilityMeshShadingNV);
                builder.addExtension(spv::E_SPV_NV_mesh_shader);
            }
            builder.addDecoration(id, spv::DecorationPerPrimitiveNV);
        }
        if (qualifier.perViewNV)
            builder.addDecoration(id, spv::DecorationPerViewNV);
        if (qualifier.perTaskNV)
            builder.addDecoration(id, spv::DecorationPerTaskNV);
    }
}
#endif

// Make a full tree of instructions to build a SPIR-V specialization constant,
// or regular constant if possible.
//
// TBD: this is not yet done, nor verified to be the best design, it does do the leaf symbols though
//
// Recursively walk the nodes.  The nodes form a tree whose leaves are
// regular constants, which themselves are trees that createSpvConstant()
// recursively walks.  So, this function walks the "top" of the tree:
//  - emit specialization constant-building instructions for specConstant
//  - when running into a non-spec-constant, switch to createSpvConstant()
spv::Id TGlslangToSpvTraverser::createSpvConstant(const glslang::TIntermTyped& node)
{
    assert(node.getQualifier().isConstant());

    // Handle front-end constants first (non-specialization constants).
    if (! node.getQualifier().specConstant) {
        // hand off to the non-spec-constant path
        assert(node.getAsConstantUnion() != nullptr || node.getAsSymbolNode() != nullptr);
        int nextConst = 0;
        return createSpvConstantFromConstUnionArray(node.getType(), node.getAsConstantUnion() ?
            node.getAsConstantUnion()->getConstArray() : node.getAsSymbolNode()->getConstArray(),
            nextConst, false);
    }

    // We now know we have a specialization constant to build

    // Extra capabilities may be needed.
    if (node.getType().contains8BitInt())
        builder.addCapability(spv::CapabilityInt8);
    if (node.getType().contains16BitFloat())
        builder.addCapability(spv::CapabilityFloat16);
    if (node.getType().contains16BitInt())
        builder.addCapability(spv::CapabilityInt16);
    if (node.getType().contains64BitInt())
        builder.addCapability(spv::CapabilityInt64);
    if (node.getType().containsDouble())
        builder.addCapability(spv::CapabilityFloat64);

    // gl_WorkGroupSize is a special case until the front-end handles hierarchical specialization constants,
    // even then, it's specialization ids are handled by special case syntax in GLSL: layout(local_size_x = ...
    if (node.getType().getQualifier().builtIn == glslang::EbvWorkGroupSize) {
        std::vector<spv::Id> dimConstId;
        for (int dim = 0; dim < 3; ++dim) {
            bool specConst = (glslangIntermediate->getLocalSizeSpecId(dim) != glslang::TQualifier::layoutNotSet);
            dimConstId.push_back(builder.makeUintConstant(glslangIntermediate->getLocalSize(dim), specConst));
            if (specConst) {
                builder.addDecoration(dimConstId.back(), spv::DecorationSpecId,
                                      glslangIntermediate->getLocalSizeSpecId(dim));
            }
        }
        return builder.makeCompositeConstant(builder.makeVectorType(builder.makeUintType(32), 3), dimConstId, true);
    }

    // An AST node labelled as specialization constant should be a symbol node.
    // Its initializer should either be a sub tree with constant nodes, or a constant union array.
    if (auto* sn = node.getAsSymbolNode()) {
        spv::Id result;
        if (auto* sub_tree = sn->getConstSubtree()) {
            // Traverse the constant constructor sub tree like generating normal run-time instructions.
            // During the AST traversal, if the node is marked as 'specConstant', SpecConstantOpModeGuard
            // will set the builder into spec constant op instruction generating mode.
            sub_tree->traverse(this);
            result = accessChainLoad(sub_tree->getType());
        } else if (auto* const_union_array = &sn->getConstArray()) {
            int nextConst = 0;
            result = createSpvConstantFromConstUnionArray(sn->getType(), *const_union_array, nextConst, true);
        } else {
            logger->missingFunctionality("Invalid initializer for spec onstant.");
            return spv::NoResult;
        }
        builder.addName(result, sn->getName().c_str());
        return result;
    }

    // Neither a front-end constant node, nor a specialization constant node with constant union array or
    // constant sub tree as initializer.
    logger->missingFunctionality("Neither a front-end constant nor a spec constant.");
    return spv::NoResult;
}

// Use 'consts' as the flattened glslang source of scalar constants to recursively
// build the aggregate SPIR-V constant.
//
// If there are not enough elements present in 'consts', 0 will be substituted;
// an empty 'consts' can be used to create a fully zeroed SPIR-V constant.
//
spv::Id TGlslangToSpvTraverser::createSpvConstantFromConstUnionArray(const glslang::TType& glslangType,
    const glslang::TConstUnionArray& consts, int& nextConst, bool specConstant)
{
    // vector of constants for SPIR-V
    std::vector<spv::Id> spvConsts;

    // Type is used for struct and array constants
    spv::Id typeId = convertGlslangToSpvType(glslangType);

    if (glslangType.isArray()) {
        glslang::TType elementType(glslangType, 0);
        for (int i = 0; i < glslangType.getOuterArraySize(); ++i)
            spvConsts.push_back(createSpvConstantFromConstUnionArray(elementType, consts, nextConst, false));
    } else if (glslangType.isMatrix()) {
        glslang::TType vectorType(glslangType, 0);
        for (int col = 0; col < glslangType.getMatrixCols(); ++col)
            spvConsts.push_back(createSpvConstantFromConstUnionArray(vectorType, consts, nextConst, false));
    } else if (glslangType.isCoopMat()) {
        glslang::TType componentType(glslangType.getBasicType());
        spvConsts.push_back(createSpvConstantFromConstUnionArray(componentType, consts, nextConst, false));
    } else if (glslangType.isStruct()) {
        glslang::TVector<glslang::TTypeLoc>::const_iterator iter;
        for (iter = glslangType.getStruct()->begin(); iter != glslangType.getStruct()->end(); ++iter)
            spvConsts.push_back(createSpvConstantFromConstUnionArray(*iter->type, consts, nextConst, false));
    } else if (glslangType.getVectorSize() > 1) {
        for (unsigned int i = 0; i < (unsigned int)glslangType.getVectorSize(); ++i) {
            bool zero = nextConst >= consts.size();
            switch (glslangType.getBasicType()) {
            case glslang::EbtInt:
                spvConsts.push_back(builder.makeIntConstant(zero ? 0 : consts[nextConst].getIConst()));
                break;
            case glslang::EbtUint:
                spvConsts.push_back(builder.makeUintConstant(zero ? 0 : consts[nextConst].getUConst()));
                break;
            case glslang::EbtFloat:
                spvConsts.push_back(builder.makeFloatConstant(zero ? 0.0F : (float)consts[nextConst].getDConst()));
                break;
            case glslang::EbtBool:
                spvConsts.push_back(builder.makeBoolConstant(zero ? false : consts[nextConst].getBConst()));
                break;
#ifndef GLSLANG_WEB
            case glslang::EbtInt8:
                spvConsts.push_back(builder.makeInt8Constant(zero ? 0 : consts[nextConst].getI8Const()));
                break;
            case glslang::EbtUint8:
                spvConsts.push_back(builder.makeUint8Constant(zero ? 0 : consts[nextConst].getU8Const()));
                break;
            case glslang::EbtInt16:
                spvConsts.push_back(builder.makeInt16Constant(zero ? 0 : consts[nextConst].getI16Const()));
                break;
            case glslang::EbtUint16:
                spvConsts.push_back(builder.makeUint16Constant(zero ? 0 : consts[nextConst].getU16Const()));
                break;
            case glslang::EbtInt64:
                spvConsts.push_back(builder.makeInt64Constant(zero ? 0 : consts[nextConst].getI64Const()));
                break;
            case glslang::EbtUint64:
                spvConsts.push_back(builder.makeUint64Constant(zero ? 0 : consts[nextConst].getU64Const()));
                break;
            case glslang::EbtDouble:
                spvConsts.push_back(builder.makeDoubleConstant(zero ? 0.0 : consts[nextConst].getDConst()));
                break;
            case glslang::EbtFloat16:
                spvConsts.push_back(builder.makeFloat16Constant(zero ? 0.0F : (float)consts[nextConst].getDConst()));
                break;
#endif
            default:
                assert(0);
                break;
            }
            ++nextConst;
        }
    } else {
        // we have a non-aggregate (scalar) constant
        bool zero = nextConst >= consts.size();
        spv::Id scalar = 0;
        switch (glslangType.getBasicType()) {
        case glslang::EbtInt:
            scalar = builder.makeIntConstant(zero ? 0 : consts[nextConst].getIConst(), specConstant);
            break;
        case glslang::EbtUint:
            scalar = builder.makeUintConstant(zero ? 0 : consts[nextConst].getUConst(), specConstant);
            break;
        case glslang::EbtFloat:
            scalar = builder.makeFloatConstant(zero ? 0.0F : (float)consts[nextConst].getDConst(), specConstant);
            break;
        case glslang::EbtBool:
            scalar = builder.makeBoolConstant(zero ? false : consts[nextConst].getBConst(), specConstant);
            break;
#ifndef GLSLANG_WEB
        case glslang::EbtInt8:
            scalar = builder.makeInt8Constant(zero ? 0 : consts[nextConst].getI8Const(), specConstant);
            break;
        case glslang::EbtUint8:
            scalar = builder.makeUint8Constant(zero ? 0 : consts[nextConst].getU8Const(), specConstant);
            break;
        case glslang::EbtInt16:
            scalar = builder.makeInt16Constant(zero ? 0 : consts[nextConst].getI16Const(), specConstant);
            break;
        case glslang::EbtUint16:
            scalar = builder.makeUint16Constant(zero ? 0 : consts[nextConst].getU16Const(), specConstant);
            break;
        case glslang::EbtInt64:
            scalar = builder.makeInt64Constant(zero ? 0 : consts[nextConst].getI64Const(), specConstant);
            break;
        case glslang::EbtUint64:
            scalar = builder.makeUint64Constant(zero ? 0 : consts[nextConst].getU64Const(), specConstant);
            break;
        case glslang::EbtDouble:
            scalar = builder.makeDoubleConstant(zero ? 0.0 : consts[nextConst].getDConst(), specConstant);
            break;
        case glslang::EbtFloat16:
            scalar = builder.makeFloat16Constant(zero ? 0.0F : (float)consts[nextConst].getDConst(), specConstant);
            break;
        case glslang::EbtReference:
            scalar = builder.makeUint64Constant(zero ? 0 : consts[nextConst].getU64Const(), specConstant);
            scalar = builder.createUnaryOp(spv::OpBitcast, typeId, scalar);
            break;
#endif
        case glslang::EbtString:
            scalar = builder.getStringId(consts[nextConst].getSConst()->c_str());
            break;
        default:
            assert(0);
            break;
        }
        ++nextConst;
        return scalar;
    }

    return builder.makeCompositeConstant(typeId, spvConsts);
}

// Return true if the node is a constant or symbol whose reading has no
// non-trivial observable cost or effect.
bool TGlslangToSpvTraverser::isTrivialLeaf(const glslang::TIntermTyped* node)
{
    // don't know what this is
    if (node == nullptr)
        return false;

    // a constant is safe
    if (node->getAsConstantUnion() != nullptr)
        return true;

    // not a symbol means non-trivial
    if (node->getAsSymbolNode() == nullptr)
        return false;

    // a symbol, depends on what's being read
    switch (node->getType().getQualifier().storage) {
    case glslang::EvqTemporary:
    case glslang::EvqGlobal:
    case glslang::EvqIn:
    case glslang::EvqInOut:
    case glslang::EvqConst:
    case glslang::EvqConstReadOnly:
    case glslang::EvqUniform:
        return true;
    default:
        return false;
    }
}

// A node is trivial if it is a single operation with no side effects.
// HLSL (and/or vectors) are always trivial, as it does not short circuit.
// Otherwise, error on the side of saying non-trivial.
// Return true if trivial.
bool TGlslangToSpvTraverser::isTrivial(const glslang::TIntermTyped* node)
{
    if (node == nullptr)
        return false;

    // count non scalars as trivial, as well as anything coming from HLSL
    if (! node->getType().isScalarOrVec1() || glslangIntermediate->getSource() == glslang::EShSourceHlsl)
        return true;

    // symbols and constants are trivial
    if (isTrivialLeaf(node))
        return true;

    // otherwise, it needs to be a simple operation or one or two leaf nodes

    // not a simple operation
    const glslang::TIntermBinary* binaryNode = node->getAsBinaryNode();
    const glslang::TIntermUnary* unaryNode = node->getAsUnaryNode();
    if (binaryNode == nullptr && unaryNode == nullptr)
        return false;

    // not on leaf nodes
    if (binaryNode && (! isTrivialLeaf(binaryNode->getLeft()) || ! isTrivialLeaf(binaryNode->getRight())))
        return false;

    if (unaryNode && ! isTrivialLeaf(unaryNode->getOperand())) {
        return false;
    }

    switch (node->getAsOperator()->getOp()) {
    case glslang::EOpLogicalNot:
    case glslang::EOpConvIntToBool:
    case glslang::EOpConvUintToBool:
    case glslang::EOpConvFloatToBool:
    case glslang::EOpConvDoubleToBool:
    case glslang::EOpEqual:
    case glslang::EOpNotEqual:
    case glslang::EOpLessThan:
    case glslang::EOpGreaterThan:
    case glslang::EOpLessThanEqual:
    case glslang::EOpGreaterThanEqual:
    case glslang::EOpIndexDirect:
    case glslang::EOpIndexDirectStruct:
    case glslang::EOpLogicalXor:
    case glslang::EOpAny:
    case glslang::EOpAll:
        return true;
    default:
        return false;
    }
}

// Emit short-circuiting code, where 'right' is never evaluated unless
// the left side is true (for &&) or false (for ||).
spv::Id TGlslangToSpvTraverser::createShortCircuit(glslang::TOperator op, glslang::TIntermTyped& left,
    glslang::TIntermTyped& right)
{
    spv::Id boolTypeId = builder.makeBoolType();

    // emit left operand
    builder.clearAccessChain();
    left.traverse(this);
    spv::Id leftId = accessChainLoad(left.getType());

    // Operands to accumulate OpPhi operands
    std::vector<spv::Id> phiOperands;
    // accumulate left operand's phi information
    phiOperands.push_back(leftId);
    phiOperands.push_back(builder.getBuildPoint()->getId());

    // Make the two kinds of operation symmetric with a "!"
    //   || => emit "if (! left) result = right"
    //   && => emit "if (  left) result = right"
    //
    // TODO: this runtime "not" for || could be avoided by adding functionality
    // to 'builder' to have an "else" without an "then"
    if (op == glslang::EOpLogicalOr)
        leftId = builder.createUnaryOp(spv::OpLogicalNot, boolTypeId, leftId);

    // make an "if" based on the left value
    spv::Builder::If ifBuilder(leftId, spv::SelectionControlMaskNone, builder);

    // emit right operand as the "then" part of the "if"
    builder.clearAccessChain();
    right.traverse(this);
    spv::Id rightId = accessChainLoad(right.getType());

    // accumulate left operand's phi information
    phiOperands.push_back(rightId);
    phiOperands.push_back(builder.getBuildPoint()->getId());

    // finish the "if"
    ifBuilder.makeEndIf();

    // phi together the two results
    return builder.createOp(spv::OpPhi, boolTypeId, phiOperands);
}

#ifndef GLSLANG_WEB
// Return type Id of the imported set of extended instructions corresponds to the name.
// Import this set if it has not been imported yet.
spv::Id TGlslangToSpvTraverser::getExtBuiltins(const char* name)
{
    if (extBuiltinMap.find(name) != extBuiltinMap.end())
        return extBuiltinMap[name];
    else {
        builder.addExtension(name);
        spv::Id extBuiltins = builder.import(name);
        extBuiltinMap[name] = extBuiltins;
        return extBuiltins;
    }
}
#endif

};  // end anonymous namespace

namespace glslang {

void GetSpirvVersion(std::string& version)
{
    const int bufSize = 100;
    char buf[bufSize];
    snprintf(buf, bufSize, "0x%08x, Revision %d", spv::Version, spv::Revision);
    version = buf;
}

// For low-order part of the generator's magic number. Bump up
// when there is a change in the style (e.g., if SSA form changes,
// or a different instruction sequence to do something gets used).
int GetSpirvGeneratorVersion()
{
    // return 1; // start
    // return 2; // EOpAtomicCounterDecrement gets a post decrement, to map between GLSL -> SPIR-V
    // return 3; // change/correct barrier-instruction operands, to match memory model group decisions
    // return 4; // some deeper access chains: for dynamic vector component, and local Boolean component
    // return 5; // make OpArrayLength result type be an int with signedness of 0
    // return 6; // revert version 5 change, which makes a different (new) kind of incorrect code,
                 // versions 4 and 6 each generate OpArrayLength as it has long been done
    // return 7; // GLSL volatile keyword maps to both SPIR-V decorations Volatile and Coherent
    // return 8; // switch to new dead block eliminator; use OpUnreachable
    // return 9; // don't include opaque function parameters in OpEntryPoint global's operand list
    return 10; // Generate OpFUnordNotEqual for != comparisons
}

// Write SPIR-V out to a binary file
void OutputSpvBin(const std::vector<unsigned int>& spirv, const char* baseName)
{
    std::ofstream out;
    out.open(baseName, std::ios::binary | std::ios::out);
    if (out.fail())
        printf("ERROR: Failed to open file: %s\n", baseName);
    for (int i = 0; i < (int)spirv.size(); ++i) {
        unsigned int word = spirv[i];
        out.write((const char*)&word, 4);
    }
    out.close();
}

// Write SPIR-V out to a text file with 32-bit hexadecimal words
void OutputSpvHex(const std::vector<unsigned int>& spirv, const char* baseName, const char* varName)
{
#if !defined(GLSLANG_WEB) && !defined(GLSLANG_ANGLE)
    std::ofstream out;
    out.open(baseName, std::ios::binary | std::ios::out);
    if (out.fail())
        printf("ERROR: Failed to open file: %s\n", baseName);
    out << "\t// " <<
        GetSpirvGeneratorVersion() <<
        GLSLANG_VERSION_MAJOR << "." << GLSLANG_VERSION_MINOR << "." << GLSLANG_VERSION_PATCH <<
        GLSLANG_VERSION_FLAVOR << std::endl;
    if (varName != nullptr) {
        out << "\t #pragma once" << std::endl;
        out << "const uint32_t " << varName << "[] = {" << std::endl;
    }
    const int WORDS_PER_LINE = 8;
    for (int i = 0; i < (int)spirv.size(); i += WORDS_PER_LINE) {
        out << "\t";
        for (int j = 0; j < WORDS_PER_LINE && i + j < (int)spirv.size(); ++j) {
            const unsigned int word = spirv[i + j];
            out << "0x" << std::hex << std::setw(8) << std::setfill('0') << word;
            if (i + j + 1 < (int)spirv.size()) {
                out << ",";
            }
        }
        out << std::endl;
    }
    if (varName != nullptr) {
        out << "};";
        out << std::endl;
    }
    out.close();
#endif
}

//
// Set up the glslang traversal
//
void GlslangToSpv(const TIntermediate& intermediate, std::vector<unsigned int>& spirv, SpvOptions* options)
{
    spv::SpvBuildLogger logger;
    GlslangToSpv(intermediate, spirv, &logger, options);
}

void GlslangToSpv(const TIntermediate& intermediate, std::vector<unsigned int>& spirv,
                  spv::SpvBuildLogger* logger, SpvOptions* options)
{
    TIntermNode* root = intermediate.getTreeRoot();

    if (root == 0)
        return;

    SpvOptions defaultOptions;
    if (options == nullptr)
        options = &defaultOptions;

    GetThreadPoolAllocator().push();

    TGlslangToSpvTraverser it(intermediate.getSpv().spv, &intermediate, logger, *options);
    root->traverse(&it);
    it.finishSpv();
    it.dumpSpv(spirv);

#if ENABLE_OPT
    // If from HLSL, run spirv-opt to "legalize" the SPIR-V for Vulkan
    // eg. forward and remove memory writes of opaque types.
    bool prelegalization = intermediate.getSource() == EShSourceHlsl;
    if ((prelegalization || options->optimizeSize) && !options->disableOptimizer) {
        SpirvToolsTransform(intermediate, spirv, logger, options);
        prelegalization = false;
    }
    else if (options->stripDebugInfo) {
        // Strip debug info even if optimization is disabled.
        SpirvToolsStripDebugInfo(intermediate, spirv, logger);
    }

    if (options->validate)
        SpirvToolsValidate(intermediate, spirv, logger, prelegalization);

    if (options->disassemble)
        SpirvToolsDisassemble(std::cout, spirv);

#endif

    GetThreadPoolAllocator().pop();
}

}; // end namespace glslang<|MERGE_RESOLUTION|>--- conflicted
+++ resolved
@@ -1444,7 +1444,7 @@
     // Add the source extensions
     const auto& sourceExtensions = glslangIntermediate->getRequestedExtensions();
     for (auto it = sourceExtensions.begin(); it != sourceExtensions.end(); ++it)
-        builder.addSourceExtension(it->first.c_str());
+        builder.addSourceExtension(it->c_str());
 
     // Add the top-level modes for this shader.
 
@@ -2058,15 +2058,9 @@
         // builtins. During visitBinary we insert a transpose
         case glslang::EbvWorldToObject3x4:
         case glslang::EbvObjectToWorld3x4: {
-<<<<<<< HEAD
-            std::pair<spv::Id, spv::Id> ret(builder.makeMatrixType(builder.makeFloatType(32), 4, 3),
-                builder.makeMatrixType(builder.makeFloatType(32), 3, 4)
-            );
-=======
             spv::Id mat43 = builder.makeMatrixType(builder.makeFloatType(32), 4, 3);
             spv::Id mat34 = builder.makeMatrixType(builder.makeFloatType(32), 3, 4);
             std::pair<spv::Id, spv::Id> ret(mat43, mat34);
->>>>>>> 85ca9f51
             return ret;
         }
         default:
@@ -2991,12 +2985,8 @@
                 // receive the result, and must later swizzle that into the original
                 // l-value.
                 complexLvalues.push_back(builder.getAccessChain());
-<<<<<<< HEAD
-                temporaryLvalues.push_back(builder.createVariable(spv::StorageClassFunction,
-=======
                 temporaryLvalues.push_back(builder.createVariable(
                     spv::NoPrecision, spv::StorageClassFunction,
->>>>>>> 85ca9f51
                     builder.accessChainGetInferredType(), "swizzleTemp"));
                 operands.push_back(temporaryLvalues.back());
             } else {
@@ -3099,11 +3089,7 @@
 
         for (unsigned int i = 0; i < temporaryLvalues.size(); ++i) {
             builder.setAccessChain(complexLvalues[i]);
-<<<<<<< HEAD
-            builder.accessChainStore(builder.createLoad(temporaryLvalues[i]));
-=======
             builder.accessChainStore(builder.createLoad(temporaryLvalues[i], spv::NoPrecision));
->>>>>>> 85ca9f51
         }
     }
 
@@ -3563,11 +3549,7 @@
                                                                false /* specConst */);
     }
 
-<<<<<<< HEAD
-    return builder.createVariable(storageClass, spvType, name, initializer);
-=======
     return builder.createVariable(spv::NoPrecision, storageClass, spvType, name, initializer);
->>>>>>> 85ca9f51
 }
 
 // Return type Id of the sampled type.
@@ -5362,11 +5344,7 @@
             ++lValueCount;
         } else if (writableParam(qualifiers[a])) {
             // need space to hold the copy
-<<<<<<< HEAD
-            arg = builder.createVariable(spv::StorageClassFunction,
-=======
             arg = builder.createVariable(function->getParamPrecision(a), spv::StorageClassFunction,
->>>>>>> 85ca9f51
                 builder.getContainedTypeId(function->getParamType(a)), "param");
             if (qualifiers[a] == glslang::EvqIn || qualifiers[a] == glslang::EvqInOut) {
                 // need to copy the input into output space
