--- conflicted
+++ resolved
@@ -30,8 +30,8 @@
    This special exception was added by the Free Software Foundation in
    version 2.2 of Bison.  */
 
-#ifndef YY_YY_GLSLANG_TAB_CPP_H_INCLUDED
-# define YY_YY_GLSLANG_TAB_CPP_H_INCLUDED
+#ifndef YY_YY_MACHINEINDEPENDENT_GLSLANG_TAB_CPP_H_INCLUDED
+# define YY_YY_MACHINEINDEPENDENT_GLSLANG_TAB_CPP_H_INCLUDED
 /* Debug traces.  */
 #ifndef YYDEBUG
 # define YYDEBUG 1
@@ -470,11 +470,7 @@
 
 union YYSTYPE
 {
-<<<<<<< HEAD
-#line 97 "glslang.y" /* yacc.c:1909  */
-=======
 #line 97 "MachineIndependent/glslang.y" /* yacc.c:1909  */
->>>>>>> 85ca9f51
 
     struct {
         glslang::TSourceLoc loc;
@@ -510,11 +506,7 @@
         glslang::TArraySizes* typeParameters;
     } interm;
 
-<<<<<<< HEAD
-#line 510 "glslang_tab.cpp.h" /* yacc.c:1909  */
-=======
 #line 510 "MachineIndependent/glslang_tab.cpp.h" /* yacc.c:1909  */
->>>>>>> 85ca9f51
 };
 
 typedef union YYSTYPE YYSTYPE;
@@ -526,4 +518,4 @@
 
 int yyparse (glslang::TParseContext* pParseContext);
 
-#endif /* !YY_YY_GLSLANG_TAB_CPP_H_INCLUDED  */+#endif /* !YY_YY_MACHINEINDEPENDENT_GLSLANG_TAB_CPP_H_INCLUDED  */