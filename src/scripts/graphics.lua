--[[
Copyright (c) 2006-2015 LOVE Development Team

This software is provided 'as-is', without any express or implied
warranty.  In no event will the authors be held liable for any damages
arising from the use of this software.

Permission is granted to anyone to use this software for any purpose,
including commercial applications, and to alter it and redistribute it
freely, subject to the following restrictions:

1. The origin of this software must not be misrepresented; you must not
claim that you wrote the original software. If you use this software
in a product, an acknowledgment in the product documentation would be
appreciated but is not required.
2. Altered source versions must be plainly marked as such, and must not be
misrepresented as being the original software.
3. This notice may not be removed or altered from any source distribution.
--]]

do
	local table_concat = table.concat
<<<<<<< HEAD
	local type = type

	local _newFont = love.graphics.newFont
	love.graphics.newFont = function(font, size, ...)
		if type(font) == "number" or not font then
			size = font
			font = vera_ttf
		end
		return _newFont(font, size, ...)
	end

	love.graphics.setNewFont = function(...)
		local font = love.graphics.newFont(...)
		love.graphics.setFont(font)
		return font
	end

	local _getFont = love.graphics.getFont
	love.graphics.getFont = function(...)
		local font = _getFont()
		if not font then
			font = love.graphics.setNewFont(12)
		end
		love.graphics.getFont = _getFont
		return font
	end

	local _print = love.graphics.print
	love.graphics.print = function (...)
		love.graphics.getFont() -- make sure we have a font
		love.graphics.print = _print
		love.graphics.print(...)
	end

	local _printf = love.graphics.printf
	love.graphics.printf = function (...)
		love.graphics.getFont() -- make sure we have a font
		love.graphics.printf = _printf
		love.graphics.printf(...)
	end

=======
>>>>>>> a314b185

	-- SHADERS

	local GLSL = {}

	GLSL.VERSION = "#version 120"
	GLSL.VERSION_ES = "#version 100"

	GLSL.SYNTAX = [[
#ifndef GL_ES
#define lowp
#define mediump
#define highp
#endif
#define number float
#define Image sampler2D
#define extern uniform
#define Texel texture2D
#pragma optionNV(strict on)]]

	GLSL.UNIFORMS = [[
#ifdef GL_ES
uniform mat4 TransformMatrix;
uniform mat4 ProjectionMatrix;
uniform mat4 TransformProjectionMatrix;
// uniform mat4 NormalMatrix;
uniform mediump float love_PointSize;
#else
#define TransformMatrix gl_ModelViewMatrix
#define ProjectionMatrix gl_ProjectionMatrix
#define TransformProjectionMatrix gl_ModelViewProjectionMatrix
#endif
uniform sampler2D _tex0_;
uniform mediump vec4 love_ScreenSize;]]

	GLSL.VERTEX = {
		HEADER = [[
#define VERTEX

<<<<<<< HEAD
attribute vec4 VertexPosition;
attribute vec4 VertexTexCoord;
attribute vec4 VertexColor;

varying vec4 VaryingTexCoord;
varying vec4 VaryingColor;]],
=======
#define VertexPosition gl_Vertex
#define VertexTexCoord gl_MultiTexCoord0
#define VertexColor gl_Color

#define VaryingTexCoord gl_TexCoord[0]
#define VaryingColor gl_FrontColor]],
>>>>>>> a314b185

		FOOTER = [[
void main() {
	VaryingTexCoord = VertexTexCoord;
	VaryingColor = VertexColor;
#ifdef GL_ES
	gl_PointSize = love_PointSize;
#endif
	gl_Position = position(TransformProjectionMatrix, VertexPosition);
}]],
	}

	GLSL.PIXEL = {
		HEADER = [[
#define PIXEL

#ifdef GL_ES
precision mediump float;
#endif

varying mediump vec4 VaryingTexCoord;
varying lowp vec4 VaryingColor;

#define love_Canvases gl_FragData]],

		FOOTER = [[
void main() {
	// fix crashing issue in OSX when _tex0_ is unused within effect()
	float dummy = Texel(_tex0_, vec2(.5)).r;

	// See Shader::checkSetScreenParams in Shader.cpp.
	vec2 pixelcoord = vec2(gl_FragCoord.x, (gl_FragCoord.y * love_ScreenSize.z) + love_ScreenSize.w);

	gl_FragColor = effect(VaryingColor, _tex0_, VaryingTexCoord.st, pixelcoord);
}]],

		FOOTER_MULTI_CANVAS = [[
void main() {
	// fix crashing issue in OSX when _tex0_ is unused within effect()
	float dummy = Texel(_tex0_, vec2(.5)).r;

	// See Shader::checkSetScreenParams in Shader.cpp.
	vec2 pixelcoord = vec2(gl_FragCoord.x, (gl_FragCoord.y * love_ScreenSize.z) + love_ScreenSize.w);

	effects(VaryingColor, _tex0_, VaryingTexCoord.st, pixelcoord);
}]],
	}

	local function createVertexCode(vertexcode, lang)
		local vertexcodes = {
			lang == "glsles" and GLSL.VERSION_ES or GLSL.VERSION,
			GLSL.SYNTAX, GLSL.VERTEX.HEADER, GLSL.UNIFORMS,
			lang == "glsles" and "#line 1" or "#line 0",
			vertexcode,
			GLSL.VERTEX.FOOTER,
		}
		return table_concat(vertexcodes, "\n")
	end

	local function createPixelCode(pixelcode, is_multicanvas, lang)
		local pixelcodes = {
			lang == "glsles" and GLSL.VERSION_ES or GLSL.VERSION,
			GLSL.SYNTAX, GLSL.PIXEL.HEADER, GLSL.UNIFORMS,
			lang == "glsles" and "#line 1" or "#line 0",
			pixelcode,
			is_multicanvas and GLSL.PIXEL.FOOTER_MULTI_CANVAS or GLSL.PIXEL.FOOTER,
		}
		return table_concat(pixelcodes, "\n")
	end

	local function isVertexCode(code)
		return code:match("vec4%s+position%s*%(") ~= nil
	end

	local function isPixelCode(code)
		if code:match("vec4%s+effect%s*%(") then
			return true
		elseif code:match("void%s+effects%s*%(") then
			-- function for rendering to multiple canvases simultaneously
			return true, true
		else
			return false
		end
	end

	function love.graphics._shaderCodeToGLSL(arg1, arg2)
		local vertexcode, pixelcode
		local is_multicanvas = false -- whether pixel code has "effects" function instead of "effect"

		local lang = "glsl"
		if (love.graphics.getRendererInfo()) == "OpenGL ES" then
			lang = "glsles"
		end

		if arg1 then
			if isVertexCode(arg1) then
				vertexcode = arg1 -- first arg contains vertex shader code
			end

			local ispixel, isMultiCanvas = isPixelCode(arg1)
			if ispixel then
				pixelcode = arg1 -- first arg contains pixel shader code
				is_multicanvas = isMultiCanvas
			end
		end
		
		if arg2 then
			if isVertexCode(arg2) then
				vertexcode = arg2 -- second arg contains vertex shader code
			end

			local ispixel, isMultiCanvas = isPixelCode(arg2)
			if ispixel then
				pixelcode = arg2 -- second arg contains pixel shader code
				is_multicanvas = isMultiCanvas
			end
		end

		if vertexcode then
			vertexcode = createVertexCode(vertexcode, lang)
		end
		if pixelcode then
			pixelcode = createPixelCode(pixelcode, is_multicanvas, lang)
		end

		return vertexcode, pixelcode
	end

	function love.graphics._transformGLSLErrorMessages(message)
		local shadertype = message:match("Cannot compile (%a+) shader code")
		if not shadertype then return message end
		local lines = {"Cannot compile "..shadertype.." shader code:"}
		for l in message:gmatch("[^\n]+") do
			-- nvidia compiler message:
			-- 0(<linenumber>) : error/warning [NUMBER]: <error message>
			local linenumber, what, message = l:match("^0%((%d+)%)%s*:%s*(%w+)[^:]+:%s*(.+)$")
			if not linenumber then
				-- ati compiler message:
				-- ERROR 0:<linenumber>: error/warning(#[NUMBER]) [ERRORNAME]: <errormessage>
				linenumber, what, message = l:match("^%w+: 0:(%d+):%s*(%w+)%([^%)]+%)%s*(.+)$")
				if not linenumber then
					-- OSX compiler message (?):
					-- ERROR: 0:<linenumber>: <errormessage>
					what, linenumber, message = l:match("^(%w+): %d+:(%d+): (.+)$")
				end
			end
			if linenumber and what and message then
				lines[#lines+1] = ("Line %d: %s: %s"):format(linenumber, what, message)
			end
		end
		-- did not match any known error messages
		if #lines == 1 then return message end
		return table_concat(lines, "\n")
	end

	local defaultcode = {
		vertex = [[
vec4 position(mat4 transform_proj, vec4 vertpos) {
	return transform_proj * vertpos;
}]],
		pixel = [[
vec4 effect(lowp vec4 vcolor, Image tex, vec2 texcoord, vec2 pixcoord) {
	return Texel(tex, texcoord) * vcolor;
}]]
	}

	local defaults = {
		opengl = {
			createVertexCode(defaultcode.vertex, "glsl"),
			createPixelCode(defaultcode.pixel, false, "glsl"),
		},
		opengles = {
			createVertexCode(defaultcode.vertex, "glsles"),
			createPixelCode(defaultcode.pixel, false, "glsles"),
		},
	}

	love.graphics._setDefaultShaderCode(defaults)
end<|MERGE_RESOLUTION|>--- conflicted
+++ resolved
@@ -20,50 +20,6 @@
 
 do
 	local table_concat = table.concat
-<<<<<<< HEAD
-	local type = type
-
-	local _newFont = love.graphics.newFont
-	love.graphics.newFont = function(font, size, ...)
-		if type(font) == "number" or not font then
-			size = font
-			font = vera_ttf
-		end
-		return _newFont(font, size, ...)
-	end
-
-	love.graphics.setNewFont = function(...)
-		local font = love.graphics.newFont(...)
-		love.graphics.setFont(font)
-		return font
-	end
-
-	local _getFont = love.graphics.getFont
-	love.graphics.getFont = function(...)
-		local font = _getFont()
-		if not font then
-			font = love.graphics.setNewFont(12)
-		end
-		love.graphics.getFont = _getFont
-		return font
-	end
-
-	local _print = love.graphics.print
-	love.graphics.print = function (...)
-		love.graphics.getFont() -- make sure we have a font
-		love.graphics.print = _print
-		love.graphics.print(...)
-	end
-
-	local _printf = love.graphics.printf
-	love.graphics.printf = function (...)
-		love.graphics.getFont() -- make sure we have a font
-		love.graphics.printf = _printf
-		love.graphics.printf(...)
-	end
-
-=======
->>>>>>> a314b185
 
 	-- SHADERS
 
@@ -103,21 +59,12 @@
 		HEADER = [[
 #define VERTEX
 
-<<<<<<< HEAD
 attribute vec4 VertexPosition;
 attribute vec4 VertexTexCoord;
 attribute vec4 VertexColor;
 
 varying vec4 VaryingTexCoord;
 varying vec4 VaryingColor;]],
-=======
-#define VertexPosition gl_Vertex
-#define VertexTexCoord gl_MultiTexCoord0
-#define VertexColor gl_Color
-
-#define VaryingTexCoord gl_TexCoord[0]
-#define VaryingColor gl_FrontColor]],
->>>>>>> a314b185
 
 		FOOTER = [[
 void main() {
