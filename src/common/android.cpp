--- conflicted
+++ resolved
@@ -36,11 +36,8 @@
 #include <sys/types.h>
 #include <unistd.h>
 
-<<<<<<< HEAD
 #include "libraries/physfs/physfs.h"
-=======
 #include "filesystem/physfs/PhysfsIo.h"
->>>>>>> 536e7e9f
 
 namespace love
 {
@@ -681,12 +678,8 @@
 	AAsset *asset = AAssetManager_open(assetManager, "main.lua", AASSET_MODE_STREAMING);
 	if (asset)
 	{
-<<<<<<< HEAD
 		AAsset_close(asset);
 		io = nullptr;
-=======
-		io = aasset::AssetInfo::fromAAsset(assetManager, "game.love", asset);
->>>>>>> 536e7e9f
 		return true;
 	}
 
@@ -694,7 +687,7 @@
 	asset = AAssetManager_open(assetManager, "game.love", AASSET_MODE_RANDOM);
 	if (asset)
 	{
-		io = aasset::io::fromAAsset(assetManager, "game.love", asset);
+		io = aasset::AssetInfo::fromAAsset(assetManager, "game.love", asset);
 		return true;
 	}
 
