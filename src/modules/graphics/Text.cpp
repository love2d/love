/**
 * Copyright (c) 2006-2022 LOVE Development Team
 *
 * This software is provided 'as-is', without any express or implied
 * warranty.  In no event will the authors be held liable for any damages
 * arising from the use of this software.
 *
 * Permission is granted to anyone to use this software for any purpose,
 * including commercial applications, and to alter it and redistribute it
 * freely, subject to the following restrictions:
 *
 * 1. The origin of this software must not be misrepresented; you must not
 *    claim that you wrote the original software. If you use this software
 *    in a product, an acknowledgment in the product documentation would be
 *    appreciated but is not required.
 * 2. Altered source versions must be plainly marked as such, and must not be
 *    misrepresented as being the original software.
 * 3. This notice may not be removed or altered from any source distribution.
 **/

#include "Text.h"
#include "Graphics.h"

#include <algorithm>

namespace love
{
namespace graphics
{

love::Type Text::type("Text", &Drawable::type);

Text::Text(Font *font, const std::vector<Font::ColoredString> &text)
	: font(font)
	, vertexAttributes(Font::vertexFormat, 0)
	, vertexData(nullptr)
	, modifiedVertices()
	, vertOffset(0)
	, textureCacheID((uint32) -1)
{
	set(text);
}

Text::~Text()
{
	if (vertexData != nullptr)
		free(vertexData);
}

void Text::uploadVertices(const std::vector<Font::GlyphVertex> &vertices, size_t vertoffset)
{
	size_t offset = vertoffset * sizeof(Font::GlyphVertex);
	size_t datasize = vertices.size() * sizeof(Font::GlyphVertex);

	// If we haven't created a VBO or the vertices are too big, make a new one.
	if (datasize > 0 && (!vertexBuffer || (offset + datasize) > vertexBuffer->getSize()))
	{
		// Make it bigger than necessary to reduce potential future allocations.
		size_t newsize = size_t((offset + datasize) * 1.5);

		if (vertexBuffer != nullptr)
			newsize = std::max(size_t(vertexBuffer->getSize() * 1.5), newsize);

		auto gfx = Module::getInstance<Graphics>(Module::M_GRAPHICS);

		Buffer::Settings settings(BUFFERUSAGEFLAG_VERTEX, BUFFERDATAUSAGE_DYNAMIC);
		auto decl = Buffer::getCommonFormatDeclaration(Font::vertexFormat);
		Buffer *newbuffer = gfx->newBuffer(settings, decl, nullptr, newsize, 0);

		void *newdata = nullptr;
		if (vertexData != nullptr)
			newdata = realloc(vertexData, newsize);
		else
			newdata = malloc(newsize);

		if (newdata == nullptr)
			throw love::Exception("Out of memory.");
		else
			vertexData = (uint8 *) newdata;

		vertexBuffer = newbuffer;

		vertexBuffers.set(0, vertexBuffer, 0);
	}

	if (vertexData != nullptr && datasize > 0)
	{
		memcpy(vertexData + offset, &vertices[0], datasize);
		modifiedVertices.encapsulate(offset, datasize);
	}
}

void Text::regenerateVertices()
{
	// If the font's texture cache was invalidated then we need to recreate the
	// text's vertices, since glyph texcoords might have changed.
	if (font->getTextureCacheID() != textureCacheID)
	{
		std::vector<TextData> textdata = textData;

		clear();

		for (const TextData &t : textdata)
			addTextData(t);

		textureCacheID = font->getTextureCacheID();
	}
}

void Text::addTextData(const TextData &t)
{
	std::vector<Font::GlyphVertex> vertices;
	std::vector<Font::DrawCommand> newcommands;

	Font::TextInfo textinfo;

	Colorf constantcolor = Colorf(1.0f, 1.0f, 1.0f, 1.0f);

	// We only have formatted text if the align mode is valid.
	if (t.align == Font::ALIGN_MAX_ENUM)
		newcommands = font->generateVertices(t.codepoints, constantcolor, vertices, 0.0f, Vector2(0.0f, 0.0f), &textinfo);
	else
		newcommands = font->generateVerticesFormatted(t.codepoints, constantcolor, t.wrap, t.align, vertices, &textinfo);

	size_t voffset = vertOffset;

<<<<<<< HEAD
	// Must be before the early exit below.
	if (!t.appendVertices)
=======
	if (!t.append_vertices)
>>>>>>> 870021b8
	{
		voffset = 0;
		vertOffset = 0;
		drawCommands.clear();
		textData.clear();
	}

<<<<<<< HEAD
	if (t.useMatrix)
		t.matrix.transformXY(&vertices[0], &vertices[0], (int) vertices.size());
=======
	if (t.use_matrix && !vertices.empty())
		t.matrix.transformXY(vertices.data(), vertices.data(), (int) vertices.size());
>>>>>>> 870021b8

	uploadVertices(vertices, voffset);

	if (!newcommands.empty())
	{
		// The start vertex should be adjusted to account for the vertex offset.
		for (Font::DrawCommand &cmd : newcommands)
			cmd.startvertex += (int) voffset;

		auto firstcmd = newcommands.begin();

		// If the first draw command in the new list has the same texture as the
		// last one in the existing list we're building and its vertices are
		// in-order, we can combine them (saving a draw call.)
		if (!drawCommands.empty())
		{
			auto prevcmd = drawCommands.back();
			if (prevcmd.texture == firstcmd->texture && (prevcmd.startvertex + prevcmd.vertexcount) == firstcmd->startvertex)
			{
				drawCommands.back().vertexcount += firstcmd->vertexcount;
				++firstcmd;
			}
		}

		// Append the new draw commands to the list we're building.
		drawCommands.insert(drawCommands.end(), firstcmd, newcommands.end());
	}

	vertOffset = voffset + vertices.size();

	textData.push_back(t);
	textData.back().textInfo = textinfo;

	// Font::generateVertices can invalidate the font's texture cache.
	if (font->getTextureCacheID() != textureCacheID)
		regenerateVertices();
}

void Text::set(const std::vector<Font::ColoredString> &text)
{
	return set(text, -1.0f, Font::ALIGN_MAX_ENUM);
}

void Text::set(const std::vector<Font::ColoredString> &text, float wrap, Font::AlignMode align)
{
	if (text.empty() || (text.size() == 1 && text[0].str.empty()))
		return clear();

	Font::ColoredCodepoints codepoints;
	Font::getCodepointsFromString(text, codepoints);

	addTextData({codepoints, wrap, align, {}, false, false, Matrix4()});
}

int Text::add(const std::vector<Font::ColoredString> &text, const Matrix4 &m)
{
	return addf(text, -1.0f, Font::ALIGN_MAX_ENUM, m);
}

int Text::addf(const std::vector<Font::ColoredString> &text, float wrap, Font::AlignMode align, const Matrix4 &m)
{
	Font::ColoredCodepoints codepoints;
	Font::getCodepointsFromString(text, codepoints);

	addTextData({codepoints, wrap, align, {}, true, true, m});

	return (int) textData.size() - 1;
}

void Text::clear()
{
	textData.clear();
	drawCommands.clear();
	textureCacheID = font->getTextureCacheID();
	vertOffset = 0;
}

void Text::setFont(Font *f)
{
	font.set(f);
	
	// Invalidate the texture cache ID since the font is different. We also have
	// to re-upload all the vertices based on the new font's textures.
	textureCacheID = (uint32) -1;
	regenerateVertices();
}

Font *Text::getFont() const
{
	return font.get();
}

int Text::getWidth(int index) const
{
	if (index < 0)
		index = std::max((int) textData.size() - 1, 0);

	if (index >= (int) textData.size())
		return 0;

	return textData[index].textInfo.width;
}

int Text::getHeight(int index) const
{
	if (index < 0)
		index = std::max((int) textData.size() - 1, 0);

	if (index >= (int) textData.size())
		return 0;

	return textData[index].textInfo.height;
}

void Text::draw(Graphics *gfx, const Matrix4 &m)
{
	if (vertexBuffer == nullptr || vertexData == nullptr || drawCommands.empty())
		return;

	gfx->flushBatchedDraws();

	if (Shader::isDefaultActive())
		Shader::attachDefault(Shader::STANDARD_DEFAULT);

	Texture *firsttex = nullptr;
	if (!drawCommands.empty())
		firsttex = drawCommands[0].texture;

	if (Shader::current)
		Shader::current->validateDrawState(PRIMITIVE_TRIANGLES, firsttex);

	// Re-generate the text if the Font's texture cache was invalidated.
	if (font->getTextureCacheID() != textureCacheID)
		regenerateVertices();

	int totalverts = 0;
	for (const Font::DrawCommand &cmd : drawCommands)
		totalverts = std::max(cmd.startvertex + cmd.vertexcount, totalverts);

	// Make sure all pending data is uploaded to the GPU.
	if (modifiedVertices.isValid())
	{
		size_t offset = modifiedVertices.getOffset();
		size_t size = modifiedVertices.getSize();

		if (vertexBuffer->getDataUsage() == BUFFERDATAUSAGE_STREAM)
			vertexBuffer->fill(0, vertexBuffer->getSize(), vertexData);
		else
			vertexBuffer->fill(offset, size, vertexData + offset);

		modifiedVertices.invalidate();
	}

	Graphics::TempTransform transform(gfx, m);

	for (const Font::DrawCommand &cmd : drawCommands)
		gfx->drawQuads(cmd.startvertex / 4, cmd.vertexcount / 4, vertexAttributes, vertexBuffers, cmd.texture);
}

} // graphics
} // love<|MERGE_RESOLUTION|>--- conflicted
+++ resolved
@@ -124,12 +124,7 @@
 
 	size_t voffset = vertOffset;
 
-<<<<<<< HEAD
-	// Must be before the early exit below.
 	if (!t.appendVertices)
-=======
-	if (!t.append_vertices)
->>>>>>> 870021b8
 	{
 		voffset = 0;
 		vertOffset = 0;
@@ -137,13 +132,8 @@
 		textData.clear();
 	}
 
-<<<<<<< HEAD
-	if (t.useMatrix)
-		t.matrix.transformXY(&vertices[0], &vertices[0], (int) vertices.size());
-=======
-	if (t.use_matrix && !vertices.empty())
+	if (t.useMatrix && !vertices.empty())
 		t.matrix.transformXY(vertices.data(), vertices.data(), (int) vertices.size());
->>>>>>> 870021b8
 
 	uploadVertices(vertices, voffset);
 
