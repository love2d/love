/**
 * Copyright (c) 2006-2021 LOVE Development Team
 *
 * This software is provided 'as-is', without any express or implied
 * warranty.  In no event will the authors be held liable for any damages
 * arising from the use of this software.
 *
 * Permission is granted to anyone to use this software for any purpose,
 * including commercial applications, and to alter it and redistribute it
 * freely, subject to the following restrictions:
 *
 * 1. The origin of this software must not be misrepresented; you must not
 *    claim that you wrote the original software. If you use this software
 *    in a product, an acknowledgment in the product documentation would be
 *    appreciated but is not required.
 * 2. Altered source versions must be plainly marked as such, and must not be
 *    misrepresented as being the original software.
 * 3. This notice may not be removed or altered from any source distribution.
 **/

#include "common/config.h"
#include "wrap_Graphics.h"
#include "Texture.h"
#include "image/ImageData.h"
#include "image/Image.h"
#include "font/Rasterizer.h"
#include "filesystem/Filesystem.h"
#include "filesystem/wrap_Filesystem.h"
#include "video/VideoStream.h"
#include "image/wrap_Image.h"
#include "common/Reference.h"
#include "math/wrap_Transform.h"
#include "thread/wrap_Channel.h"

#include "opengl/Graphics.h"

#include <cassert>
#include <cstring>
#include <cstdlib>
#include <sstream>

#include <algorithm>

// Shove the wrap_Graphics.lua code directly into a raw string literal.
static const char graphics_lua[] =
#include "wrap_Graphics.lua"
;

namespace love
{
namespace graphics
{

#define instance() (Module::getInstance<Graphics>(Module::M_GRAPHICS))

static int luax_checkgraphicscreated(lua_State *L)
{
	if (!instance()->isCreated())
		return luaL_error(L, "love.graphics cannot function without a window!");
	return 0;
}

int w_reset(lua_State *)
{
	instance()->reset();
	return 0;
}

int w_clear(lua_State *L)
{
	OptionalColorD color(ColorD(0.0, 0.0, 0.0, 0.0));
	std::vector<OptionalColorD> colors;

	OptionalInt stencil(0);
	OptionalDouble depth(1.0);

	int argtype = lua_type(L, 1);
	int startidx = -1;

	if (argtype == LUA_TTABLE)
	{
		int maxn = lua_gettop(L);
		colors.reserve(maxn);

		for (int i = 0; i < maxn; i++)
		{
			argtype = lua_type(L, i + 1);

			if (argtype == LUA_TNUMBER || argtype == LUA_TBOOLEAN)
			{
				startidx = i + 1;
				break;
			}
			else if (argtype == LUA_TNIL || argtype == LUA_TNONE || luax_objlen(L, i + 1) == 0)
			{
				colors.push_back(OptionalColorD());
				continue;
			}

			for (int j = 1; j <= 4; j++)
				lua_rawgeti(L, i + 1, j);

			OptionalColorD c;
			c.hasValue = true;
			c.value.r = luaL_checknumber(L, -4);
			c.value.g = luaL_checknumber(L, -3);
			c.value.b = luaL_checknumber(L, -2);
			c.value.a = luaL_optnumber(L, -1, 1.0);
			colors.push_back(c);

			lua_pop(L, 4);
		}
	}
	else if (argtype == LUA_TBOOLEAN)
	{
		color.hasValue = luax_toboolean(L, 1);
		startidx = 2;
	}
	else if (argtype != LUA_TNONE && argtype != LUA_TNIL)
	{
		color.hasValue = true;
		color.value.r = (float) luaL_checknumber(L, 1);
		color.value.g = (float) luaL_checknumber(L, 2);
		color.value.b = (float) luaL_checknumber(L, 3);
		color.value.a = (float) luaL_optnumber(L, 4, 1.0);
		startidx = 5;
	}

	if (startidx >= 0)
	{
		argtype = lua_type(L, startidx);
		if (argtype == LUA_TBOOLEAN)
			stencil.hasValue = luax_toboolean(L, startidx);
		else if (argtype == LUA_TNUMBER)
			stencil.value = (int) luaL_checkinteger(L, startidx);

		argtype = lua_type(L, startidx + 1);
		if (argtype == LUA_TBOOLEAN)
			depth.hasValue = luax_toboolean(L, startidx + 1);
		else if (argtype == LUA_TNUMBER)
			depth.value = luaL_checknumber(L, startidx + 1);
	}

	if (colors.empty())
		luax_catchexcept(L, [&]() { instance()->clear(color, stencil, depth); });
	else
		luax_catchexcept(L, [&]() { instance()->clear(colors, stencil, depth); });

	return 0;
}

int w_discard(lua_State *L)
{
	std::vector<bool> colorbuffers;

	if (lua_istable(L, 1))
	{
		for (size_t i = 1; i <= luax_objlen(L, 1); i++)
		{
			lua_rawgeti(L, 1, i);
			colorbuffers.push_back(luax_optboolean(L, -1, true));
			lua_pop(L, 1);
		}
	}
	else
	{
		bool discardcolor = luax_optboolean(L, 1, true);
		size_t numbuffers = std::max((size_t) 1, instance()->getRenderTargets().colors.size());
		colorbuffers = std::vector<bool>(numbuffers, discardcolor);
	}

	bool depthstencil = luax_optboolean(L, 2, true);
	instance()->discard(colorbuffers, depthstencil);
	return 0;
}

int w_present(lua_State *L)
{
	luax_catchexcept(L, [&]() { instance()->present(L); });
	return 0;
}

int w_isCreated(lua_State *L)
{
	luax_pushboolean(L, instance()->isCreated());
	return 1;
}

int w_isActive(lua_State *L)
{
	luax_pushboolean(L, instance()->isActive());
	return 1;
}

int w_isGammaCorrect(lua_State *L)
{
	luax_pushboolean(L, graphics::isGammaCorrect());
	return 1;
}

int w_getWidth(lua_State *L)
{
	lua_pushinteger(L, instance()->getWidth());
	return 1;
}

int w_getHeight(lua_State *L)
{
	lua_pushinteger(L, instance()->getHeight());
	return 1;
}

int w_getDimensions(lua_State *L)
{
	lua_pushinteger(L, instance()->getWidth());
	lua_pushinteger(L, instance()->getHeight());
	return 2;
}

int w_getPixelWidth(lua_State *L)
{
	lua_pushinteger(L, instance()->getPixelWidth());
	return 1;
}

int w_getPixelHeight(lua_State *L)
{
	lua_pushinteger(L, instance()->getPixelHeight());
	return 1;
}

int w_getPixelDimensions(lua_State *L)
{
	lua_pushinteger(L, instance()->getPixelWidth());
	lua_pushinteger(L, instance()->getPixelHeight());
	return 2;
}

int w_getDPIScale(lua_State *L)
{
	lua_pushnumber(L, instance()->getScreenDPIScale());
	return 1;
}

static Graphics::RenderTarget checkRenderTarget(lua_State *L, int idx)
{
	lua_rawgeti(L, idx, 1);
	Graphics::RenderTarget target(luax_checktexture(L, -1), 0);
	lua_pop(L, 1);

	TextureType type = target.texture->getTextureType();
	if (type == TEXTURE_2D_ARRAY || type == TEXTURE_VOLUME)
		target.slice = luax_checkintflag(L, idx, "layer") - 1;
	else if (type == TEXTURE_CUBE)
		target.slice = luax_checkintflag(L, idx, "face") - 1;

	target.mipmap = luax_intflag(L, idx, "mipmap", 1) - 1;

	return target;
}

int w_setCanvas(lua_State *L)
{
	// Disable stencil writes.
	luax_catchexcept(L, [](){ instance()->stopDrawToStencilBuffer(); });

	// called with none -> reset to default buffer
	if (lua_isnoneornil(L, 1))
	{
		instance()->setRenderTarget();
		return 0;
	}

	bool is_table = lua_istable(L, 1);
	Graphics::RenderTargets targets;

	if (is_table)
	{
		lua_rawgeti(L, 1, 1);
		bool table_of_tables = lua_istable(L, -1);
		lua_pop(L, 1);

		for (int i = 1; i <= (int) luax_objlen(L, 1); i++)
		{
			lua_rawgeti(L, 1, i);

			if (table_of_tables)
				targets.colors.push_back(checkRenderTarget(L, -1));
			else
			{
				targets.colors.emplace_back(luax_checktexture(L, -1), 0);

				if (targets.colors.back().texture->getTextureType() != TEXTURE_2D)
					return luaL_error(L, "Non-2D textures must use the table-of-tables variant of setCanvas.");
			}

			lua_pop(L, 1);
		}

		uint32 tempdepthflag   = Graphics::TEMPORARY_RT_DEPTH;
		uint32 tempstencilflag = Graphics::TEMPORARY_RT_STENCIL;

		lua_getfield(L, 1, "depthstencil");
		int dstype = lua_type(L, -1);
		if (dstype == LUA_TTABLE)
			targets.depthStencil = checkRenderTarget(L, -1);
		else if (dstype == LUA_TBOOLEAN)
			targets.temporaryRTFlags |= luax_toboolean(L, -1) ? (tempdepthflag | tempstencilflag) : 0;
		else if (dstype != LUA_TNONE && dstype != LUA_TNIL)
			targets.depthStencil.texture = luax_checktexture(L, -1);
		lua_pop(L, 1);

		if (targets.depthStencil.texture == nullptr && (targets.temporaryRTFlags & tempdepthflag) == 0)
			targets.temporaryRTFlags |= luax_boolflag(L, 1, "depth", false) ? tempdepthflag : 0;

		if (targets.depthStencil.texture == nullptr && (targets.temporaryRTFlags & tempstencilflag) == 0)
			targets.temporaryRTFlags |= luax_boolflag(L, 1, "stencil", false) ? tempstencilflag : 0;
	}
	else
	{
		for (int i = 1; i <= lua_gettop(L); i++)
		{
			Graphics::RenderTarget target(luax_checktexture(L, i), 0);
			TextureType type = target.texture->getTextureType();

			if (i == 1 && type != TEXTURE_2D)
			{
				target.slice = (int) luaL_checkinteger(L, i + 1) - 1;
				target.mipmap = (int) luaL_optinteger(L, i + 2, 1) - 1;
				targets.colors.push_back(target);
				break;
			}
			else if (type == TEXTURE_2D && lua_isnumber(L, i + 1))
			{
				target.mipmap = (int) luaL_optinteger(L, i + 1, 1) - 1;
				i++;
			}

			if (i > 1 && type != TEXTURE_2D)
				return luaL_error(L, "This variant of setCanvas only supports 2D texture types.");

			targets.colors.push_back(target);
		}
	}

	luax_catchexcept(L, [&]() {
		if (targets.getFirstTarget().texture != nullptr)
			instance()->setRenderTargets(targets);
		else
			instance()->setRenderTarget();
	});
	
	return 0;
}

static void pushRenderTarget(lua_State *L, const Graphics::RenderTarget &rt)
{
	lua_createtable(L, 1, 2);

	luax_pushtype(L, rt.texture);
	lua_rawseti(L, -2, 1);

	TextureType type = rt.texture->getTextureType();

	if (type == TEXTURE_2D_ARRAY || type == TEXTURE_VOLUME)
	{
		lua_pushnumber(L, rt.slice + 1);
		lua_setfield(L, -2, "layer");
	}
	else if (type == TEXTURE_CUBE)
	{
		lua_pushnumber(L, rt.slice + 1);
		lua_setfield(L, -2, "face");
	}

	lua_pushnumber(L, rt.mipmap + 1);
	lua_setfield(L, -2, "mipmap");
}

int w_getCanvas(lua_State *L)
{
	Graphics::RenderTargets targets = instance()->getRenderTargets();
	int ntargets = (int) targets.colors.size();

	if (ntargets == 0)
	{
		lua_pushnil(L);
		return 1;
	}

	bool shouldUseTablesVariant = targets.depthStencil.texture != nullptr;

	if (!shouldUseTablesVariant)
	{
		for (const auto &rt : targets.colors)
		{
			if (rt.mipmap != 0 || rt.texture->getTextureType() != TEXTURE_2D)
			{
				shouldUseTablesVariant = true;
				break;
			}
		}
	}

	if (shouldUseTablesVariant)
	{
		lua_createtable(L, ntargets, 0);

		for (int i = 0; i < ntargets; i++)
		{
			pushRenderTarget(L, targets.colors[i]);
			lua_rawseti(L, -2, i + 1);
		}

		if (targets.depthStencil.texture != nullptr)
		{
			pushRenderTarget(L, targets.depthStencil);
			lua_setfield(L, -2, "depthstencil");
		}

		return 1;
	}
	else
	{
		for (const auto &rt : targets.colors)
			luax_pushtype(L, rt.texture);

		return ntargets;
	}
}

static void screenshotFunctionCallback(const Graphics::ScreenshotInfo *info, love::image::ImageData *i, void *gd)
{
	if (info == nullptr)
		return;

	lua_State *L = (lua_State *) gd;
	Reference *ref = (Reference *) info->data;

	if (i != nullptr && L != nullptr)
	{
		if (ref == nullptr)
			luaL_error(L, "Internal error in screenshot callback.");

		ref->push(L);
		delete ref;
		luax_pushtype(L, i);
		lua_call(L, 1, 0);
	}
	else
		delete ref;
}

struct ScreenshotFileInfo
{
	std::string filename;
	image::FormatHandler::EncodedFormat format;
};

static void screenshotFileCallback(const Graphics::ScreenshotInfo *info, love::image::ImageData *i, void * /*gd*/)
{
	if (info == nullptr)
		return;

	ScreenshotFileInfo *fileinfo = (ScreenshotFileInfo *) info->data;

	if (i != nullptr && fileinfo != nullptr)
	{
		try
		{
			i->encode(fileinfo->format, fileinfo->filename.c_str(), true);
		}
		catch (love::Exception &e)
		{
			printf("Screenshot encoding or saving failed: %s", e.what());
			// Do nothing...
		}
	}

	delete fileinfo;
}

static void screenshotChannelCallback(const Graphics::ScreenshotInfo *info, love::image::ImageData *i, void * /*gd*/)
{
	if (info == nullptr)
		return;

	auto *channel = (love::thread::Channel *) info->data;

	if (channel != nullptr)
	{
		if (i != nullptr)
			channel->push(Variant(&love::image::ImageData::type, i));

		channel->release();
	}
}

int w_captureScreenshot(lua_State *L)
{
	Graphics::ScreenshotInfo info;

	if (lua_isfunction(L, 1))
	{
		lua_pushvalue(L, 1);
		info.data = luax_refif(L, LUA_TFUNCTION);
		lua_pop(L, 1);
		info.callback = screenshotFunctionCallback;
	}
	else if (lua_isstring(L, 1))
	{
		std::string filename = luax_checkstring(L, 1);
		std::string ext;

		size_t dotpos = filename.rfind('.');

		if (dotpos != std::string::npos)
			ext = filename.substr(dotpos + 1);

		std::transform(ext.begin(), ext.end(), ext.begin(), tolower);

		image::FormatHandler::EncodedFormat format;
		if (!image::ImageData::getConstant(ext.c_str(), format))
			return luax_enumerror(L, "encoded image format", image::ImageData::getConstants(format), ext.c_str());

		ScreenshotFileInfo *fileinfo = new ScreenshotFileInfo;
		fileinfo->filename = filename;
		fileinfo->format = format;

		info.data = fileinfo;
		info.callback = screenshotFileCallback;
	}
	else if (luax_istype(L, 1, love::thread::Channel::type))
	{
		auto *channel = love::thread::luax_checkchannel(L, 1);
		channel->retain();
		info.data = channel;
		info.callback = screenshotChannelCallback;
	}
	else
		return luax_typerror(L, 1, "function, string, or Channel");

	luax_catchexcept(L,
		[&]() { instance()->captureScreenshot(info); },
		[&](bool except) { if (except) info.callback(&info, nullptr, nullptr); }
	);

	return 0;
}

int w_setScissor(lua_State *L)
{
	int nargs = lua_gettop(L);

	if (nargs == 0 || (nargs == 4 && lua_isnil(L, 1) && lua_isnil(L, 2)
		&& lua_isnil(L, 3) && lua_isnil(L, 4)))
	{
		instance()->setScissor();
		return 0;
	}

	Rect rect;
	rect.x = (int) luaL_checkinteger(L, 1);
	rect.y = (int) luaL_checkinteger(L, 2);
	rect.w = (int) luaL_checkinteger(L, 3);
	rect.h = (int) luaL_checkinteger(L, 4);

	if (rect.w < 0 || rect.h < 0)
		return luaL_error(L, "Can't set scissor with negative width and/or height.");

	instance()->setScissor(rect);
	return 0;
}

int w_intersectScissor(lua_State *L)
{
	Rect rect;
	rect.x = (int) luaL_checkinteger(L, 1);
	rect.y = (int) luaL_checkinteger(L, 2);
	rect.w = (int) luaL_checkinteger(L, 3);
	rect.h = (int) luaL_checkinteger(L, 4);

	if (rect.w < 0 || rect.h < 0)
		return luaL_error(L, "Can't set scissor with negative width and/or height.");

	instance()->intersectScissor(rect);
	return 0;
}

int w_getScissor(lua_State *L)
{
	Rect rect;
	if (!instance()->getScissor(rect))
		return 0;

	lua_pushinteger(L, rect.x);
	lua_pushinteger(L, rect.y);
	lua_pushinteger(L, rect.w);
	lua_pushinteger(L, rect.h);

	return 4;
}

int w_stencil(lua_State *L)
{
	luaL_checktype(L, 1, LUA_TFUNCTION);

	StencilAction action = STENCIL_REPLACE;

	if (!lua_isnoneornil(L, 2))
	{
		const char *actionstr = luaL_checkstring(L, 2);
		if (!getConstant(actionstr, action))
			return luax_enumerror(L, "stencil draw action", getConstants(action), actionstr);
	}

	int stencilvalue = (int) luaL_optinteger(L, 3, 1);

	// Fourth argument: whether to keep the contents of the stencil buffer.
	OptionalInt stencilclear;
	int argtype = lua_type(L, 4);
	if (argtype == LUA_TNONE || argtype == LUA_TNIL || (argtype == LUA_TBOOLEAN && luax_toboolean(L, 4) == false))
		stencilclear.set(0);
	else if (argtype == LUA_TNUMBER)
		stencilclear.set((int) luaL_checkinteger(L, 4));
	else if (argtype != LUA_TBOOLEAN)
		luaL_checktype(L, 4, LUA_TBOOLEAN);

	if (stencilclear.hasValue)
		instance()->clear(OptionalColorD(), stencilclear, OptionalDouble());

	luax_catchexcept(L, [&](){ instance()->drawToStencilBuffer(action, stencilvalue); });

	// Call stencilfunc()
	lua_pushvalue(L, 1);
	lua_call(L, 0, 0);

	luax_catchexcept(L, [&](){ instance()->stopDrawToStencilBuffer(); });
	return 0;
}

int w_setStencilTest(lua_State *L)
{
	// COMPARE_ALWAYS effectively disables stencil testing.
	CompareMode compare = COMPARE_ALWAYS;
	int comparevalue = 0;

	if (!lua_isnoneornil(L, 1))
	{
		const char *comparestr = luaL_checkstring(L, 1);
		if (!getConstant(comparestr, compare))
			return luax_enumerror(L, "compare mode", getConstants(compare), comparestr);

		comparevalue = (int) luaL_checkinteger(L, 2);
	}

	luax_catchexcept(L, [&](){ instance()->setStencilTest(compare, comparevalue); });
	return 0;
}

int w_getStencilTest(lua_State *L)
{
	CompareMode compare = COMPARE_ALWAYS;
	int comparevalue = 1;

	instance()->getStencilTest(compare, comparevalue);

	const char *comparestr;
	if (!getConstant(compare, comparestr))
		return luaL_error(L, "Unknown compare mode.");

	lua_pushstring(L, comparestr);
	lua_pushnumber(L, comparevalue);
	return 2;
}

static void parseDPIScale(Data *d, float *dpiscale)
{
	auto fd = dynamic_cast<love::filesystem::FileData *>(d);
	if (fd == nullptr)
		return;

	// Parse a density scale of 2.0 from "image@2x.png".
	const std::string &fname = fd->getName();

	size_t namelen = fname.length();
	size_t atpos = fname.rfind('@');

	if (atpos != std::string::npos && atpos + 2 < namelen
		&& (fname[namelen - 1] == 'x' || fname[namelen - 1] == 'X'))
	{
		char *end = nullptr;
		long density = strtol(fname.c_str() + atpos + 1, &end, 10);
		if (end != nullptr && density > 0 && dpiscale != nullptr)
			*dpiscale = (float) density;
	}
}

static std::pair<StrongRef<image::ImageData>, StrongRef<image::CompressedImageData>>
getImageData(lua_State *L, int idx, bool allowcompressed, float *dpiscale)
{
	StrongRef<image::ImageData> idata;
	StrongRef<image::CompressedImageData> cdata;

	if (luax_istype(L, idx, image::ImageData::type))
		idata.set(image::luax_checkimagedata(L, idx));
	else if (luax_istype(L, idx, image::CompressedImageData::type))
		cdata.set(image::luax_checkcompressedimagedata(L, idx));
	else if (filesystem::luax_cangetdata(L, idx))
	{
		// Convert to ImageData / CompressedImageData.
		auto imagemodule = Module::getInstance<image::Image>(Module::M_IMAGE);
		if (imagemodule == nullptr)
			luaL_error(L, "Cannot load images without the love.image module.");

		StrongRef<Data> fdata(filesystem::luax_getdata(L, idx), Acquire::NORETAIN);

		if (dpiscale != nullptr)
			parseDPIScale(fdata, dpiscale);

		if (allowcompressed && imagemodule->isCompressed(fdata))
			luax_catchexcept(L, [&]() { cdata.set(imagemodule->newCompressedData(fdata), Acquire::NORETAIN); });
		else
			luax_catchexcept(L, [&]() { idata.set(imagemodule->newImageData(fdata), Acquire::NORETAIN); });
	}
	else
		idata.set(image::luax_checkimagedata(L, idx));

	return std::make_pair(idata, cdata);
}

static int w__pushNewTexture(lua_State *L, Texture::Slices *slices, const Texture::Settings &settings)
{
	StrongRef<Texture> i;
	luax_catchexcept(L,
		[&]() { i.set(instance()->newTexture(settings, slices), Acquire::NORETAIN); },
		[&](bool) { if (slices) slices->clear(); }
	);

	luax_pushtype(L, i);
	return 1;
}

static void luax_checktexturesettings(lua_State *L, int idx, bool opt, bool checkType, bool checkDimensions, OptionalBool forceRenderTarget, Texture::Settings &s, bool &setdpiscale)
{
	setdpiscale = false;
	if (forceRenderTarget.hasValue)
		s.renderTarget = forceRenderTarget.value;

	if (opt && lua_isnoneornil(L, idx))
		return;

	luax_checktablefields<Texture::SettingType>(L, idx, "texture setting name", Texture::getConstant);

	if (!forceRenderTarget.hasValue)
		s.renderTarget = luax_boolflag(L, idx, Texture::getConstant(Texture::SETTING_RENDER_TARGET), s.renderTarget);

	lua_getfield(L, idx, Texture::getConstant(Texture::SETTING_FORMAT));
	if (!lua_isnoneornil(L, -1))
	{
		const char *str = luaL_checkstring(L, -1);
		if (!getConstant(str, s.format))
			luax_enumerror(L, "pixel format", str);
	}
	lua_pop(L, 1);

	if (checkType)
	{
		lua_getfield(L, idx, Texture::getConstant(Texture::SETTING_TYPE));
		if (!lua_isnoneornil(L, -1))
		{
			const char *str = luaL_checkstring(L, -1);
			if (!Texture::getConstant(str, s.type))
				luax_enumerror(L, "texture type", Texture::getConstants(s.type), str);
		}
		lua_pop(L, 1);
	}

	if (checkDimensions)
	{
		s.width = luax_checkintflag(L, idx, Texture::getConstant(Texture::SETTING_WIDTH));
		s.height = luax_checkintflag(L, idx, Texture::getConstant(Texture::SETTING_HEIGHT));
		if (s.type == TEXTURE_2D_ARRAY || s.type == TEXTURE_VOLUME)
			s.layers = luax_checkintflag(L, idx, Texture::getConstant(Texture::SETTING_LAYERS));
	}

	lua_getfield(L, idx, Texture::getConstant(Texture::SETTING_MIPMAPS));
	if (!lua_isnoneornil(L, -1))
	{
		if (lua_type(L, -1) == LUA_TBOOLEAN)
			s.mipmaps = luax_toboolean(L, -1) ? Texture::MIPMAPS_MANUAL : Texture::MIPMAPS_NONE;
		else
		{
			const char *str = luaL_checkstring(L, -1);
			if (!Texture::getConstant(str, s.mipmaps))
				luax_enumerror(L, "Texture mipmap mode", Texture::getConstants(s.mipmaps), str);
		}
	}
	lua_pop(L, 1);

	s.linear = luax_boolflag(L, idx, Texture::getConstant(Texture::SETTING_LINEAR), s.linear);
	s.msaa = luax_intflag(L, idx, Texture::getConstant(Texture::SETTING_MSAA), s.msaa);

	s.computeWrite = luax_boolflag(L, idx, Texture::getConstant(Texture::SETTING_COMPUTE_WRITE), s.computeWrite);

	lua_getfield(L, idx, Texture::getConstant(Texture::SETTING_READABLE));
	if (!lua_isnoneornil(L, -1))
		s.readable.set(luax_checkboolean(L, -1));
	lua_pop(L, 1);

	lua_getfield(L, idx, Texture::getConstant(Texture::SETTING_DPI_SCALE));
	if (lua_isnumber(L, -1))
	{
		s.dpiScale = (float) lua_tonumber(L, -1);
		setdpiscale = true;
	}
	lua_pop(L, 1);
}

int w_newCanvas(lua_State *L)
{
	luax_checkgraphicscreated(L);

	Texture::Settings s;

	OptionalBool forceRenderTarget(true);
	bool setDPIScale = false;

	if (lua_istable(L, 1))
	{
		luax_checktexturesettings(L, 1, false, true, true, forceRenderTarget, s, setDPIScale);
	}
	else
	{
		// check if width and height are given. else default to screen dimensions.
		s.width  = (int) luaL_optinteger(L, 1, instance()->getWidth());
		s.height = (int) luaL_optinteger(L, 2, instance()->getHeight());

		int startidx = 3;

		if (lua_isnumber(L, 3))
		{
			s.layers = (int) luaL_checkinteger(L, 3);
			s.type = TEXTURE_2D_ARRAY;
			startidx = 4;
		}

		luax_checktexturesettings(L, startidx, true, true, false, forceRenderTarget, s, setDPIScale);
	}

	// Default to the screen's current pixel density scale.
	if (!setDPIScale)
		s.dpiScale = instance()->getScreenDPIScale();

	Texture *texture = nullptr;
	luax_catchexcept(L, [&](){ texture = instance()->newTexture(s); });

	luax_pushtype(L, texture);
	texture->release();
	return 1;
}

int w_newTexture(lua_State *L)
{
	luax_checkgraphicscreated(L);

	Texture::Slices slices(TEXTURE_2D);
	Texture::Slices *slicesref = &slices;

	Texture::Settings settings;
	settings.type = TEXTURE_2D;
	bool dpiscaleset = false;

	if (lua_type(L, 1) == LUA_TNUMBER)
	{
		slicesref = nullptr;

		settings.width = (int) luaL_checkinteger(L, 1);
		settings.height = (int) luaL_checkinteger(L, 2);

		int startidx = 3;

		if (lua_type(L, 3) == LUA_TNUMBER)
		{
			settings.layers = (int) luaL_checkinteger(L, 3);
			settings.type = TEXTURE_2D_ARRAY;
			startidx = 4;
		}

		luax_checktexturesettings(L, startidx, true, true, false, OptionalBool(), settings, dpiscaleset);
	}
	else
	{
		luax_checktexturesettings(L, 2, true, false, false, OptionalBool(), settings, dpiscaleset);
		float *autodpiscale = dpiscaleset ? nullptr : &settings.dpiScale;

		if (lua_istable(L, 1))
		{
			int n = std::max(1, (int) luax_objlen(L, 1));
			for (int i = 0; i < n; i++)
			{
				lua_rawgeti(L, 1, i + 1);
				auto data = getImageData(L, -1, true, i == 0 ? autodpiscale : nullptr);
				if (data.first.get())
					slices.set(0, i, data.first);
				else
					slices.set(0, i, data.second->getSlice(0, 0));
			}
			lua_pop(L, n);
		}
		else
		{
			auto data = getImageData(L, 1, true, autodpiscale);
			if (data.first.get())
				slices.set(0, 0, data.first);
			else
				slices.add(data.second, 0, 0, false, settings.mipmaps != Texture::MIPMAPS_NONE);
		}
	}

	return w__pushNewTexture(L, slicesref, settings);
}

int w_newCubeTexture(lua_State *L)
{
	luax_checkgraphicscreated(L);

	Texture::Slices slices(TEXTURE_CUBE);
	Texture::Slices *slicesref = &slices;

	Texture::Settings settings;
	settings.type = TEXTURE_CUBE;
	bool dpiscaleset = false;

	if (lua_type(L, 1) == LUA_TNUMBER)
	{
		slicesref = nullptr;
		settings.width = settings.height = (int) luaL_checkinteger(L, 1);
		luax_checktexturesettings(L, 2, true, false, false, OptionalBool(), settings, dpiscaleset);
	}
	else
	{
		luax_checktexturesettings(L, 2, true, false, false, OptionalBool(), settings, dpiscaleset);
		float *autodpiscale = dpiscaleset ? nullptr : &settings.dpiScale;

		auto imagemodule = Module::getInstance<love::image::Image>(Module::M_IMAGE);

		if (!lua_istable(L, 1))
		{
			auto data = getImageData(L, 1, true, autodpiscale);

			std::vector<StrongRef<love::image::ImageData>> faces;

			if (data.first.get())
			{
				luax_catchexcept(L, [&](){ faces = imagemodule->newCubeFaces(data.first); });

				for (int i = 0; i < (int) faces.size(); i++)
					slices.set(i, 0, faces[i]);
			}
			else
				slices.add(data.second, 0, 0, true, settings.mipmaps != Texture::MIPMAPS_NONE);
		}
		else
		{
			int tlen = (int) luax_objlen(L, 1);

			if (luax_isarrayoftables(L, 1))
			{
				if (tlen != 6)
					return luaL_error(L, "Cubemap images must have 6 faces.");

				for (int face = 0; face < tlen; face++)
				{
					lua_rawgeti(L, 1, face + 1);
					luaL_checktype(L, -1, LUA_TTABLE);

					int miplen = std::max(1, (int) luax_objlen(L, -1));

					for (int mip = 0; mip < miplen; mip++)
					{
						lua_rawgeti(L, -1, mip + 1);

						auto data = getImageData(L, -1, true, face == 0 && mip == 0 ? autodpiscale : nullptr);
						if (data.first.get())
							slices.set(face, mip, data.first);
						else
							slices.set(face, mip, data.second->getSlice(0, 0));

						lua_pop(L, 1);
					}
				}
			}
			else
			{
				bool usemipmaps = false;

				for (int i = 0; i < tlen; i++)
				{
					lua_rawgeti(L, 1, i + 1);

					auto data = getImageData(L, -1, true, i == 0 ? autodpiscale : nullptr);

					if (data.first.get())
					{
						if (usemipmaps || data.first->getWidth() != data.first->getHeight())
						{
							usemipmaps = true;

							std::vector<StrongRef<love::image::ImageData>> faces;
							luax_catchexcept(L, [&](){ faces = imagemodule->newCubeFaces(data.first); });

							for (int face = 0; face < (int) faces.size(); face++)
								slices.set(face, i, faces[i]);
						}
						else
							slices.set(i, 0, data.first);
					}
					else
						slices.add(data.second, i, 0, false, settings.mipmaps != Texture::MIPMAPS_NONE);
				}
			}

			lua_pop(L, tlen);
		}
	}

	return w__pushNewTexture(L, slicesref, settings);
}

int w_newArrayTexture(lua_State *L)
{
	luax_checkgraphicscreated(L);

	Texture::Slices slices(TEXTURE_2D_ARRAY);
	Texture::Slices *slicesref = &slices;

	Texture::Settings settings;
	settings.type = TEXTURE_2D_ARRAY;
	bool dpiscaleset = false;

	if (lua_type(L, 1) == LUA_TNUMBER)
	{
		slicesref = nullptr;
		settings.width = (int) luaL_checkinteger(L, 1);
		settings.height = (int) luaL_checkinteger(L, 2);
		settings.layers = (int) luaL_checkinteger(L, 3);
		luax_checktexturesettings(L, 4, true, false, false, OptionalBool(), settings, dpiscaleset);
	}
	else
	{
		luax_checktexturesettings(L, 2, true, false, false, OptionalBool(), settings, dpiscaleset);
		float *autodpiscale = dpiscaleset ? nullptr : &settings.dpiScale;

		if (lua_istable(L, 1))
		{
			int tlen = std::max(1, (int) luax_objlen(L, 1));

			if (luax_isarrayoftables(L, 1))
			{
				for (int slice = 0; slice < tlen; slice++)
				{
					lua_rawgeti(L, 1, slice + 1);
					luaL_checktype(L, -1, LUA_TTABLE);

					int miplen = std::max(1, (int) luax_objlen(L, -1));

					for (int mip = 0; mip < miplen; mip++)
					{
						lua_rawgeti(L, -1, mip + 1);

						auto data = getImageData(L, -1, true, slice == 0 && mip == 0 ? autodpiscale : nullptr);
						if (data.first.get())
							slices.set(slice, mip, data.first);
						else
							slices.set(slice, mip, data.second->getSlice(0, 0));

						lua_pop(L, 1);
					}
				}
			}
			else
			{
				for (int slice = 0; slice < tlen; slice++)
				{
					lua_rawgeti(L, 1, slice + 1);
					auto data = getImageData(L, -1, true, slice == 0 ? autodpiscale : nullptr);
					if (data.first.get())
						slices.set(slice, 0, data.first);
					else
						slices.add(data.second, slice, 0, false, settings.mipmaps != Texture::MIPMAPS_NONE);
				}
			}

			lua_pop(L, tlen);
		}
		else
		{
			auto data = getImageData(L, 1, true, autodpiscale);
			if (data.first.get())
				slices.set(0, 0, data.first);
			else
				slices.add(data.second, 0, 0, true, settings.mipmaps != Texture::MIPMAPS_NONE);
		}
	}

	return w__pushNewTexture(L, slicesref, settings);
}

int w_newVolumeTexture(lua_State *L)
{
	luax_checkgraphicscreated(L);

	auto imagemodule = Module::getInstance<love::image::Image>(Module::M_IMAGE);

	Texture::Slices slices(TEXTURE_VOLUME);
	Texture::Slices *slicesref = &slices;

	Texture::Settings settings;
	settings.type = TEXTURE_VOLUME;
	bool dpiscaleset = false;

	if (lua_type(L, 1) == LUA_TNUMBER)
	{
		slicesref = nullptr;
		settings.width = (int) luaL_checkinteger(L, 1);
		settings.height = (int) luaL_checkinteger(L, 2);
		settings.layers = (int) luaL_checkinteger(L, 3);
		luax_checktexturesettings(L, 4, true, false, false, OptionalBool(), settings, dpiscaleset);
	}
	else
	{
		luax_checktexturesettings(L, 2, true, false, false, OptionalBool(), settings, dpiscaleset);
		float *autodpiscale = dpiscaleset ? nullptr : &settings.dpiScale;

		if (lua_istable(L, 1))
		{
			int tlen = std::max(1, (int) luax_objlen(L, 1));

			if (luax_isarrayoftables(L, 1))
			{
				for (int mip = 0; mip < tlen; mip++)
				{
					lua_rawgeti(L, 1, mip + 1);
					luaL_checktype(L, -1, LUA_TTABLE);

					int slicelen = std::max(1, (int) luax_objlen(L, -1));

					for (int slice = 0; slice < slicelen; slice++)
					{
						lua_rawgeti(L, -1, slice + 1);

						auto data = getImageData(L, -1, true, slice == 0 && mip == 0 ? autodpiscale : nullptr);
						if (data.first.get())
							slices.set(slice, mip, data.first);
						else
							slices.set(slice, mip, data.second->getSlice(0, 0));

						lua_pop(L, 1);
					}
				}
			}
			else
			{
				for (int layer = 0; layer < tlen; layer++)
				{
					lua_rawgeti(L, 1, layer + 1);
					auto data = getImageData(L, -1, true, layer == 0 ? autodpiscale : nullptr);
					if (data.first.get())
						slices.set(layer, 0, data.first);
					else
						slices.add(data.second, layer, 0, false, settings.mipmaps != Texture::MIPMAPS_NONE);
				}
			}

			lua_pop(L, tlen);
		}
		else
		{
			auto data = getImageData(L, 1, true, autodpiscale);

			if (data.first.get())
			{
				std::vector<StrongRef<love::image::ImageData>> layers;
				luax_catchexcept(L, [&](){ layers = imagemodule->newVolumeLayers(data.first); });

				for (int i = 0; i < (int) layers.size(); i++)
					slices.set(i, 0, layers[i]);
			}
			else
				slices.add(data.second, 0, 0, true, settings.mipmaps != Texture::MIPMAPS_NONE);
		}
	}

	return w__pushNewTexture(L, slicesref, settings);
}

int w_newImage(lua_State *L)
{
	//luax_markdeprecated(L, 1, "love.graphics.newImage", API_FUNCTION, DEPRECATED_RENAMED, "love.graphics.newTexture");
	return w_newTexture(L);
}

int w_newCubeImage(lua_State *L)
{
	//luax_markdeprecated(L, 1, "love.graphics.newCubeImage", API_FUNCTION, DEPRECATED_RENAMED, "love.graphics.newCubeTexture");
	return w_newCubeTexture(L);
}

int w_newArrayImage(lua_State *L)
{
	//luax_markdeprecated(L, 1, "love.graphics.newArrayImage", API_FUNCTION, DEPRECATED_RENAMED, "love.graphics.newArrayTexture");
	return w_newArrayTexture(L);
}

int w_newVolumeImage(lua_State *L)
{
	//luax_markdeprecated(L, 1, "love.graphics.newVolumeImage", API_FUNCTION, DEPRECATED_RENAMED, "love.graphics.newVolumeTexture");
	return w_newVolumeTexture(L);
}

int w_newQuad(lua_State *L)
{
	luax_checkgraphicscreated(L);

	Quad::Viewport v;
	v.x = luaL_checknumber(L, 1);
	v.y = luaL_checknumber(L, 2);
	v.w = luaL_checknumber(L, 3);
	v.h = luaL_checknumber(L, 4);

	double sw = 0.0f;
	double sh = 0.0f;
	int layer = 0;

	if (luax_istype(L, 5, Texture::type))
	{
		Texture *texture = luax_checktexture(L, 5);
		sw = texture->getWidth();
		sh = texture->getHeight();
	}
	else if (luax_istype(L, 6, Texture::type))
	{
		layer = (int) luaL_checkinteger(L, 5) - 1;
		Texture *texture = luax_checktexture(L, 6);
		sw = texture->getWidth();
		sh = texture->getHeight();
	}
	else if (!lua_isnoneornil(L, 7))
	{
		layer = (int) luaL_checkinteger(L, 5) - 1;
		sw = luaL_checknumber(L, 6);
		sh = luaL_checknumber(L, 7);
	}
	else
	{
		sw = luaL_checknumber(L, 5);
		sh = luaL_checknumber(L, 6);
	}

	Quad *quad = instance()->newQuad(v, sw, sh);
	quad->setLayer(layer);

	luax_pushtype(L, quad);
	quad->release();
	return 1;
}

int w_newFont(lua_State *L)
{
	luax_checkgraphicscreated(L);

	graphics::Font *font = nullptr;

	// Convert to Rasterizer, if necessary.
	if (!luax_istype(L, 1, love::font::Rasterizer::type))
	{
		std::vector<int> idxs;
		for (int i = 0; i < lua_gettop(L); i++)
			idxs.push_back(i + 1);

		luax_convobj(L, idxs, "font", "newRasterizer");
	}

	love::font::Rasterizer *rasterizer = luax_checktype<love::font::Rasterizer>(L, 1);

	luax_catchexcept(L, [&]() {
		font = instance()->newFont(rasterizer); }
	);

	// Push the type.
	luax_pushtype(L, font);
	font->release();
	return 1;
}

int w_newImageFont(lua_State *L)
{
	luax_checkgraphicscreated(L);

	// Convert to Rasterizer if necessary.
	if (!luax_istype(L, 1, love::font::Rasterizer::type))
	{
		luaL_checktype(L, 2, LUA_TSTRING);

		std::vector<int> idxs;
		for (int i = 0; i < lua_gettop(L); i++)
			idxs.push_back(i + 1);

		luax_convobj(L, idxs, "font", "newImageRasterizer");
	}

	love::font::Rasterizer *rasterizer = luax_checktype<love::font::Rasterizer>(L, 1);

	// Create the font.
	Font *font = instance()->newFont(rasterizer);

	// Push the type.
	luax_pushtype(L, font);
	font->release();
	return 1;
}

int w_newSpriteBatch(lua_State *L)
{
	luax_checkgraphicscreated(L);

	Texture *texture = luax_checktexture(L, 1);
	int size = (int) luaL_optinteger(L, 2, 1000);
	BufferDataUsage usage = BUFFERDATAUSAGE_DYNAMIC;
	if (lua_gettop(L) > 2)
	{
		const char *usagestr = luaL_checkstring(L, 3);
		if (!getConstant(usagestr, usage))
			return luax_enumerror(L, "usage hint", getConstants(usage), usagestr);
	}

	SpriteBatch *t = nullptr;
	luax_catchexcept(L,
		[&](){ t = instance()->newSpriteBatch(texture, size, usage); }
	);

	luax_pushtype(L, t);
	t->release();
	return 1;
}

int w_newParticleSystem(lua_State *L)
{
	luax_checkgraphicscreated(L);

	Texture *texture = luax_checktexture(L, 1);
	lua_Number size = luaL_optnumber(L, 2, 1000);
	ParticleSystem *t = nullptr;
	if (size < 1.0 || size > ParticleSystem::MAX_PARTICLES)
		return luaL_error(L, "Invalid ParticleSystem size");

	luax_catchexcept(L,
		[&](){ t = instance()->newParticleSystem(texture, int(size)); }
	);

	luax_pushtype(L, t);
	t->release();
	return 1;
}

static int w_getShaderSource(lua_State *L, int startidx, std::vector<std::string> &stages)
{
	using namespace love::filesystem;

	luax_checkgraphicscreated(L);

	auto fs = Module::getInstance<Filesystem>(Module::M_FILESYSTEM);

	// read any filepath arguments
	for (int i = startidx; i < startidx + 2; i++)
	{
		if (!lua_isstring(L, i))
		{
			if (luax_cangetfiledata(L, i))
			{
				FileData *fd = luax_getfiledata(L, i);

				lua_pushlstring(L, (const char *) fd->getData(), fd->getSize());
				fd->release();

				lua_replace(L, i);
			}

			continue;
		}

		size_t slen = 0;
		const char *str = lua_tolstring(L, i, &slen);

		Filesystem::Info info = {};
		if (fs != nullptr && fs->getInfo(str, info))
		{
			FileData *fd = nullptr;
			luax_catchexcept(L, [&](){ fd = fs->read(str); });

			lua_pushlstring(L, (const char *) fd->getData(), fd->getSize());
			fd->release();

			lua_replace(L, i);
		}
		else
		{
			// Check if the argument looks like a filepath - we want a nicer
			// error for misspelled filepath arguments.
			if (slen > 0 && slen < 64 && !strchr(str, '\n'))
			{
				const char *ext = strchr(str, '.');
				if (ext != nullptr && !strchr(ext, ';') && !strchr(ext, ' '))
					return luaL_error(L, "Could not open file %s. Does not exist.", str);
			}
		}
	}

	bool has_arg1 = lua_isstring(L, startidx + 0) != 0;
	bool has_arg2 = lua_isstring(L, startidx + 1) != 0;

	// require at least one string argument
	if (!(has_arg1 || has_arg2))
		luaL_checkstring(L, startidx);

	if (has_arg1)
		stages.push_back(luax_checkstring(L, startidx + 0));
	if (has_arg2)
		stages.push_back(luax_checkstring(L, startidx + 1));

	return 0;
}

int w_newShader(lua_State *L)
{
	std::vector<std::string> stages;
	w_getShaderSource(L, 1, stages);

	bool should_error = false;
	try
	{
		Shader *shader = instance()->newShader(stages);
		luax_pushtype(L, shader);
		shader->release();
	}
	catch (love::Exception &e)
	{
		luax_getfunction(L, "graphics", "_transformGLSLErrorMessages");
		lua_pushstring(L, e.what());

		// Function pushes the new error string onto the stack.
		lua_pcall(L, 1, 1, 0);
		should_error = true;
	}

	if (should_error)
		return lua_error(L);

	return 1;
}

int w_newComputeShader(lua_State* L)
{
	std::vector<std::string> stages;
	w_getShaderSource(L, 1, stages);

	bool should_error = false;
	try
	{
		Shader *shader = instance()->newComputeShader(stages[0]);
		luax_pushtype(L, shader);
		shader->release();
	}
	catch (love::Exception &e)
	{
		luax_getfunction(L, "graphics", "_transformGLSLErrorMessages");
		lua_pushstring(L, e.what());

		// Function pushes the new error string onto the stack.
		lua_pcall(L, 1, 1, 0);
		should_error = true;
	}

	if (should_error)
		return lua_error(L);

	return 1;
}

int w_validateShader(lua_State *L)
{
	bool gles = luax_checkboolean(L, 1);

	std::vector<std::string> stages;
	w_getShaderSource(L, 2, stages);

	bool success = true;
	std::string err;
	try
	{
		success = instance()->validateShader(gles, stages, err);
	}
	catch (love::Exception &e)
	{
		success = false;
		err = e.what();
	}

	luax_pushboolean(L, success);

	if (!success)
	{
		luax_pushstring(L, err);
		return 2;
	}

	return 1;
}

static BufferDataUsage luax_optdatausage(lua_State *L, int idx, BufferDataUsage def)
{
	const char *usagestr = lua_isnoneornil(L, idx) ? nullptr : luaL_checkstring(L, idx);

	if (usagestr && !getConstant(usagestr, def))
		luax_enumerror(L, "usage hint", getConstants(def), usagestr);

	return def;
}

static void luax_optbuffersettings(lua_State *L, int idx, Buffer::Settings &settings)
{
	if (lua_isnoneornil(L, idx))
		return;

	luaL_checktype(L, idx, LUA_TTABLE);

	lua_getfield(L, idx, "usage");
	settings.dataUsage = luax_optdatausage(L, -1, settings.dataUsage);
	lua_pop(L, 1);
}

static Buffer::DataDeclaration luax_checkdatadeclaration(lua_State* L, int formattableidx, int arrayindex, int declindex, bool requirename)
{
	Buffer::DataDeclaration decl("", DATAFORMAT_MAX_ENUM);

	lua_getfield(L, declindex, "name");
	if (requirename && lua_type(L, -1) != LUA_TSTRING)
	{
		std::ostringstream ss;
		ss << "'name' field expected in array element #";
		ss << arrayindex;
		ss << " of format table";
		std::string str = ss.str();
		luaL_argerror(L, formattableidx, str.c_str());
	}
	else if (!lua_isnoneornil(L, -1))
		decl.name = luax_checkstring(L, -1);
	lua_pop(L, 1);

	lua_getfield(L, declindex, "format");
	if (lua_type(L, -1) != LUA_TSTRING)
	{
		std::ostringstream ss;
		ss << "'format' field expected in array element #";
		ss << arrayindex;
		ss << " of format table";
		std::string str = ss.str();
		luaL_argerror(L, formattableidx, str.c_str());
	}
	const char* formatstr = luaL_checkstring(L, -1);
	if (!getConstant(formatstr, decl.format))
		luax_enumerror(L, "data format", getConstants(decl.format), formatstr);
	lua_pop(L, 1);

	decl.arrayLength = luax_intflag(L, declindex, "arraylength", 0);

	return decl;
}

static void luax_checkbufferformat(lua_State *L, int idx, std::vector<Buffer::DataDeclaration> &format)
{
	if (lua_type(L, idx) == LUA_TSTRING)
	{
		Buffer::DataDeclaration decl("", DATAFORMAT_MAX_ENUM);
		const char *formatstr = luaL_checkstring(L, idx);
		if (!getConstant(formatstr, decl.format))
			luax_enumerror(L, "data format", getConstants(decl.format), formatstr);
		format.push_back(decl);
		return;
	}

	luaL_checktype(L, idx, LUA_TTABLE);
	int tablelen = luax_objlen(L, idx);

	for (int i = 1; i <= tablelen; i++)
	{
		lua_rawgeti(L, idx, i);
		luaL_checktype(L, -1, LUA_TTABLE);

		Buffer::DataDeclaration decl = luax_checkdatadeclaration(L, idx, i, -1, false);

		format.push_back(decl);
		lua_pop(L, 1);
	}
}

static Buffer *luax_newbuffer(lua_State *L, int idx, Buffer::Settings settings, const std::vector<Buffer::DataDeclaration> &format)
{
	size_t arraylength = 0;
	size_t bytesize = 0;
	Data *data = nullptr;
	const void *initialdata = nullptr;

	int ncomponents = 0;
	for (const Buffer::DataDeclaration &decl : format)
		ncomponents += getDataFormatInfo(decl.format).components;

	if (luax_istype(L, idx, Data::type))
	{
		data = luax_checktype<Data>(L, idx);
		initialdata = data->getData();
		bytesize = data->getSize();
	}

	bool tableoftables = false;

	if (lua_istable(L, idx))
	{
		arraylength = luax_objlen(L, idx);

		lua_rawgeti(L, idx, 1);
		tableoftables = lua_istable(L, -1);
		lua_pop(L, 1);

		if (!tableoftables)
		{
			if (arraylength % ncomponents != 0)
				luaL_error(L, "Array length in flat array variant of newBuffer must be a multiple of the total number of components (%d)", ncomponents);
			arraylength /= ncomponents;
		}
	}
	else if (data == nullptr)
	{
		lua_Integer len = luaL_checkinteger(L, idx);
		if (len <= 0)
			luaL_argerror(L, idx, "number of elements must be greater than 0");
		arraylength = (size_t) len;
		settings.zeroInitialize = true;
	}

	Buffer *b = nullptr;
	luax_catchexcept(L, [&] { b = instance()->newBuffer(settings, format, initialdata, bytesize, arraylength); });

	if (lua_istable(L, idx))
	{
		Buffer::Mapper mapper(*b);
		char *data = (char *) mapper.data;
		const auto &members = b->getDataMembers();
		size_t stride = b->getArrayStride();

		if (tableoftables)
		{
			for (size_t i = 0; i < arraylength; i++)
			{
				// get arraydata[index]
				lua_rawgeti(L, 2, i + 1);
				luaL_checktype(L, -1, LUA_TTABLE);

				// get arraydata[index][j]
				for (int j = 1; j <= ncomponents; j++)
					lua_rawgeti(L, -j, j);

				int idx = -ncomponents;

				for (const Buffer::DataMember &member : members)
				{
					luax_writebufferdata(L, idx, member.decl.format, data + member.offset);
					idx += member.info.components;
				}

				lua_pop(L, ncomponents + 1);
				data += stride;
			}
		}
		else // Flat array
		{
			for (size_t i = 0; i < arraylength; i++)
			{
				// get arraydata[arrayindex * ncomponents + componentindex]
				for (int componentindex = 1; componentindex <= ncomponents; componentindex++)
					lua_rawgeti(L, 2, i * ncomponents + componentindex);

				int idx = -ncomponents;

				for (const Buffer::DataMember &member : members)
				{
					luax_writebufferdata(L, idx, member.decl.format, data + member.offset);
					idx += member.info.components;
				}

				lua_pop(L, ncomponents);
				data += stride;
			}
		}
	}

	return b;
}

int w_newBuffer(lua_State *L)
{
	Buffer::Settings settings(0, BUFFERDATAUSAGE_DYNAMIC);

	luaL_checktype(L, 3, LUA_TTABLE);

	for (int i = 0; i < BUFFERUSAGE_MAX_ENUM; i++)
	{
		BufferUsage bufferusage = (BufferUsage) i;
		const char *tname = nullptr;
		if (!getConstant(bufferusage, tname))
			continue;
		if (luax_boolflag(L, 3, tname, false))
			settings.usageFlags = (BufferUsageFlags)(settings.usageFlags | (1u << i));
	}

	luax_optbuffersettings(L, 3, settings);

	std::vector<Buffer::DataDeclaration> format;
	luax_checkbufferformat(L, 1, format);

	Buffer *b = luax_newbuffer(L, 2, settings, format);

	luax_pushtype(L, b);
	b->release();
	return 1;
}

int w_newVertexBuffer(lua_State *L)
{
	Buffer::Settings settings(BUFFERUSAGEFLAG_VERTEX, BUFFERDATAUSAGE_DYNAMIC);
	luax_optbuffersettings(L, 3, settings);

	std::vector<Buffer::DataDeclaration> format;
	luax_checkbufferformat(L, 1, format);

	Buffer *b = luax_newbuffer(L, 2, settings, format);

	luax_pushtype(L, b);
	b->release();
	return 1;
}

int w_newIndexBuffer(lua_State *L)
{
	Buffer::Settings settings(BUFFERUSAGEFLAG_INDEX, BUFFERDATAUSAGE_DYNAMIC);
	luax_optbuffersettings(L, 3, settings);

	size_t arraylength = 0;
	size_t bytesize = 0;
	DataFormat format = DATAFORMAT_UINT16;
	Data *data = nullptr;
	const void *initialdata = nullptr;

	if (luax_istype(L, 1, Data::type))
	{
		data = luax_checktype<Data>(L, 1);
		initialdata = data->getData();
		bytesize = data->getSize();
	}

	if (lua_istable(L, 1))
	{
		arraylength = luax_objlen(L, 1);

		// Scan array for invalid types and the max value.
		lua_Integer maxvalue = 0;
		for (size_t i = 0; i < arraylength; i++)
		{
			lua_rawgeti(L, 1, i + 1);
			lua_Integer v = luaL_checkinteger(L, -1);
			lua_pop(L, 1);
			if (v < 0)
				return luaL_argerror(L, 1, "expected positive integer values in array");
			else
				maxvalue = std::max(maxvalue, v);
		}

		format = getIndexDataFormat(getIndexDataTypeFromMax(maxvalue));
	}
	else if (data == nullptr)
	{
		lua_Integer len = luaL_checkinteger(L, 1);
		if (len <= 0)
			return luaL_argerror(L, 1, "number of elements must be greater than 0");
		arraylength = (size_t) len;
		settings.zeroInitialize = true;
	}

	if (data != nullptr || !lua_isnoneornil(L, 2))
	{
		const char *formatstr = luaL_checkstring(L, 2);
		if (!getConstant(formatstr, format))
			return luax_enumerror(L, "index data format", getConstants(format), formatstr);
	}

	Buffer *b = nullptr;
	luax_catchexcept(L, [&] { b = instance()->newBuffer(settings, format, initialdata, bytesize, arraylength); });

	if (lua_istable(L, 1))
	{
		Buffer::Mapper mapper(*b);
		uint16 *u16data = (uint16 *) mapper.data;
		uint32 *u32data = (uint32 *) mapper.data;

		for (size_t i = 0; i < arraylength; i++)
		{
			lua_rawgeti(L, 1, i + 1);
			lua_Integer v = luaL_checkinteger(L, -1);
			lua_pop(L, 1);
			if (format == DATAFORMAT_UINT16)
				u16data[i] = (uint16) v;
			else
				u32data[i] = (uint32) v;
		}
	}

	luax_pushtype(L, b);
	b->release();
	return 1;
}

static PrimitiveType luax_optmeshdrawmode(lua_State *L, int idx, PrimitiveType def)
{
	const char *modestr = lua_isnoneornil(L, idx) ? nullptr : luaL_checkstring(L, idx);

	if (modestr && !getConstant(modestr, def))
		luax_enumerror(L, "mesh draw mode", getConstants(def), modestr);

	return def;
}

static Mesh *newStandardMesh(lua_State *L)
{
	Mesh *t = nullptr;

	PrimitiveType drawmode = luax_optmeshdrawmode(L, 2, PRIMITIVE_TRIANGLE_FAN);
	BufferDataUsage usage = luax_optdatausage(L, 3, BUFFERDATAUSAGE_DYNAMIC);

	std::vector<Buffer::DataDeclaration> format = Mesh::getDefaultVertexFormat();

	// First argument is a table of standard vertices, or the number of
	// standard vertices.
	if (lua_istable(L, 1))
	{
		size_t vertexcount = luax_objlen(L, 1);
		std::vector<Vertex> vertices;
		vertices.reserve(vertexcount);

		// Get the vertices from the table.
		for (size_t i = 1; i <= vertexcount; i++)
		{
			lua_rawgeti(L, 1, (int) i);

			if (lua_type(L, -1) != LUA_TTABLE)
			{
				luax_typerror(L, 1, "table of tables");
				return nullptr;
			}

			for (int j = 1; j <= 8; j++)
				lua_rawgeti(L, -j, j);

			Vertex v;

			v.x = (float) luaL_checknumber(L, -8);
			v.y = (float) luaL_checknumber(L, -7);
			v.s = (float) luaL_optnumber(L, -6, 0.0);
			v.t = (float) luaL_optnumber(L, -5, 0.0);

			v.color.r = (unsigned char) (luax_optnumberclamped01(L, -4, 1.0) * 255.0);
			v.color.g = (unsigned char) (luax_optnumberclamped01(L, -3, 1.0) * 255.0);
			v.color.b = (unsigned char) (luax_optnumberclamped01(L, -2, 1.0) * 255.0);
			v.color.a = (unsigned char) (luax_optnumberclamped01(L, -1, 1.0) * 255.0);

			lua_pop(L, 9);
			vertices.push_back(v);
		}

		luax_catchexcept(L, [&](){ t = instance()->newMesh(format, vertices.data(), vertices.size() * sizeof(Vertex), drawmode, usage); });
	}
	else
	{
		int count = (int) luaL_checkinteger(L, 1);
		luax_catchexcept(L, [&](){ t = instance()->newMesh(format, count, drawmode, usage); });
	}

	return t;
}

static Mesh *newCustomMesh(lua_State *L)
{
	Mesh *t = nullptr;

	// First argument is the vertex format, second is a table of vertices or
	// the number of vertices.
	std::vector<Buffer::DataDeclaration> vertexformat;

	PrimitiveType drawmode = luax_optmeshdrawmode(L, 3, PRIMITIVE_TRIANGLE_FAN);
	BufferDataUsage usage = luax_optdatausage(L, 4, BUFFERDATAUSAGE_DYNAMIC);

	lua_rawgeti(L, 1, 1);
	if (!lua_istable(L, -1))
	{
		luaL_argerror(L, 1, "table of tables expected");
		return nullptr;
	}
	lua_pop(L, 1);

	// Per-vertex attribute data formats.
	for (int i = 1; i <= (int) luax_objlen(L, 1); i++)
	{
		lua_rawgeti(L, 1, i);

		Buffer::DataDeclaration decl("", DATAFORMAT_MAX_ENUM);

		lua_getfield(L, -1, "format");
		bool hasformatfield = !lua_isnoneornil(L, -1);
		lua_pop(L, 1);

		if (hasformatfield || luax_objlen(L, -1) == 0)
			decl = luax_checkdatadeclaration(L, 1, i, -1, true);
		else
		{
			// Legacy format arguments: {name, datatype, components}
			for (int j = 1; j <= 3; j++)
				lua_rawgeti(L, -j, j);

			decl.name = luaL_checkstring(L, -3);
			const char* tname = luaL_checkstring(L, -2);
			int components = (int)luaL_checkinteger(L, -1);

			// Check deprecated format names.
			if (strcmp(tname, "byte") == 0 || strcmp(tname, "unorm8") == 0)
			{
				if (components == 4)
					decl.format = DATAFORMAT_UNORM8_VEC4;
				else
					luaL_error(L, "Invalid component count (%d) for vertex data type %s", components, tname);
			}
			else if (strcmp(tname, "unorm16") == 0)
			{
				if (components == 2)
					decl.format = DATAFORMAT_UNORM16_VEC2;
				else if (components == 4)
					decl.format = DATAFORMAT_UNORM16_VEC4;
				else
					luaL_error(L, "Invalid component count (%d) for vertex data type %s", components, tname);

			}
			else if (strcmp(tname, "float") == 0)
			{
				if (components == 1)
					decl.format = DATAFORMAT_FLOAT;
				else if (components == 2)
					decl.format = DATAFORMAT_FLOAT_VEC2;
				else if (components == 3)
					decl.format = DATAFORMAT_FLOAT_VEC3;
				else if (components == 4)
					decl.format = DATAFORMAT_FLOAT_VEC4;
				else
					luaL_error(L, "Invalid component count (%d) for vertex data type %s", components, tname);
			}

			if (decl.format == DATAFORMAT_MAX_ENUM)
				luax_enumerror(L, "vertex data format", getConstants(decl.format), tname);

			lua_pop(L, 3);

			luax_markdeprecated(L, 1, "vertex format array values in love.graphics.newMesh", API_CUSTOM, DEPRECATED_REPLACED, "named table fields 'format' and 'name'");
		}

		lua_pop(L, 1);
		vertexformat.push_back(decl);
	}

	if (lua_isnumber(L, 2))
	{
		int vertexcount = (int) luaL_checkinteger(L, 2);
		luax_catchexcept(L, [&](){ t = instance()->newMesh(vertexformat, vertexcount, drawmode, usage); });
	}
	else if (luax_istype(L, 2, Data::type))
	{
		// Vertex data comes directly from a Data object.
		Data *data = luax_checktype<Data>(L, 2);
		luax_catchexcept(L, [&](){ t = instance()->newMesh(vertexformat, data->getData(), data->getSize(), drawmode, usage); });
	}
	else
	{
		// Table of vertices.
		lua_rawgeti(L, 2, 1);
		if (!lua_istable(L, -1))
		{
			luaL_argerror(L, 2, "expected table of tables");
			return nullptr;
		}
		lua_pop(L, 1);

		size_t numvertices = luax_objlen(L, 2);

		luax_catchexcept(L, [&](){ t = instance()->newMesh(vertexformat, numvertices, drawmode, usage); });

		char *data = (char *) t->getVertexData();
		size_t stride = t->getVertexStride();
		const auto &members = t->getVertexFormat();

		for (size_t vertindex = 0; vertindex < numvertices; vertindex++)
		{
			// get vertices[vertindex]
			lua_rawgeti(L, 2, vertindex + 1);
			luaL_checktype(L, -1, LUA_TTABLE);

			int n = 0;
			for (size_t i = 0; i < vertexformat.size(); i++)
			{
				const auto &member = members[i];
				const auto &info = getDataFormatInfo(member.decl.format);

				// get vertices[vertindex][n]
				for (int c = 0; c < info.components; c++)
				{
					n++;
					lua_rawgeti(L, -(c + 1), n);
				}

				size_t offset = vertindex * stride + member.offset;

				// Fetch the values from Lua and store them in data buffer.
				luax_writebufferdata(L, -info.components, member.decl.format, data + offset);

				lua_pop(L, info.components);
			}

			lua_pop(L, 1); // pop vertices[vertindex]
		}

		t->setVertexDataModified(0, stride * numvertices);
		t->flush();
	}

	return t;
}

int w_newMesh(lua_State *L)
{
	luax_checkgraphicscreated(L);

	// Check first argument: table or number of vertices.
	int arg1type = lua_type(L, 1);
	if (arg1type != LUA_TTABLE && arg1type != LUA_TNUMBER)
		luaL_argerror(L, 1, "table or number expected");

	Mesh *t = nullptr;

	int arg2type = lua_type(L, 2);
	if (arg1type == LUA_TTABLE && (arg2type == LUA_TTABLE || arg2type == LUA_TNUMBER || arg2type == LUA_TUSERDATA))
		t = newCustomMesh(L);
	else
		t = newStandardMesh(L);

	luax_pushtype(L, t);
	t->release();
	return 1;
}

int w_newText(lua_State *L)
{
	luax_checkgraphicscreated(L);

	graphics::Font *font = luax_checkfont(L, 1);
	Text *t = nullptr;

	if (lua_isnoneornil(L, 2))
		luax_catchexcept(L, [&](){ t = instance()->newText(font); });
	else
	{
		std::vector<Font::ColoredString> text;
		luax_checkcoloredstring(L, 2, text);

		luax_catchexcept(L, [&](){ t = instance()->newText(font, text); });
	}

	luax_pushtype(L, t);
	t->release();
	return 1;
}

int w_newVideo(lua_State *L)
{
	luax_checkgraphicscreated(L);

	if (!luax_istype(L, 1, love::video::VideoStream::type))
		luax_convobj(L, 1, "video", "newVideoStream");

	auto stream = luax_checktype<love::video::VideoStream>(L, 1);
	float dpiscale = (float) luaL_optnumber(L, 2, 1.0);
	Video *video = nullptr;

	luax_catchexcept(L, [&]() { video = instance()->newVideo(stream, dpiscale); });

	luax_pushtype(L, video);
	video->release();
	return 1;
}

int w_setColor(lua_State *L)
{
	Colorf c;
	if (lua_istable(L, 1))
	{
		for (int i = 1; i <= 4; i++)
			lua_rawgeti(L, 1, i);

		c.r = (float) luaL_checknumber(L, -4);
		c.g = (float) luaL_checknumber(L, -3);
		c.b = (float) luaL_checknumber(L, -2);
		c.a = (float) luaL_optnumber(L, -1, 1.0);

		lua_pop(L, 4);
	}
	else
	{
		c.r = (float) luaL_checknumber(L, 1);
		c.g = (float) luaL_checknumber(L, 2);
		c.b = (float) luaL_checknumber(L, 3);
		c.a = (float) luaL_optnumber(L, 4, 1.0);
	}
	instance()->setColor(c);
	return 0;
}

int w_getColor(lua_State *L)
{
	Colorf c = instance()->getColor();
	lua_pushnumber(L, c.r);
	lua_pushnumber(L, c.g);
	lua_pushnumber(L, c.b);
	lua_pushnumber(L, c.a);
	return 4;
}

int w_setBackgroundColor(lua_State *L)
{
	Colorf c;
	if (lua_istable(L, 1))
	{
		for (int i = 1; i <= 4; i++)
			lua_rawgeti(L, 1, i);

		c.r = (float) luaL_checknumber(L, -4);
		c.g = (float) luaL_checknumber(L, -3);
		c.b = (float) luaL_checknumber(L, -2);
		c.a = (float) luaL_optnumber(L, -1, 1.0);

		lua_pop(L, 4);
	}
	else
	{
		c.r = (float) luaL_checknumber(L, 1);
		c.g = (float) luaL_checknumber(L, 2);
		c.b = (float) luaL_checknumber(L, 3);
		c.a = (float) luaL_optnumber(L, 4, 1.0);
	}
	instance()->setBackgroundColor(c);
	return 0;
}

int w_getBackgroundColor(lua_State *L)
{
	Colorf c = instance()->getBackgroundColor();
	lua_pushnumber(L, c.r);
	lua_pushnumber(L, c.g);
	lua_pushnumber(L, c.b);
	lua_pushnumber(L, c.a);
	return 4;
}

int w_setNewFont(lua_State *L)
{
	int ret = w_newFont(L);
	Font *font = luax_checktype<Font>(L, -1);
	instance()->setFont(font);
	return ret;
}

int w_setFont(lua_State *L)
{
	Font *font = luax_checktype<Font>(L, 1);
	instance()->setFont(font);
	return 0;
}

int w_getFont(lua_State *L)
{
	Font *f = nullptr;
	luax_catchexcept(L, [&](){ f = instance()->getFont(); });

	luax_pushtype(L, f);
	return 1;
}

int w_setColorMask(lua_State *L)
{
	ColorChannelMask mask;

	if (lua_gettop(L) <= 1 && lua_isnoneornil(L, 1))
	{
		// Enable all color components if no argument is given.
		mask.r = mask.g = mask.b = mask.a = true;
	}
	else
	{
		mask.r = luax_checkboolean(L, 1);
		mask.g = luax_checkboolean(L, 2);
		mask.b = luax_checkboolean(L, 3);
		mask.a = luax_checkboolean(L, 4);
	}

	instance()->setColorMask(mask);

	return 0;
}

int w_getColorMask(lua_State *L)
{
	ColorChannelMask mask = instance()->getColorMask();

	luax_pushboolean(L, mask.r);
	luax_pushboolean(L, mask.g);
	luax_pushboolean(L, mask.b);
	luax_pushboolean(L, mask.a);

	return 4;
}

int w_setBlendMode(lua_State *L)
{
	BlendMode mode;
	const char *str = luaL_checkstring(L, 1);
	if (!getConstant(str, mode))
		return luax_enumerror(L, "blend mode", getConstants(mode), str);

	BlendAlpha alphamode = BLENDALPHA_MULTIPLY;
	if (!lua_isnoneornil(L, 2))
	{
		const char *alphastr = luaL_checkstring(L, 2);
		if (!getConstant(alphastr, alphamode))
			return luax_enumerror(L, "blend alpha mode", getConstants(alphamode), alphastr);
	}

	luax_catchexcept(L, [&](){ instance()->setBlendMode(mode, alphamode); });
	return 0;
}

int w_getBlendMode(lua_State *L)
{
	const char *str;
	const char *alphastr;

	BlendAlpha alphamode;
	BlendMode mode = instance()->getBlendMode(alphamode);

	if (!getConstant(mode, str))
		return luaL_error(L, "Unknown blend mode");

	if (!getConstant(alphamode, alphastr))
		return luaL_error(L, "Unknown blend alpha mode");

	lua_pushstring(L, str);
	lua_pushstring(L, alphastr);
	return 2;
}

static BlendOperation luax_checkblendop(lua_State *L, int idx)
{
	BlendOperation op = BLENDOP_ADD;
	const char *str = luaL_checkstring(L, idx);
	if (!getConstant(str, op))
		luax_enumerror(L, "blend operation", getConstants(op), str);
	return op;
}

static BlendFactor luax_checkblendfactor(lua_State *L, int idx)
{
	BlendFactor factor = BLENDFACTOR_ZERO;
	const char *str = luaL_checkstring(L, idx);
	if (!getConstant(str, factor))
		luax_enumerror(L, "blend factor", getConstants(factor), str);
	return factor;
}

static void luax_pushblendop(lua_State *L, BlendOperation op)
{
	const char *str;
	if (!getConstant(op, str))
		luaL_error(L, "unknown blend operation");
	lua_pushstring(L, str);
}

static void luax_pushblendfactor(lua_State *L, BlendFactor factor)
{
	const char *str;
	if (!getConstant(factor, str))
		luaL_error(L, "unknown blend factor");
	lua_pushstring(L, str);
}

int w_setBlendState(lua_State *L)
{
	BlendState state;

	if (!lua_isnoneornil(L, 1))
	{
		state.enable = true;
		if (lua_gettop(L) >= 4)
		{
			state.operationRGB = luax_checkblendop(L, 1);
			state.operationA = luax_checkblendop(L, 2);
			state.srcFactorRGB = luax_checkblendfactor(L, 3);
			state.srcFactorA = luax_checkblendfactor(L, 4);
			state.dstFactorRGB = luax_checkblendfactor(L, 5);
			state.dstFactorA = luax_checkblendfactor(L, 6);
		}
		else
		{
			state.operationRGB = state.operationA = luax_checkblendop(L, 1);
			state.srcFactorRGB = state.srcFactorA = luax_checkblendfactor(L, 2);
			state.dstFactorRGB = state.dstFactorA = luax_checkblendfactor(L, 3);
		}
	}

	luax_catchexcept(L, [&](){ instance()->setBlendState(state); });
	return 0;
}

int w_getBlendState(lua_State *L)
{
	const BlendState &state = instance()->getBlendState();

	if (state.enable)
	{
		luax_pushblendop(L, state.operationRGB);
		luax_pushblendop(L, state.operationA);
		luax_pushblendfactor(L, state.srcFactorRGB);
		luax_pushblendfactor(L, state.srcFactorA);
		luax_pushblendfactor(L, state.dstFactorRGB);
		luax_pushblendfactor(L, state.dstFactorA);
	}
	else
	{
		for (int i = 0; i < 6; i++)
			lua_pushnil(L);
	}

	return 6;
}

int w_setDefaultFilter(lua_State *L)
{
	SamplerState s = instance()->getDefaultSamplerState();

	const char *minstr = luaL_checkstring(L, 1);
	const char *magstr = luaL_optstring(L, 2, minstr);

	if (!SamplerState::getConstant(minstr, s.minFilter))
		return luax_enumerror(L, "filter mode", SamplerState::getConstants(s.minFilter), minstr);
	if (!SamplerState::getConstant(magstr, s.magFilter))
		return luax_enumerror(L, "filter mode", SamplerState::getConstants(s.magFilter), magstr);

	s.maxAnisotropy = std::min(std::max(1, (int) luaL_optnumber(L, 3, 1.0)), LOVE_UINT8_MAX);

	instance()->setDefaultSamplerState(s);
	return 0;
}

int w_getDefaultFilter(lua_State *L)
{
	const SamplerState &s = instance()->getDefaultSamplerState();
	const char *minstr;
	const char *magstr;
	if (!SamplerState::getConstant(s.minFilter, minstr))
		return luaL_error(L, "Unknown minification filter mode");
	if (!SamplerState::getConstant(s.magFilter, magstr))
		return luaL_error(L, "Unknown magnification filter mode");
	lua_pushstring(L, minstr);
	lua_pushstring(L, magstr);
	lua_pushnumber(L, s.maxAnisotropy);
	return 3;
}

int w_setDefaultMipmapFilter(lua_State *L)
{
	SamplerState s = instance()->getDefaultSamplerState();
	s.mipmapFilter = SamplerState::MIPMAP_FILTER_NONE;
	if (!lua_isnoneornil(L, 1))
	{
		const char *str = luaL_checkstring(L, 1);
		if (!SamplerState::getConstant(str, s.mipmapFilter))
			return luax_enumerror(L, "filter mode", SamplerState::getConstants(s.mipmapFilter), str);
	}

	s.lodBias = -((float) luaL_optnumber(L, 2, 0.0));

	instance()->setDefaultSamplerState(s);
	return 0;
}

int w_getDefaultMipmapFilter(lua_State *L)
{
	const SamplerState &s = instance()->getDefaultSamplerState();

	const char *str;
	if (SamplerState::getConstant(s.mipmapFilter, str))
		lua_pushstring(L, str);
	else
		lua_pushnil(L);

	lua_pushnumber(L, -s.lodBias);

	return 2;
}

int w_setLineWidth(lua_State *L)
{
	float width = (float)luaL_checknumber(L, 1);
	instance()->setLineWidth(width);
	return 0;
}

int w_setLineStyle(lua_State *L)
{
	Graphics::LineStyle style;
	const char *str = luaL_checkstring(L, 1);
	if (!Graphics::getConstant(str, style))
		return luax_enumerror(L, "line style", Graphics::getConstants(style), str);

	instance()->setLineStyle(style);
	return 0;
}

int w_setLineJoin(lua_State *L)
{
	Graphics::LineJoin join;
	const char *str = luaL_checkstring(L, 1);
	if (!Graphics::getConstant(str, join))
		return luax_enumerror(L, "line join", Graphics::getConstants(join), str);

	instance()->setLineJoin(join);
	return 0;
}

int w_getLineWidth(lua_State *L)
{
	lua_pushnumber(L, instance()->getLineWidth());
	return 1;
}

int w_getLineStyle(lua_State *L)
{
	Graphics::LineStyle style = instance()->getLineStyle();
	const char *str;
	if (!Graphics::getConstant(style, str))
		return luaL_error(L, "Unknown line style");
	lua_pushstring(L, str);
	return 1;
}

int w_getLineJoin(lua_State *L)
{
	Graphics::LineJoin join = instance()->getLineJoin();
	const char *str;
	if (!Graphics::getConstant(join, str))
		return luaL_error(L, "Unknown line join");
	lua_pushstring(L, str);
	return 1;
}

int w_setPointSize(lua_State *L)
{
	float size = (float)luaL_checknumber(L, 1);
	instance()->setPointSize(size);
	return 0;
}

int w_getPointSize(lua_State *L)
{
	lua_pushnumber(L, instance()->getPointSize());
	return 1;
}

int w_setDepthMode(lua_State *L)
{
	if (lua_isnoneornil(L, 1) && lua_isnoneornil(L, 2))
		luax_catchexcept(L, [&]() { instance()->setDepthMode(); });
	else
	{
		CompareMode compare = COMPARE_ALWAYS;
		const char *str = luaL_checkstring(L, 1);
		bool write = luax_checkboolean(L, 2);

		if (!getConstant(str, compare))
			return luax_enumerror(L, "compare mode", getConstants(compare), str);

		luax_catchexcept(L, [&]() { instance()->setDepthMode(compare, write); });
	}

	return 0;
}

int w_getDepthMode(lua_State *L)
{
	CompareMode compare = COMPARE_ALWAYS;
	bool write = false;
	instance()->getDepthMode(compare, write);

	const char *str;
	if (!getConstant(compare, str))
		return luaL_error(L, "Unknown compare mode");

	lua_pushstring(L, str);
	luax_pushboolean(L, write);
	return 2;
}

int w_setMeshCullMode(lua_State *L)
{
	const char *str = luaL_checkstring(L, 1);
	CullMode mode;

	if (!getConstant(str, mode))
		return luax_enumerror(L, "cull mode", getConstants(mode), str);

	luax_catchexcept(L, [&]() { instance()->setMeshCullMode(mode); });
	return 0;
}

int w_getMeshCullMode(lua_State *L)
{
	CullMode mode = instance()->getMeshCullMode();
	const char *str;
	if (!getConstant(mode, str))
		return luaL_error(L, "Unknown cull mode");
	lua_pushstring(L, str);
	return 1;
}

int w_setFrontFaceWinding(lua_State *L)
{
	const char *str = luaL_checkstring(L, 1);
	Winding winding;

	if (!getConstant(str, winding))
		return luax_enumerror(L, "vertex winding", getConstants(winding), str);

	luax_catchexcept(L, [&]() { instance()->setFrontFaceWinding(winding); });
	return 0;
}

int w_getFrontFaceWinding(lua_State *L)
{
	Winding winding = instance()->getFrontFaceWinding();
	const char *str;
	if (!getConstant(winding, str))
		return luaL_error(L, "Unknown vertex winding");
	lua_pushstring(L, str);
	return 1;
}

int w_setWireframe(lua_State *L)
{
	instance()->setWireframe(luax_checkboolean(L, 1));
	return 0;
}

int w_isWireframe(lua_State *L)
{
	luax_pushboolean(L, instance()->isWireframe());
	return 1;
}

int w_setShader(lua_State *L)
{
	if (lua_isnoneornil(L,1))
	{
		instance()->setShader();
		return 0;
	}

	Shader *shader = luax_checkshader(L, 1);
	instance()->setShader(shader);
	return 0;
}

int w_getShader(lua_State *L)
{
	Shader *shader = instance()->getShader();
	if (shader)
		luax_pushtype(L, shader);
	else
		lua_pushnil(L);

	return 1;
}

int w_getSupported(lua_State *L)
{
	const Graphics::Capabilities &caps = instance()->getCapabilities();

	if (lua_istable(L, 1))
		lua_pushvalue(L, 1);
	else
		lua_createtable(L, 0, (int) Graphics::FEATURE_MAX_ENUM);

	for (int i = 0; i < (int) Graphics::FEATURE_MAX_ENUM; i++)
	{
		auto feature = (Graphics::Feature) i;
		const char *name = nullptr;

		if (!Graphics::getConstant(feature, name))
			continue;

		luax_pushboolean(L, caps.features[i]);
		lua_setfield(L, -2, name);
	}

	return 1;
}

int w_getTextureFormats(lua_State *L)
{
	luaL_checktype(L, 1, LUA_TTABLE);

	bool rt = luax_checkboolflag(L, 1, Texture::getConstant(Texture::SETTING_RENDER_TARGET));
	bool linear = luax_boolflag(L, 1, Texture::getConstant(Texture::SETTING_LINEAR), false);
	bool computewrite = luax_boolflag(L, 1, Texture::getConstant(Texture::SETTING_COMPUTE_WRITE), false);

	OptionalBool readable;
	lua_getfield(L, 1, Texture::getConstant(Texture::SETTING_READABLE));
	if (!lua_isnoneornil(L, -1))
		readable.set(luax_checkboolean(L, -1));
	lua_pop(L, 1);

	if (lua_istable(L, 2))
		lua_pushvalue(L, 2);
	else
		lua_createtable(L, 0, (int) PIXELFORMAT_MAX_ENUM);

	for (int i = 0; i < (int) PIXELFORMAT_MAX_ENUM; i++)
	{
		PixelFormat format = (PixelFormat) i;
		const char *name = nullptr;

		if (format == PIXELFORMAT_UNKNOWN || !love::getConstant(format, name))
			continue;

		if (rt && isPixelFormatDepth(format))
			continue;

		bool sRGB = isGammaCorrect() && !linear;

		uint32 usage = PIXELFORMATUSAGEFLAGS_NONE;
		if (rt)
			usage |= PIXELFORMATUSAGEFLAGS_RENDERTARGET;
		if (readable.get(!isPixelFormatDepthStencil(format)))
			usage |= PIXELFORMATUSAGEFLAGS_SAMPLE;
		if (computewrite)
			usage |= PIXELFORMATUSAGEFLAGS_COMPUTEWRITE;

		luax_pushboolean(L, instance()->isPixelFormatSupported(format, (PixelFormatUsageFlags) usage, sRGB));
		lua_setfield(L, -2, name);
	}

	return 1;
}

static int w__getFormats(lua_State *L, int idx, bool (*isFormatSupported)(PixelFormat), bool (*ignore)(PixelFormat))
{
	if (lua_istable(L, idx))
		lua_pushvalue(L, idx);
	else
		lua_createtable(L, 0, (int) PIXELFORMAT_MAX_ENUM);

	for (int i = 0; i < (int) PIXELFORMAT_MAX_ENUM; i++)
	{
		PixelFormat format = (PixelFormat) i;
		const char *name = nullptr;

		if (format == PIXELFORMAT_UNKNOWN || !love::getConstant(format, name) || ignore(format))
			continue;

		luax_pushboolean(L, isFormatSupported(format));
		lua_setfield(L, -2, name);
	}

	return 1;
}

int w_getCanvasFormats(lua_State *L)
{
	luax_markdeprecated(L, 1, "love.graphics.getCanvasFormats", API_FUNCTION, DEPRECATED_REPLACED, "love.graphics.getTextureFormats");

	bool (*supported)(PixelFormat);

	int idx = 1;
	if (lua_type(L, 1) == LUA_TBOOLEAN)
	{
		idx = 2;
		if (luax_checkboolean(L, 1))
		{
			supported = [](PixelFormat format) -> bool
			{
				const uint32 usage = PIXELFORMATUSAGEFLAGS_SAMPLE | PIXELFORMATUSAGEFLAGS_RENDERTARGET;
				return instance()->isPixelFormatSupported(format, (PixelFormatUsageFlags) usage, false);
			};
		}
		else
		{
			supported = [](PixelFormat format) -> bool
			{
				return instance()->isPixelFormatSupported(format, PIXELFORMATUSAGEFLAGS_RENDERTARGET, false);
			};
		}
	}
	else
	{
		supported = [](PixelFormat format) -> bool
		{
			bool readable = !isPixelFormatDepthStencil(format);
			uint32 usage = PIXELFORMATUSAGEFLAGS_RENDERTARGET;
			if (readable)
				usage |= PIXELFORMATUSAGEFLAGS_SAMPLE;
			return instance()->isPixelFormatSupported(format, (PixelFormatUsageFlags) usage, false);
		};
	}

	return w__getFormats(L, idx, supported, isPixelFormatCompressed);
}

int w_getImageFormats(lua_State *L)
{
	luax_markdeprecated(L, 1, "love.graphics.getImageFormats", API_FUNCTION, DEPRECATED_REPLACED, "love.graphics.getTextureFormats");

	const auto supported = [](PixelFormat format) -> bool
	{
		return instance()->isPixelFormatSupported(format, PIXELFORMATUSAGEFLAGS_SAMPLE, false);
	};

	const auto ignore = [](PixelFormat format) -> bool
	{
		return !(image::ImageData::validPixelFormat(format) || isPixelFormatCompressed(format));
	};

	return w__getFormats(L, 1, supported, ignore);
}

int w_getTextureTypes(lua_State *L)
{
	const Graphics::Capabilities &caps = instance()->getCapabilities();

	if (lua_istable(L, 1))
		lua_pushvalue(L, 1);
	else
		lua_createtable(L, 0, (int) TEXTURE_MAX_ENUM);

	for (int i = 0; i < (int) TEXTURE_MAX_ENUM; i++)
	{
		TextureType textype = (TextureType) i;
		const char *name = nullptr;

		if (!Texture::getConstant(textype, name))
			continue;

		luax_pushboolean(L, caps.textureTypes[i]);
		lua_setfield(L, -2, name);
	}

	return 1;
}

int w_getRendererInfo(lua_State *L)
{
	Graphics::RendererInfo info;
	luax_catchexcept(L, [&](){ info = instance()->getRendererInfo(); });

	luax_pushstring(L, info.name);
	luax_pushstring(L, info.version);
	luax_pushstring(L, info.vendor);
	luax_pushstring(L, info.device);
	return 4;
}

int w_getSystemLimits(lua_State *L)
{
	const Graphics::Capabilities &caps = instance()->getCapabilities();

	if (lua_istable(L, 1))
		lua_pushvalue(L, 1);
	else
		lua_createtable(L, 0, (int) Graphics::LIMIT_MAX_ENUM);

	for (int i = 0; i < (int) Graphics::LIMIT_MAX_ENUM; i++)
	{
		Graphics::SystemLimit limittype = (Graphics::SystemLimit) i;
		const char *name = nullptr;

		if (!Graphics::getConstant(limittype, name))
			continue;

		lua_pushnumber(L, caps.limits[i]);
		lua_setfield(L, -2, name);
	}

	return 1;
}

int w_getStats(lua_State *L)
{
	Graphics::Stats stats = instance()->getStats();

	if (lua_istable(L, 1))
		lua_pushvalue(L, 1);
	else
		lua_createtable(L, 0, 7);

	lua_pushinteger(L, stats.drawCalls);
	lua_setfield(L, -2, "drawcalls");

	lua_pushinteger(L, stats.drawCallsBatched);
	lua_setfield(L, -2, "drawcallsbatched");

	lua_pushinteger(L, stats.renderTargetSwitches);
	lua_setfield(L, -2, "canvasswitches");

	lua_pushinteger(L, stats.shaderSwitches);
	lua_setfield(L, -2, "shaderswitches");

	lua_pushinteger(L, stats.textures);
	lua_setfield(L, -2, "textures");

	lua_pushinteger(L, stats.fonts);
	lua_setfield(L, -2, "fonts");

	lua_pushinteger(L, stats.textureMemory);
	lua_setfield(L, -2, "texturememory");

	return 1;
}

int w_draw(lua_State *L)
{
	Drawable *drawable = nullptr;
	Texture *texture = nullptr;
	Quad *quad = nullptr;
	int startidx = 2;

	if (luax_istype(L, 2, Quad::type))
	{
		texture = luax_checktexture(L, 1);
		quad = luax_totype<Quad>(L, 2);
		startidx = 3;
	}
	else if (lua_isnil(L, 2) && !lua_isnoneornil(L, 3))
	{
		return luax_typerror(L, 2, "Quad");
	}
	else
	{
		drawable = luax_checktype<Drawable>(L, 1);
		startidx = 2;
	}

	luax_checkstandardtransform(L, startidx, [&](const Matrix4 &m)
	{
		luax_catchexcept(L, [&]()
		{
			if (texture && quad)
				instance()->draw(texture, quad, m);
			else
				instance()->draw(drawable, m);
		});
	});

	return 0;
}

int w_drawLayer(lua_State *L)
{
	Texture *texture = luax_checktexture(L, 1);
	Quad *quad = nullptr;
	int layer = (int) luaL_checkinteger(L, 2) - 1;
	int startidx = 3;

	if (luax_istype(L, startidx, Quad::type))
	{
		texture = luax_checktexture(L, 1);
		quad = luax_totype<Quad>(L, startidx);
		startidx++;
	}
	else if (lua_isnil(L, startidx) && !lua_isnoneornil(L, startidx + 1))
	{
		return luax_typerror(L, startidx, "Quad");
	}

	luax_checkstandardtransform(L, startidx, [&](const Matrix4 &m)
	{
		luax_catchexcept(L, [&]()
		{
			if (quad)
				instance()->drawLayer(texture, layer, quad, m);
			else
				instance()->drawLayer(texture, layer, m);
		});
	});

	return 0;
}

int w_drawInstanced(lua_State *L)
{
	Mesh *t = luax_checkmesh(L, 1);
	int instancecount = (int) luaL_checkinteger(L, 2);

	luax_checkstandardtransform(L, 3, [&](const Matrix4 &m)
	{
		luax_catchexcept(L, [&]() { instance()->drawInstanced(t, m, instancecount); });
	});

	return 0;
}

int w_print(lua_State *L)
{
	std::vector<Font::ColoredString> str;
	luax_checkcoloredstring(L, 1, str);

	if (luax_istype(L, 2, Font::type))
	{
		Font *font = luax_checkfont(L, 2);

		luax_checkstandardtransform(L, 3, [&](const Matrix4 &m)
		{
			luax_catchexcept(L, [&](){ instance()->print(str, font, m); });
		});
	}
	else
	{
		luax_checkstandardtransform(L, 2, [&](const Matrix4 &m)
		{
			luax_catchexcept(L, [&](){ instance()->print(str, m); });
		});
	}

	return 0;
}

int w_printf(lua_State *L)
{
	std::vector<Font::ColoredString> str;
	luax_checkcoloredstring(L, 1, str);

	Font *font = nullptr;
	int startidx = 2;

	if (luax_istype(L, startidx, Font::type))
	{
		font = luax_checkfont(L, startidx);
		startidx++;
	}

	Font::AlignMode align = Font::ALIGN_LEFT;
	Matrix4 m;

	int formatidx = startidx + 2;

	if (luax_istype(L, startidx, math::Transform::type))
	{
		math::Transform *tf = luax_totype<math::Transform>(L, startidx);
		m = tf->getMatrix();
		formatidx = startidx + 1;
	}
	else
	{
		float x = (float)luaL_checknumber(L, startidx + 0);
		float y = (float)luaL_checknumber(L, startidx + 1);

		float angle = (float) luaL_optnumber(L, startidx + 4, 0.0f);
		float sx = (float) luaL_optnumber(L, startidx + 5, 1.0f);
		float sy = (float) luaL_optnumber(L, startidx + 6, sx);
		float ox = (float) luaL_optnumber(L, startidx + 7, 0.0f);
		float oy = (float) luaL_optnumber(L, startidx + 8, 0.0f);
		float kx = (float) luaL_optnumber(L, startidx + 9, 0.0f);
		float ky = (float) luaL_optnumber(L, startidx + 10, 0.0f);

		m = Matrix4(x, y, angle, sx, sy, ox, oy, kx, ky);
	}

	float wrap = (float)luaL_checknumber(L, formatidx);

	const char *astr = lua_isnoneornil(L, formatidx + 1) ? nullptr : luaL_checkstring(L, formatidx + 1);
	if (astr != nullptr && !Font::getConstant(astr, align))
		return luax_enumerror(L, "alignment", Font::getConstants(align), astr);

	if (font != nullptr)
		luax_catchexcept(L, [&](){ instance()->printf(str, font, wrap, align, m); });
	else
		luax_catchexcept(L, [&](){ instance()->printf(str, wrap, align, m); });

	return 0;
}

int w_points(lua_State *L)
{
	// love.graphics.points has 3 variants:
	// - points(x1, y1, x2, y2, ...)
	// - points({x1, y1, x2, y2, ...})
	// - points({{x1, y1 [, r, g, b, a]}, {x2, y2 [, r, g, b, a]}, ...})

	int args = lua_gettop(L);
	bool is_table = false;
	bool is_table_of_tables = false;
	if (args == 1 && lua_istable(L, 1))
	{
		is_table = true;
		args = (int) luax_objlen(L, 1);

		lua_rawgeti(L, 1, 1);
		is_table_of_tables = lua_istable(L, -1);
		lua_pop(L, 1);
	}

	if (args % 2 != 0 && !is_table_of_tables)
		return luaL_error(L, "Number of vertex components must be a multiple of two");

	int numpositions = args / 2;
	if (is_table_of_tables)
		numpositions = args;

	Vector2 *positions = nullptr;
	Colorf *colors = nullptr;

	if (is_table_of_tables)
	{
		size_t datasize = (sizeof(Vector2) + sizeof(Colorf)) * numpositions;
		uint8 *data = instance()->getScratchBuffer<uint8>(datasize);

		positions = (Vector2 *) data;
		colors = (Colorf *) (data + sizeof(Vector2) * numpositions);
	}
	else
		positions = instance()->getScratchBuffer<Vector2>(numpositions);

	if (is_table)
	{
		if (is_table_of_tables)
		{
			// points({{x1, y1 [, r, g, b, a]}, {x2, y2 [, r, g, b, a]}, ...})
			for (int i = 0; i < args; i++)
			{
				lua_rawgeti(L, 1, i + 1);
				for (int j = 1; j <= 6; j++)
					lua_rawgeti(L, -j, j);

				positions[i].x = luax_checkfloat(L, -6);
				positions[i].y = luax_checkfloat(L, -5);

				colors[i].r = (float) luax_optnumberclamped01(L, -4, 1.0);
				colors[i].g = (float) luax_optnumberclamped01(L, -3, 1.0);
				colors[i].b = (float) luax_optnumberclamped01(L, -2, 1.0);
				colors[i].a = (float) luax_optnumberclamped01(L, -1, 1.0);

				lua_pop(L, 7);
			}
		}
		else
		{
			// points({x1, y1, x2, y2, ...})
			for (int i = 0; i < numpositions; i++)
			{
				lua_rawgeti(L, 1, i * 2 + 1);
				lua_rawgeti(L, 1, i * 2 + 2);
				positions[i].x = luax_checkfloat(L, -2);
				positions[i].y = luax_checkfloat(L, -1);
				lua_pop(L, 2);
			}
		}
	}
	else
	{
		for (int i = 0; i < numpositions; i++)
		{
			positions[i].x = luax_checkfloat(L, i * 2 + 1);
			positions[i].y = luax_checkfloat(L, i * 2 + 2);
		}
	}

	luax_catchexcept(L, [&](){ instance()->points(positions, colors, numpositions); });
	return 0;
}

int w_line(lua_State *L)
{
	int args = lua_gettop(L);
	int arg1type = lua_type(L, 1);
	bool is_table = false;

	if (args == 1 && arg1type == LUA_TTABLE)
	{
		args = (int) luax_objlen(L, 1);
		is_table = true;
	}

	if (arg1type != LUA_TTABLE && arg1type != LUA_TNUMBER)
		return luax_typerror(L, 1, "table or number");
	else if (args % 2 != 0)
		return luaL_error(L, "Number of vertex components must be a multiple of two.");
	else if (args < 4)
		return luaL_error(L, "Need at least two vertices to draw a line.");

	int numvertices = args / 2;

	Vector2 *coords = instance()->getScratchBuffer<Vector2>(numvertices);
	if (is_table)
	{
		for (int i = 0; i < numvertices; ++i)
		{
			lua_rawgeti(L, 1, (i * 2) + 1);
			lua_rawgeti(L, 1, (i * 2) + 2);
			coords[i].x = luax_checkfloat(L, -2);
			coords[i].y = luax_checkfloat(L, -1);
			lua_pop(L, 2);
		}
	}
	else
	{
		for (int i = 0; i < numvertices; ++i)
		{
			coords[i].x = luax_checkfloat(L, (i * 2) + 1);
			coords[i].y = luax_checkfloat(L, (i * 2) + 2);
		}
	}

	luax_catchexcept(L,
		[&](){ instance()->polyline(coords, numvertices); }
	);

	return 0;
}

int w_rectangle(lua_State *L)
{
	Graphics::DrawMode mode;
	const char *str = luaL_checkstring(L, 1);
	if (!Graphics::getConstant(str, mode))
		return luax_enumerror(L, "draw mode", Graphics::getConstants(mode), str);

	float x = (float)luaL_checknumber(L, 2);
	float y = (float)luaL_checknumber(L, 3);
	float w = (float)luaL_checknumber(L, 4);
	float h = (float)luaL_checknumber(L, 5);

	if (lua_isnoneornil(L, 6))
	{
		luax_catchexcept(L, [&](){ instance()->rectangle(mode, x, y, w, h); });
		return 0;
	}

	float rx = (float)luaL_optnumber(L, 6, 0.0);
	float ry = (float)luaL_optnumber(L, 7, rx);

	if (lua_isnoneornil(L, 8))
		luax_catchexcept(L, [&](){ instance()->rectangle(mode, x, y, w, h, rx, ry); });
	else
	{
		int points = (int) luaL_checkinteger(L, 8);
		luax_catchexcept(L, [&](){ instance()->rectangle(mode, x, y, w, h, rx, ry, points); });
	}

	return 0;
}

int w_circle(lua_State *L)
{
	Graphics::DrawMode mode;
	const char *str = luaL_checkstring(L, 1);
	if (!Graphics::getConstant(str, mode))
		return luax_enumerror(L, "draw mode", Graphics::getConstants(mode), str);

	float x = (float)luaL_checknumber(L, 2);
	float y = (float)luaL_checknumber(L, 3);
	float radius = (float)luaL_checknumber(L, 4);

	if (lua_isnoneornil(L, 5))
		luax_catchexcept(L, [&](){ instance()->circle(mode, x, y, radius); });
	else
	{
		int points = (int) luaL_checkinteger(L, 5);
		luax_catchexcept(L, [&](){ instance()->circle(mode, x, y, radius, points); });
	}

	return 0;
}

int w_ellipse(lua_State *L)
{
	Graphics::DrawMode mode;
	const char *str = luaL_checkstring(L, 1);
	if (!Graphics::getConstant(str, mode))
		return luax_enumerror(L, "draw mode", Graphics::getConstants(mode), str);

	float x = (float)luaL_checknumber(L, 2);
	float y = (float)luaL_checknumber(L, 3);
	float a = (float)luaL_checknumber(L, 4);
	float b = (float)luaL_optnumber(L, 5, a);

	if (lua_isnoneornil(L, 6))
		luax_catchexcept(L, [&](){ instance()->ellipse(mode, x, y, a, b); });
	else
	{
		int points = (int) luaL_checkinteger(L, 6);
		luax_catchexcept(L, [&](){ instance()->ellipse(mode, x, y, a, b, points); });
	}

	return 0;
}

int w_arc(lua_State *L)
{
	Graphics::DrawMode drawmode;
	const char *drawstr = luaL_checkstring(L, 1);
	if (!Graphics::getConstant(drawstr, drawmode))
		return luax_enumerror(L, "draw mode", Graphics::getConstants(drawmode), drawstr);

	int startidx = 2;

	Graphics::ArcMode arcmode = Graphics::ARC_PIE;

	if (lua_type(L, 2) == LUA_TSTRING)
	{
		const char *arcstr = luaL_checkstring(L, 2);
		if (!Graphics::getConstant(arcstr, arcmode))
			return luax_enumerror(L, "arc mode", Graphics::getConstants(arcmode), arcstr);

		startidx = 3;
	}

	float x = (float) luaL_checknumber(L, startidx + 0);
	float y = (float) luaL_checknumber(L, startidx + 1);
	float radius = (float) luaL_checknumber(L, startidx + 2);
	float angle1 = (float) luaL_checknumber(L, startidx + 3);
	float angle2 = (float) luaL_checknumber(L, startidx + 4);

	if (lua_isnoneornil(L, startidx + 5))
		luax_catchexcept(L, [&](){ instance()->arc(drawmode, arcmode, x, y, radius, angle1, angle2); });
	else
	{
		int points = (int) luaL_checkinteger(L, startidx + 5);
		luax_catchexcept(L, [&](){ instance()->arc(drawmode, arcmode, x, y, radius, angle1, angle2, points); });
	}

	return 0;
}

int w_polygon(lua_State *L)
{
	int args = lua_gettop(L) - 1;

	Graphics::DrawMode mode;
	const char *str = luaL_checkstring(L, 1);
	if (!Graphics::getConstant(str, mode))
		return luax_enumerror(L, "draw mode", Graphics::getConstants(mode), str);

	bool is_table = false;
	if (args == 1 && lua_istable(L, 2))
	{
		args = (int) luax_objlen(L, 2);
		is_table = true;
	}

	if (args % 2 != 0)
		return luaL_error(L, "Number of vertex components must be a multiple of two");
	else if (args < 6)
		return luaL_error(L, "Need at least three vertices to draw a polygon");

	int numvertices = args / 2;

	// fetch coords
	Vector2 *coords = instance()->getScratchBuffer<Vector2>(numvertices + 1);
	if (is_table)
	{
		for (int i = 0; i < numvertices; ++i)
		{
			lua_rawgeti(L, 2, (i * 2) + 1);
			lua_rawgeti(L, 2, (i * 2) + 2);
			coords[i].x = luax_checkfloat(L, -2);
			coords[i].y = luax_checkfloat(L, -1);
			lua_pop(L, 2);
		}
	}
	else
	{
		for (int i = 0; i < numvertices; ++i)
		{
			coords[i].x = luax_checkfloat(L, (i * 2) + 2);
			coords[i].y = luax_checkfloat(L, (i * 2) + 3);
		}
	}

	// make a closed loop
	coords[numvertices] = coords[0];

	luax_catchexcept(L, [&](){ instance()->polygon(mode, coords, numvertices+1); });
	return 0;
}

int w_dispatchThreadgroups(lua_State* L)
{
	Shader *shader = luax_checkshader(L, 1);
	int x = (int) luaL_checkinteger(L, 2);
	int y = (int) luaL_optinteger(L, 3, 1);
	int z = (int) luaL_optinteger(L, 4, 1);
	luax_catchexcept(L, [&](){ instance()->dispatchThreadgroups(shader, x, y, z); });
	return 0;
}

int w_copyBuffer(lua_State *L)
{
	Buffer *source = luax_checkbuffer(L, 1);
	Buffer *dest = luax_checkbuffer(L, 2);

	ptrdiff_t sourceoffset = luaL_optinteger(L, 3, 0);
	ptrdiff_t destoffset = luaL_optinteger(L, 4, 0);

	ptrdiff_t size = std::min(source->getSize() - sourceoffset, dest->getSize() - destoffset);
	if (!lua_isnoneornil(L, 5))
		size = luaL_checkinteger(L, 5);

	if (sourceoffset < 0 || destoffset < 0)
		return luaL_error(L, "copyBuffer offsets cannot be negative.");
	if (size <= 0)
		return luaL_error(L, "copyBuffer size must be greater than 0.");

	luax_catchexcept(L, [&](){ instance()->copyBuffer(source, dest, sourceoffset, destoffset, size); });
	return 0;
}

int w_flushBatch(lua_State *)
{
	instance()->flushBatchedDraws();
	return 0;
}

int w_getStackDepth(lua_State *L)
{
	lua_pushnumber(L, instance()->getStackDepth());
	return 1;
}

int w_push(lua_State *L)
{
	Graphics::StackType stype = Graphics::STACK_TRANSFORM;
	const char *sname = lua_isnoneornil(L, 1) ? nullptr : luaL_checkstring(L, 1);
	if (sname && !Graphics::getConstant(sname, stype))
		return luax_enumerror(L, "graphics stack type", Graphics::getConstants(stype), sname);

	luax_catchexcept(L, [&](){ instance()->push(stype); });

	if (luax_istype(L, 2, math::Transform::type))
	{
		math::Transform *t = luax_totype<math::Transform>(L, 2);
		luax_catchexcept(L, [&]() { instance()->applyTransform(t); });
	}

	return 0;
}

int w_pop(lua_State *L)
{
	luax_catchexcept(L, [&](){ instance()->pop(); });
	return 0;
}

int w_rotate(lua_State *L)
{
	float angle = (float)luaL_checknumber(L, 1);
	instance()->rotate(angle);
	return 0;
}

int w_scale(lua_State *L)
{
	float sx = (float)luaL_optnumber(L, 1, 1.0f);
	float sy = (float)luaL_optnumber(L, 2, sx);
	instance()->scale(sx, sy);
	return 0;
}

int w_translate(lua_State *L)
{
	float x = (float)luaL_checknumber(L, 1);
	float y = (float)luaL_checknumber(L, 2);
	instance()->translate(x, y);
	return 0;
}

int w_shear(lua_State *L)
{
	float kx = (float)luaL_checknumber(L, 1);
	float ky = (float)luaL_checknumber(L, 2);
	instance()->shear(kx, ky);
	return 0;
}

int w_origin(lua_State * /*L*/)
{
	instance()->origin();
	return 0;
}

int w_applyTransform(lua_State *L)
{
	math::Transform *t = math::luax_checktransform(L, 1);
	luax_catchexcept(L, [&]() { instance()->applyTransform(t); });
	return 0;
}

int w_replaceTransform(lua_State *L)
{
	math::Transform *t = math::luax_checktransform(L, 1);
	luax_catchexcept(L, [&]() { instance()->replaceTransform(t); });
	return 0;
}

int w_transformPoint(lua_State *L)
{
	Vector2 p;
	p.x = (float) luaL_checknumber(L, 1);
	p.y = (float) luaL_checknumber(L, 2);
	p = instance()->transformPoint(p);
	lua_pushnumber(L, p.x);
	lua_pushnumber(L, p.y);
	return 2;
}

int w_inverseTransformPoint(lua_State *L)
{
	Vector2 p;
	p.x = (float) luaL_checknumber(L, 1);
	p.y = (float) luaL_checknumber(L, 2);
	p = instance()->inverseTransformPoint(p);
	lua_pushnumber(L, p.x);
	lua_pushnumber(L, p.y);
	return 2;
}


// List of functions to wrap.
static const luaL_Reg functions[] =
{
	{ "reset", w_reset },
	{ "clear", w_clear },
	{ "discard", w_discard },
	{ "present", w_present },

	{ "newCanvas", w_newCanvas },
	{ "newTexture", w_newTexture },
	{ "newCubeTexture", w_newCubeTexture },
	{ "newArrayTexture", w_newArrayTexture },
	{ "newVolumeTexture", w_newVolumeTexture },
	{ "newQuad", w_newQuad },
	{ "newFont", w_newFont },
	{ "newImageFont", w_newImageFont },
	{ "newSpriteBatch", w_newSpriteBatch },
	{ "newParticleSystem", w_newParticleSystem },
	{ "newShader", w_newShader },
	{ "newComputeShader", w_newComputeShader },
	{ "newBuffer", w_newBuffer },
	{ "newVertexBuffer", w_newVertexBuffer },
	{ "newIndexBuffer", w_newIndexBuffer },
	{ "newMesh", w_newMesh },
	{ "newText", w_newText },
	{ "_newVideo", w_newVideo },

	{ "validateShader", w_validateShader },

	{ "setCanvas", w_setCanvas },
	{ "getCanvas", w_getCanvas },

	{ "setColor", w_setColor },
	{ "getColor", w_getColor },
	{ "setBackgroundColor", w_setBackgroundColor },
	{ "getBackgroundColor", w_getBackgroundColor },

	{ "setNewFont", w_setNewFont },
	{ "setFont", w_setFont },
	{ "getFont", w_getFont },

	{ "setColorMask", w_setColorMask },
	{ "getColorMask", w_getColorMask },
	{ "setBlendMode", w_setBlendMode },
	{ "getBlendMode", w_getBlendMode },
	{ "setBlendState", w_setBlendState },
	{ "getBlendState", w_getBlendState },
	{ "setDefaultFilter", w_setDefaultFilter },
	{ "getDefaultFilter", w_getDefaultFilter },
	{ "setDefaultMipmapFilter", w_setDefaultMipmapFilter },
	{ "getDefaultMipmapFilter", w_getDefaultMipmapFilter },
	{ "setLineWidth", w_setLineWidth },
	{ "setLineStyle", w_setLineStyle },
	{ "setLineJoin", w_setLineJoin },
	{ "getLineWidth", w_getLineWidth },
	{ "getLineStyle", w_getLineStyle },
	{ "getLineJoin", w_getLineJoin },
	{ "setPointSize", w_setPointSize },
	{ "getPointSize", w_getPointSize },
	{ "setDepthMode", w_setDepthMode },
	{ "getDepthMode", w_getDepthMode },
	{ "setMeshCullMode", w_setMeshCullMode },
	{ "getMeshCullMode", w_getMeshCullMode },
	{ "setFrontFaceWinding", w_setFrontFaceWinding },
	{ "getFrontFaceWinding", w_getFrontFaceWinding },
	{ "setWireframe", w_setWireframe },
	{ "isWireframe", w_isWireframe },

	{ "setShader", w_setShader },
	{ "getShader", w_getShader },

	{ "getSupported", w_getSupported },
	{ "getTextureFormats", w_getTextureFormats },
	{ "getRendererInfo", w_getRendererInfo },
	{ "getSystemLimits", w_getSystemLimits },
	{ "getTextureTypes", w_getTextureTypes },
	{ "getStats", w_getStats },

	{ "captureScreenshot", w_captureScreenshot },

	{ "draw", w_draw },
	{ "drawLayer", w_drawLayer },
	{ "drawInstanced", w_drawInstanced },

	{ "print", w_print },
	{ "printf", w_printf },

	{ "dispatchThreadgroups", w_dispatchThreadgroups },

	{ "copyBuffer", w_copyBuffer },

	{ "isCreated", w_isCreated },
	{ "isActive", w_isActive },
	{ "isGammaCorrect", w_isGammaCorrect },
	{ "getWidth", w_getWidth },
	{ "getHeight", w_getHeight },
	{ "getDimensions", w_getDimensions },
	{ "getPixelWidth", w_getPixelWidth },
	{ "getPixelHeight", w_getPixelHeight },
	{ "getPixelDimensions", w_getPixelDimensions },
	{ "getDPIScale", w_getDPIScale },

	{ "setScissor", w_setScissor },
	{ "intersectScissor", w_intersectScissor },
	{ "getScissor", w_getScissor },

	{ "stencil", w_stencil },
	{ "setStencilTest", w_setStencilTest },
	{ "getStencilTest", w_getStencilTest },

	{ "points", w_points },
	{ "line", w_line },
	{ "rectangle", w_rectangle },
	{ "circle", w_circle },
	{ "ellipse", w_ellipse },
	{ "arc", w_arc },
	{ "polygon", w_polygon },

	{ "flushBatch", w_flushBatch },

	{ "getStackDepth", w_getStackDepth },
	{ "push", w_push },
	{ "pop", w_pop },
	{ "rotate", w_rotate },
	{ "scale", w_scale },
	{ "translate", w_translate },
	{ "shear", w_shear },
	{ "origin", w_origin },
	{ "applyTransform", w_applyTransform },
	{ "replaceTransform", w_replaceTransform },
	{ "transformPoint", w_transformPoint },
	{ "inverseTransformPoint", w_inverseTransformPoint },

	// Deprecated
	{ "newImage", w_newImage },
	{ "newArrayImage", w_newArrayImage },
	{ "newVolumeImage", w_newVolumeImage },
	{ "newCubeImage", w_newCubeImage },
	{ "getCanvasFormats", w_getCanvasFormats },
	{ "getImageFormats", w_getImageFormats },

	{ 0, 0 }
};

static int luaopen_drawable(lua_State *L)
{
	return luax_register_type(L, &Drawable::type, nullptr);
}

// Types for this module.
static const lua_CFunction types[] =
{
	luaopen_drawable,
	luaopen_texture,
	luaopen_font,
	luaopen_quad,
	luaopen_graphicsbuffer,
	luaopen_spritebatch,
	luaopen_particlesystem,
	luaopen_shader,
	luaopen_mesh,
	luaopen_text,
	luaopen_video,
	0
};

extern "C" int luaopen_love_graphics(lua_State *L)
{
	Graphics *instance = instance();
	if (instance == nullptr)
	{
		luax_catchexcept(L, [&](){ instance = new love::graphics::opengl::Graphics(); });
	}
	else
		instance->retain();

	WrappedModule w;
	w.module = instance;
	w.name = "graphics";
	w.type = &Graphics::type;
	w.functions = functions;
	w.types = types;

	int n = luax_register_module(L, w);

	if (luaL_loadbuffer(L, (const char *)graphics_lua, sizeof(graphics_lua), "=[love \"wrap_Graphics.lua\"]") == 0)
		lua_call(L, 0, 0);
	else
		lua_error(L);

<<<<<<< HEAD
=======
	if (luaL_loadbuffer(L, (const char *)graphics_shader_lua, sizeof(graphics_shader_lua), "=[love \"wrap_GraphicsShader.lua\"]") == 0)
		lua_call(L, 0, 0);
	else
		lua_error(L);

>>>>>>> cee8f8ae
	return n;
}

} // graphics
} // love<|MERGE_RESOLUTION|>--- conflicted
+++ resolved
@@ -3653,14 +3653,6 @@
 	else
 		lua_error(L);
 
-<<<<<<< HEAD
-=======
-	if (luaL_loadbuffer(L, (const char *)graphics_shader_lua, sizeof(graphics_shader_lua), "=[love \"wrap_GraphicsShader.lua\"]") == 0)
-		lua_call(L, 0, 0);
-	else
-		lua_error(L);
-
->>>>>>> cee8f8ae
 	return n;
 }
 
