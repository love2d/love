/**
 * Copyright (c) 2006-2020 LOVE Development Team
 *
 * This software is provided 'as-is', without any express or implied
 * warranty.  In no event will the authors be held liable for any damages
 * arising from the use of this software.
 *
 * Permission is granted to anyone to use this software for any purpose,
 * including commercial applications, and to alter it and redistribute it
 * freely, subject to the following restrictions:
 *
 * 1. The origin of this software must not be misrepresented; you must not
 *    claim that you wrote the original software. If you use this software
 *    in a product, an acknowledgment in the product documentation would be
 *    appreciated but is not required.
 * 2. Altered source versions must be plainly marked as such, and must not be
 *    misrepresented as being the original software.
 * 3. This notice may not be removed or altered from any source distribution.
 **/

#include "common/config.h"
#include "wrap_Graphics.h"
#include "Texture.h"
#include "image/ImageData.h"
#include "image/Image.h"
#include "font/Rasterizer.h"
#include "filesystem/Filesystem.h"
#include "filesystem/wrap_Filesystem.h"
#include "video/VideoStream.h"
#include "image/wrap_Image.h"
#include "common/Reference.h"
#include "math/wrap_Transform.h"
#include "thread/wrap_Channel.h"

#include "opengl/Graphics.h"

#include <cassert>
#include <cstring>
#include <cstdlib>
#include <sstream>

#include <algorithm>

// Shove the wrap_Graphics.lua code directly into a raw string literal.
static const char graphics_lua[] =
#include "wrap_Graphics.lua"
;

namespace love
{
namespace graphics
{

#define instance() (Module::getInstance<Graphics>(Module::M_GRAPHICS))

static int luax_checkgraphicscreated(lua_State *L)
{
	if (!instance()->isCreated())
		return luaL_error(L, "love.graphics cannot function without a window!");
	return 0;
}

int w_reset(lua_State *)
{
	instance()->reset();
	return 0;
}

int w_clear(lua_State *L)
{
	OptionalColorf color(Colorf(0.0f, 0.0f, 0.0f, 0.0f));
	std::vector<OptionalColorf> colors;

	OptionalInt stencil(0);
	OptionalDouble depth(1.0);

	int argtype = lua_type(L, 1);
	int startidx = -1;

	if (argtype == LUA_TTABLE)
	{
		int maxn = lua_gettop(L);
		colors.reserve(maxn);

		for (int i = 0; i < maxn; i++)
		{
			argtype = lua_type(L, i + 1);

			if (argtype == LUA_TNUMBER || argtype == LUA_TBOOLEAN)
			{
				startidx = i + 1;
				break;
			}
			else if (argtype == LUA_TNIL || argtype == LUA_TNONE || luax_objlen(L, i + 1) == 0)
			{
				colors.push_back(OptionalColorf());
				continue;
			}

			for (int j = 1; j <= 4; j++)
				lua_rawgeti(L, i + 1, j);

			OptionalColorf c;
			c.hasValue = true;
			c.value.r = (float) luaL_checknumber(L, -4);
			c.value.g = (float) luaL_checknumber(L, -3);
			c.value.b = (float) luaL_checknumber(L, -2);
			c.value.a = (float) luaL_optnumber(L, -1, 1.0);
			colors.push_back(c);

			lua_pop(L, 4);
		}
	}
	else if (argtype == LUA_TBOOLEAN)
	{
		color.hasValue = luax_toboolean(L, 1);
		startidx = 2;
	}
	else if (argtype != LUA_TNONE && argtype != LUA_TNIL)
	{
		color.hasValue = true;
		color.value.r = (float) luaL_checknumber(L, 1);
		color.value.g = (float) luaL_checknumber(L, 2);
		color.value.b = (float) luaL_checknumber(L, 3);
		color.value.a = (float) luaL_optnumber(L, 4, 1.0);
		startidx = 5;
	}

	if (startidx >= 0)
	{
		argtype = lua_type(L, startidx);
		if (argtype == LUA_TBOOLEAN)
			stencil.hasValue = luax_toboolean(L, startidx);
		else if (argtype == LUA_TNUMBER)
			stencil.value = (int) luaL_checkinteger(L, startidx);

		argtype = lua_type(L, startidx + 1);
		if (argtype == LUA_TBOOLEAN)
			depth.hasValue = luax_toboolean(L, startidx + 1);
		else if (argtype == LUA_TNUMBER)
			depth.value = luaL_checknumber(L, startidx + 1);
	}

	if (colors.empty())
		luax_catchexcept(L, [&]() { instance()->clear(color, stencil, depth); });
	else
		luax_catchexcept(L, [&]() { instance()->clear(colors, stencil, depth); });

	return 0;
}

int w_discard(lua_State *L)
{
	std::vector<bool> colorbuffers;

	if (lua_istable(L, 1))
	{
		for (size_t i = 1; i <= luax_objlen(L, 1); i++)
		{
			lua_rawgeti(L, 1, i);
			colorbuffers.push_back(luax_optboolean(L, -1, true));
			lua_pop(L, 1);
		}
	}
	else
	{
		bool discardcolor = luax_optboolean(L, 1, true);
		size_t numbuffers = std::max((size_t) 1, instance()->getRenderTargets().colors.size());
		colorbuffers = std::vector<bool>(numbuffers, discardcolor);
	}

	bool depthstencil = luax_optboolean(L, 2, true);
	instance()->discard(colorbuffers, depthstencil);
	return 0;
}

int w_present(lua_State *L)
{
	luax_catchexcept(L, [&]() { instance()->present(L); });
	return 0;
}

int w_isCreated(lua_State *L)
{
	luax_pushboolean(L, instance()->isCreated());
	return 1;
}

int w_isActive(lua_State *L)
{
	luax_pushboolean(L, instance()->isActive());
	return 1;
}

int w_isGammaCorrect(lua_State *L)
{
	luax_pushboolean(L, graphics::isGammaCorrect());
	return 1;
}

int w_getWidth(lua_State *L)
{
	lua_pushinteger(L, instance()->getWidth());
	return 1;
}

int w_getHeight(lua_State *L)
{
	lua_pushinteger(L, instance()->getHeight());
	return 1;
}

int w_getDimensions(lua_State *L)
{
	lua_pushinteger(L, instance()->getWidth());
	lua_pushinteger(L, instance()->getHeight());
	return 2;
}

int w_getPixelWidth(lua_State *L)
{
	lua_pushinteger(L, instance()->getPixelWidth());
	return 1;
}

int w_getPixelHeight(lua_State *L)
{
	lua_pushinteger(L, instance()->getPixelHeight());
	return 1;
}

int w_getPixelDimensions(lua_State *L)
{
	lua_pushinteger(L, instance()->getPixelWidth());
	lua_pushinteger(L, instance()->getPixelHeight());
	return 2;
}

int w_getDPIScale(lua_State *L)
{
	lua_pushnumber(L, instance()->getScreenDPIScale());
	return 1;
}

static Graphics::RenderTarget checkRenderTarget(lua_State *L, int idx)
{
	lua_rawgeti(L, idx, 1);
	Graphics::RenderTarget target(luax_checktexture(L, -1), 0);
	lua_pop(L, 1);

	TextureType type = target.texture->getTextureType();
	if (type == TEXTURE_2D_ARRAY || type == TEXTURE_VOLUME)
		target.slice = luax_checkintflag(L, idx, "layer") - 1;
	else if (type == TEXTURE_CUBE)
		target.slice = luax_checkintflag(L, idx, "face") - 1;

	target.mipmap = luax_intflag(L, idx, "mipmap", 1) - 1;

	return target;
}

int w_setCanvas(lua_State *L)
{
	// Disable stencil writes.
	luax_catchexcept(L, [](){ instance()->stopDrawToStencilBuffer(); });

	// called with none -> reset to default buffer
	if (lua_isnoneornil(L, 1))
	{
		instance()->setRenderTarget();
		return 0;
	}

	bool is_table = lua_istable(L, 1);
	Graphics::RenderTargets targets;

	if (is_table)
	{
		lua_rawgeti(L, 1, 1);
		bool table_of_tables = lua_istable(L, -1);
		lua_pop(L, 1);

		for (int i = 1; i <= (int) luax_objlen(L, 1); i++)
		{
			lua_rawgeti(L, 1, i);

			if (table_of_tables)
				targets.colors.push_back(checkRenderTarget(L, -1));
			else
			{
				targets.colors.emplace_back(luax_checktexture(L, -1), 0);

				if (targets.colors.back().texture->getTextureType() != TEXTURE_2D)
					return luaL_error(L, "Non-2D textures must use the table-of-tables variant of setCanvas.");
			}

			lua_pop(L, 1);
		}

		uint32 tempdepthflag   = Graphics::TEMPORARY_RT_DEPTH;
		uint32 tempstencilflag = Graphics::TEMPORARY_RT_STENCIL;

		lua_getfield(L, 1, "depthstencil");
		int dstype = lua_type(L, -1);
		if (dstype == LUA_TTABLE)
			targets.depthStencil = checkRenderTarget(L, -1);
		else if (dstype == LUA_TBOOLEAN)
			targets.temporaryRTFlags |= luax_toboolean(L, -1) ? (tempdepthflag | tempstencilflag) : 0;
		else if (dstype != LUA_TNONE && dstype != LUA_TNIL)
			targets.depthStencil.texture = luax_checktexture(L, -1);
		lua_pop(L, 1);

		if (targets.depthStencil.texture == nullptr && (targets.temporaryRTFlags & tempdepthflag) == 0)
			targets.temporaryRTFlags |= luax_boolflag(L, 1, "depth", false) ? tempdepthflag : 0;

		if (targets.depthStencil.texture == nullptr && (targets.temporaryRTFlags & tempstencilflag) == 0)
			targets.temporaryRTFlags |= luax_boolflag(L, 1, "stencil", false) ? tempstencilflag : 0;
	}
	else
	{
		for (int i = 1; i <= lua_gettop(L); i++)
		{
			Graphics::RenderTarget target(luax_checktexture(L, i), 0);
			TextureType type = target.texture->getTextureType();

			if (i == 1 && type != TEXTURE_2D)
			{
				target.slice = (int) luaL_checkinteger(L, i + 1) - 1;
				target.mipmap = (int) luaL_optinteger(L, i + 2, 1) - 1;
				targets.colors.push_back(target);
				break;
			}
			else if (type == TEXTURE_2D && lua_isnumber(L, i + 1))
			{
				target.mipmap = (int) luaL_optinteger(L, i + 1, 1) - 1;
				i++;
			}

			if (i > 1 && type != TEXTURE_2D)
				return luaL_error(L, "This variant of setCanvas only supports 2D texture types.");

			targets.colors.push_back(target);
		}
	}

	luax_catchexcept(L, [&]() {
		if (targets.getFirstTarget().texture != nullptr)
			instance()->setRenderTargets(targets);
		else
			instance()->setRenderTarget();
	});
	
	return 0;
}

static void pushRenderTarget(lua_State *L, const Graphics::RenderTarget &rt)
{
	lua_createtable(L, 1, 2);

	luax_pushtype(L, rt.texture);
	lua_rawseti(L, -2, 1);

	TextureType type = rt.texture->getTextureType();

	if (type == TEXTURE_2D_ARRAY || type == TEXTURE_VOLUME)
	{
		lua_pushnumber(L, rt.slice + 1);
		lua_setfield(L, -2, "layer");
	}
	else if (type == TEXTURE_CUBE)
	{
		lua_pushnumber(L, rt.slice + 1);
		lua_setfield(L, -2, "face");
	}

	lua_pushnumber(L, rt.mipmap + 1);
	lua_setfield(L, -2, "mipmap");
}

int w_getCanvas(lua_State *L)
{
	Graphics::RenderTargets targets = instance()->getRenderTargets();
	int ntargets = (int) targets.colors.size();

	if (ntargets == 0)
	{
		lua_pushnil(L);
		return 1;
	}

	bool shouldUseTablesVariant = targets.depthStencil.texture != nullptr;

	if (!shouldUseTablesVariant)
	{
		for (const auto &rt : targets.colors)
		{
			if (rt.mipmap != 0 || rt.texture->getTextureType() != TEXTURE_2D)
			{
				shouldUseTablesVariant = true;
				break;
			}
		}
	}

	if (shouldUseTablesVariant)
	{
		lua_createtable(L, ntargets, 0);

		for (int i = 0; i < ntargets; i++)
		{
			pushRenderTarget(L, targets.colors[i]);
			lua_rawseti(L, -2, i + 1);
		}

		if (targets.depthStencil.texture != nullptr)
		{
			pushRenderTarget(L, targets.depthStencil);
			lua_setfield(L, -2, "depthstencil");
		}

		return 1;
	}
	else
	{
		for (const auto &rt : targets.colors)
			luax_pushtype(L, rt.texture);

		return ntargets;
	}
}

static void screenshotFunctionCallback(const Graphics::ScreenshotInfo *info, love::image::ImageData *i, void *gd)
{
	if (info == nullptr)
		return;

	lua_State *L = (lua_State *) gd;
	Reference *ref = (Reference *) info->data;

	if (i != nullptr && L != nullptr)
	{
		if (ref == nullptr)
			luaL_error(L, "Internal error in screenshot callback.");

		ref->push(L);
		delete ref;
		luax_pushtype(L, i);
		lua_call(L, 1, 0);
	}
	else
		delete ref;
}

struct ScreenshotFileInfo
{
	std::string filename;
	image::FormatHandler::EncodedFormat format;
};

static void screenshotFileCallback(const Graphics::ScreenshotInfo *info, love::image::ImageData *i, void * /*gd*/)
{
	if (info == nullptr)
		return;

	ScreenshotFileInfo *fileinfo = (ScreenshotFileInfo *) info->data;

	if (i != nullptr && fileinfo != nullptr)
	{
		try
		{
			i->encode(fileinfo->format, fileinfo->filename.c_str(), true);
		}
		catch (love::Exception &e)
		{
			printf("Screenshot encoding or saving failed: %s", e.what());
			// Do nothing...
		}
	}

	delete fileinfo;
}

static void screenshotChannelCallback(const Graphics::ScreenshotInfo *info, love::image::ImageData *i, void * /*gd*/)
{
	if (info == nullptr)
		return;

	auto *channel = (love::thread::Channel *) info->data;

	if (channel != nullptr)
	{
		if (i != nullptr)
			channel->push(Variant(&love::image::ImageData::type, i));

		channel->release();
	}
}

int w_captureScreenshot(lua_State *L)
{
	Graphics::ScreenshotInfo info;

	if (lua_isfunction(L, 1))
	{
		lua_pushvalue(L, 1);
		info.data = luax_refif(L, LUA_TFUNCTION);
		lua_pop(L, 1);
		info.callback = screenshotFunctionCallback;
	}
	else if (lua_isstring(L, 1))
	{
		std::string filename = luax_checkstring(L, 1);
		std::string ext;

		size_t dotpos = filename.rfind('.');

		if (dotpos != std::string::npos)
			ext = filename.substr(dotpos + 1);

		std::transform(ext.begin(), ext.end(), ext.begin(), tolower);

		image::FormatHandler::EncodedFormat format;
		if (!image::ImageData::getConstant(ext.c_str(), format))
			return luax_enumerror(L, "encoded image format", image::ImageData::getConstants(format), ext.c_str());

		ScreenshotFileInfo *fileinfo = new ScreenshotFileInfo;
		fileinfo->filename = filename;
		fileinfo->format = format;

		info.data = fileinfo;
		info.callback = screenshotFileCallback;
	}
	else if (luax_istype(L, 1, love::thread::Channel::type))
	{
		auto *channel = love::thread::luax_checkchannel(L, 1);
		channel->retain();
		info.data = channel;
		info.callback = screenshotChannelCallback;
	}
	else
		return luax_typerror(L, 1, "function, string, or Channel");

	luax_catchexcept(L,
		[&]() { instance()->captureScreenshot(info); },
		[&](bool except) { if (except) info.callback(&info, nullptr, nullptr); }
	);

	return 0;
}

int w_setScissor(lua_State *L)
{
	int nargs = lua_gettop(L);

	if (nargs == 0 || (nargs == 4 && lua_isnil(L, 1) && lua_isnil(L, 2)
		&& lua_isnil(L, 3) && lua_isnil(L, 4)))
	{
		instance()->setScissor();
		return 0;
	}

	Rect rect;
	rect.x = (int) luaL_checkinteger(L, 1);
	rect.y = (int) luaL_checkinteger(L, 2);
	rect.w = (int) luaL_checkinteger(L, 3);
	rect.h = (int) luaL_checkinteger(L, 4);

	if (rect.w < 0 || rect.h < 0)
		return luaL_error(L, "Can't set scissor with negative width and/or height.");

	instance()->setScissor(rect);
	return 0;
}

int w_intersectScissor(lua_State *L)
{
	Rect rect;
	rect.x = (int) luaL_checkinteger(L, 1);
	rect.y = (int) luaL_checkinteger(L, 2);
	rect.w = (int) luaL_checkinteger(L, 3);
	rect.h = (int) luaL_checkinteger(L, 4);

	if (rect.w < 0 || rect.h < 0)
		return luaL_error(L, "Can't set scissor with negative width and/or height.");

	instance()->intersectScissor(rect);
	return 0;
}

int w_getScissor(lua_State *L)
{
	Rect rect;
	if (!instance()->getScissor(rect))
		return 0;

	lua_pushinteger(L, rect.x);
	lua_pushinteger(L, rect.y);
	lua_pushinteger(L, rect.w);
	lua_pushinteger(L, rect.h);

	return 4;
}

int w_stencil(lua_State *L)
{
	luaL_checktype(L, 1, LUA_TFUNCTION);

	StencilAction action = STENCIL_REPLACE;

	if (!lua_isnoneornil(L, 2))
	{
		const char *actionstr = luaL_checkstring(L, 2);
		if (!getConstant(actionstr, action))
			return luax_enumerror(L, "stencil draw action", getConstants(action), actionstr);
	}

	int stencilvalue = (int) luaL_optinteger(L, 3, 1);

	// Fourth argument: whether to keep the contents of the stencil buffer.
	OptionalInt stencilclear;
	int argtype = lua_type(L, 4);
	if (argtype == LUA_TNONE || argtype == LUA_TNIL || (argtype == LUA_TBOOLEAN && luax_toboolean(L, 4) == false))
		stencilclear.set(0);
	else if (argtype == LUA_TNUMBER)
		stencilclear.set((int) luaL_checkinteger(L, 4));
	else if (argtype != LUA_TBOOLEAN)
		luaL_checktype(L, 4, LUA_TBOOLEAN);

	if (stencilclear.hasValue)
		instance()->clear(OptionalColorf(), stencilclear, OptionalDouble());

	luax_catchexcept(L, [&](){ instance()->drawToStencilBuffer(action, stencilvalue); });

	// Call stencilfunc()
	lua_pushvalue(L, 1);
	lua_call(L, 0, 0);

	luax_catchexcept(L, [&](){ instance()->stopDrawToStencilBuffer(); });
	return 0;
}

int w_setStencilTest(lua_State *L)
{
	// COMPARE_ALWAYS effectively disables stencil testing.
	CompareMode compare = COMPARE_ALWAYS;
	int comparevalue = 0;

	if (!lua_isnoneornil(L, 1))
	{
		const char *comparestr = luaL_checkstring(L, 1);
		if (!getConstant(comparestr, compare))
			return luax_enumerror(L, "compare mode", getConstants(compare), comparestr);

		comparevalue = (int) luaL_checkinteger(L, 2);
	}

	luax_catchexcept(L, [&](){ instance()->setStencilTest(compare, comparevalue); });
	return 0;
}

int w_getStencilTest(lua_State *L)
{
	CompareMode compare = COMPARE_ALWAYS;
	int comparevalue = 1;

	instance()->getStencilTest(compare, comparevalue);

	const char *comparestr;
	if (!getConstant(compare, comparestr))
		return luaL_error(L, "Unknown compare mode.");

	lua_pushstring(L, comparestr);
	lua_pushnumber(L, comparevalue);
	return 2;
}

static void parseDPIScale(Data *d, float *dpiscale)
{
	auto fd = dynamic_cast<love::filesystem::FileData *>(d);
	if (fd == nullptr)
		return;

	// Parse a density scale of 2.0 from "image@2x.png".
	const std::string &fname = fd->getName();

	size_t namelen = fname.length();
	size_t atpos = fname.rfind('@');

	if (atpos != std::string::npos && atpos + 2 < namelen
		&& (fname[namelen - 1] == 'x' || fname[namelen - 1] == 'X'))
	{
		char *end = nullptr;
		long density = strtol(fname.c_str() + atpos + 1, &end, 10);
		if (end != nullptr && density > 0 && dpiscale != nullptr)
			*dpiscale = (float) density;
	}
}

static std::pair<StrongRef<image::ImageData>, StrongRef<image::CompressedImageData>>
getImageData(lua_State *L, int idx, bool allowcompressed, float *dpiscale)
{
	StrongRef<image::ImageData> idata;
	StrongRef<image::CompressedImageData> cdata;

	if (luax_istype(L, idx, image::ImageData::type))
		idata.set(image::luax_checkimagedata(L, idx));
	else if (luax_istype(L, idx, image::CompressedImageData::type))
		cdata.set(image::luax_checkcompressedimagedata(L, idx));
	else if (filesystem::luax_cangetdata(L, idx))
	{
		// Convert to ImageData / CompressedImageData.
		auto imagemodule = Module::getInstance<image::Image>(Module::M_IMAGE);
		if (imagemodule == nullptr)
			luaL_error(L, "Cannot load images without the love.image module.");

		StrongRef<Data> fdata(filesystem::luax_getdata(L, idx), Acquire::NORETAIN);

		if (dpiscale != nullptr)
			parseDPIScale(fdata, dpiscale);

		if (allowcompressed && imagemodule->isCompressed(fdata))
			luax_catchexcept(L, [&]() { cdata.set(imagemodule->newCompressedData(fdata), Acquire::NORETAIN); });
		else
			luax_catchexcept(L, [&]() { idata.set(imagemodule->newImageData(fdata), Acquire::NORETAIN); });
	}
	else
		idata.set(image::luax_checkimagedata(L, idx));

	return std::make_pair(idata, cdata);
}

static int w__pushNewTexture(lua_State *L, Texture::Slices *slices, const Texture::Settings &settings)
{
	StrongRef<Texture> i;
	luax_catchexcept(L,
		[&]() { i.set(instance()->newTexture(settings, slices), Acquire::NORETAIN); },
		[&](bool) { if (slices) slices->clear(); }
	);

	luax_pushtype(L, i);
	return 1;
}

static void luax_checktexturesettings(lua_State *L, int idx, bool opt, bool checkType, bool checkDimensions, OptionalBool forceRenderTarget, Texture::Settings &s, bool &setdpiscale)
{
	setdpiscale = false;
	if (forceRenderTarget.hasValue)
		s.renderTarget = forceRenderTarget.value;

	if (opt && lua_isnoneornil(L, idx))
		return;

	luax_checktablefields<Texture::SettingType>(L, idx, "texture setting name", Texture::getConstant);

	if (!forceRenderTarget.hasValue)
		s.renderTarget = luax_boolflag(L, idx, Texture::getConstant(Texture::SETTING_RENDER_TARGET), s.renderTarget);

	lua_getfield(L, idx, Texture::getConstant(Texture::SETTING_FORMAT));
	if (!lua_isnoneornil(L, -1))
	{
		const char *str = luaL_checkstring(L, -1);
		if (!getConstant(str, s.format))
			luax_enumerror(L, "pixel format", str);
	}
	lua_pop(L, 1);

	if (checkType)
	{
		lua_getfield(L, idx, Texture::getConstant(Texture::SETTING_TYPE));
		if (!lua_isnoneornil(L, -1))
		{
			const char *str = luaL_checkstring(L, -1);
			if (!Texture::getConstant(str, s.type))
				luax_enumerror(L, "texture type", Texture::getConstants(s.type), str);
		}
		lua_pop(L, 1);
	}

	if (checkDimensions)
	{
		s.width = luax_checkintflag(L, idx, Texture::getConstant(Texture::SETTING_WIDTH));
		s.height = luax_checkintflag(L, idx, Texture::getConstant(Texture::SETTING_HEIGHT));
		if (s.type == TEXTURE_2D_ARRAY || s.type == TEXTURE_VOLUME)
			s.layers = luax_checkintflag(L, idx, Texture::getConstant(Texture::SETTING_LAYERS));
	}

	lua_getfield(L, idx, Texture::getConstant(Texture::SETTING_MIPMAPS));
	if (!lua_isnoneornil(L, -1))
	{
		if (lua_type(L, -1) == LUA_TBOOLEAN)
			s.mipmaps = luax_toboolean(L, -1) ? Texture::MIPMAPS_MANUAL : Texture::MIPMAPS_NONE;
		else
		{
			const char *str = luaL_checkstring(L, -1);
			if (!Texture::getConstant(str, s.mipmaps))
				luax_enumerror(L, "Texture mipmap mode", Texture::getConstants(s.mipmaps), str);
		}
	}
	lua_pop(L, 1);

	s.linear = luax_boolflag(L, idx, Texture::getConstant(Texture::SETTING_LINEAR), s.linear);
	s.msaa = luax_intflag(L, idx, Texture::getConstant(Texture::SETTING_MSAA), s.msaa);

	lua_getfield(L, idx, Texture::getConstant(Texture::SETTING_READABLE));
	if (!lua_isnoneornil(L, -1))
		s.readable.set(luax_checkboolean(L, -1));
	lua_pop(L, 1);

	lua_getfield(L, idx, Texture::getConstant(Texture::SETTING_DPI_SCALE));
	if (lua_isnumber(L, -1))
	{
		s.dpiScale = (float) lua_tonumber(L, -1);
		setdpiscale = true;
	}
	lua_pop(L, 1);
}

int w_newCanvas(lua_State *L)
{
	luax_checkgraphicscreated(L);

	Texture::Settings s;

	OptionalBool forceRenderTarget(true);
	bool setDPIScale = false;

	if (lua_istable(L, 1))
	{
		luax_checktexturesettings(L, 1, false, true, true, forceRenderTarget, s, setDPIScale);
	}
	else
	{
		// check if width and height are given. else default to screen dimensions.
		s.width  = (int) luaL_optinteger(L, 1, instance()->getWidth());
		s.height = (int) luaL_optinteger(L, 2, instance()->getHeight());

		int startidx = 3;

		if (lua_isnumber(L, 3))
		{
			s.layers = (int) luaL_checkinteger(L, 3);
			s.type = TEXTURE_2D_ARRAY;
			startidx = 4;
		}

		luax_checktexturesettings(L, startidx, true, true, false, forceRenderTarget, s, setDPIScale);
	}

	// Default to the screen's current pixel density scale.
	if (!setDPIScale)
		s.dpiScale = instance()->getScreenDPIScale();

	Texture *texture = nullptr;
	luax_catchexcept(L, [&](){ texture = instance()->newTexture(s); });

	luax_pushtype(L, texture);
	texture->release();
	return 1;
}

int w_newTexture(lua_State *L)
{
	luax_checkgraphicscreated(L);

	Texture::Slices slices(TEXTURE_2D);
	Texture::Slices *slicesref = &slices;

	Texture::Settings settings;
	settings.type = TEXTURE_2D;
	bool dpiscaleset = false;

	if (lua_type(L, 1) == LUA_TNUMBER)
	{
		slicesref = nullptr;

		settings.width = (int) luaL_checkinteger(L, 1);
		settings.height = (int) luaL_checkinteger(L, 2);

		int startidx = 3;

		if (lua_type(L, 3) == LUA_TNUMBER)
		{
			settings.layers = (int) luaL_checkinteger(L, 3);
			settings.type = TEXTURE_2D_ARRAY;
			startidx = 4;
		}

		luax_checktexturesettings(L, startidx, true, true, false, OptionalBool(), settings, dpiscaleset);
	}
	else
	{
		luax_checktexturesettings(L, 2, true, false, false, OptionalBool(), settings, dpiscaleset);
		float *autodpiscale = dpiscaleset ? nullptr : &settings.dpiScale;

		if (lua_istable(L, 1))
		{
			int n = std::max(1, (int) luax_objlen(L, 1));
			for (int i = 0; i < n; i++)
			{
				lua_rawgeti(L, 1, i + 1);
				auto data = getImageData(L, -1, true, i == 0 ? autodpiscale : nullptr);
				if (data.first.get())
					slices.set(0, i, data.first);
				else
					slices.set(0, i, data.second->getSlice(0, 0));
			}
			lua_pop(L, n);
		}
		else
		{
			auto data = getImageData(L, 1, true, autodpiscale);
			if (data.first.get())
				slices.set(0, 0, data.first);
			else
				slices.add(data.second, 0, 0, false, settings.mipmaps != Texture::MIPMAPS_NONE);
		}
	}

	return w__pushNewTexture(L, slicesref, settings);
}

int w_newCubeTexture(lua_State *L)
{
	luax_checkgraphicscreated(L);

	Texture::Slices slices(TEXTURE_CUBE);
	Texture::Slices *slicesref = &slices;

	Texture::Settings settings;
	settings.type = TEXTURE_CUBE;
	bool dpiscaleset = false;

	if (lua_type(L, 1) == LUA_TNUMBER)
	{
		slicesref = nullptr;
		settings.width = settings.height = (int) luaL_checkinteger(L, 1);
		luax_checktexturesettings(L, 2, true, false, false, OptionalBool(), settings, dpiscaleset);
	}
	else
	{
		luax_checktexturesettings(L, 2, true, false, false, OptionalBool(), settings, dpiscaleset);
		float *autodpiscale = dpiscaleset ? nullptr : &settings.dpiScale;

		auto imagemodule = Module::getInstance<love::image::Image>(Module::M_IMAGE);

		if (!lua_istable(L, 1))
		{
			auto data = getImageData(L, 1, true, autodpiscale);

			std::vector<StrongRef<love::image::ImageData>> faces;

			if (data.first.get())
			{
				luax_catchexcept(L, [&](){ faces = imagemodule->newCubeFaces(data.first); });

				for (int i = 0; i < (int) faces.size(); i++)
					slices.set(i, 0, faces[i]);
			}
			else
				slices.add(data.second, 0, 0, true, settings.mipmaps != Texture::MIPMAPS_NONE);
		}
		else
		{
			int tlen = (int) luax_objlen(L, 1);

			if (luax_isarrayoftables(L, 1))
			{
				if (tlen != 6)
					return luaL_error(L, "Cubemap images must have 6 faces.");

				for (int face = 0; face < tlen; face++)
				{
					lua_rawgeti(L, 1, face + 1);
					luaL_checktype(L, -1, LUA_TTABLE);

					int miplen = std::max(1, (int) luax_objlen(L, -1));

					for (int mip = 0; mip < miplen; mip++)
					{
						lua_rawgeti(L, -1, mip + 1);

						auto data = getImageData(L, -1, true, face == 0 && mip == 0 ? autodpiscale : nullptr);
						if (data.first.get())
							slices.set(face, mip, data.first);
						else
							slices.set(face, mip, data.second->getSlice(0, 0));

						lua_pop(L, 1);
					}
				}
			}
			else
			{
				bool usemipmaps = false;

				for (int i = 0; i < tlen; i++)
				{
					lua_rawgeti(L, 1, i + 1);

					auto data = getImageData(L, -1, true, i == 0 ? autodpiscale : nullptr);

					if (data.first.get())
					{
						if (usemipmaps || data.first->getWidth() != data.first->getHeight())
						{
							usemipmaps = true;

							std::vector<StrongRef<love::image::ImageData>> faces;
							luax_catchexcept(L, [&](){ faces = imagemodule->newCubeFaces(data.first); });

							for (int face = 0; face < (int) faces.size(); face++)
								slices.set(face, i, faces[i]);
						}
						else
							slices.set(i, 0, data.first);
					}
					else
						slices.add(data.second, i, 0, false, settings.mipmaps != Texture::MIPMAPS_NONE);
				}
			}

			lua_pop(L, tlen);
		}
	}

	return w__pushNewTexture(L, slicesref, settings);
}

int w_newArrayTexture(lua_State *L)
{
	luax_checkgraphicscreated(L);

	Texture::Slices slices(TEXTURE_2D_ARRAY);
	Texture::Slices *slicesref = &slices;

	Texture::Settings settings;
	settings.type = TEXTURE_2D_ARRAY;
	bool dpiscaleset = false;

	if (lua_type(L, 1) == LUA_TNUMBER)
	{
		slicesref = nullptr;
		settings.width = (int) luaL_checkinteger(L, 1);
		settings.height = (int) luaL_checkinteger(L, 2);
		settings.layers = (int) luaL_checkinteger(L, 3);
		luax_checktexturesettings(L, 4, true, false, false, OptionalBool(), settings, dpiscaleset);
	}
	else
	{
		luax_checktexturesettings(L, 2, true, false, false, OptionalBool(), settings, dpiscaleset);
		float *autodpiscale = dpiscaleset ? nullptr : &settings.dpiScale;

		if (lua_istable(L, 1))
		{
			int tlen = std::max(1, (int) luax_objlen(L, 1));

			if (luax_isarrayoftables(L, 1))
			{
				for (int slice = 0; slice < tlen; slice++)
				{
					lua_rawgeti(L, 1, slice + 1);
					luaL_checktype(L, -1, LUA_TTABLE);

					int miplen = std::max(1, (int) luax_objlen(L, -1));

					for (int mip = 0; mip < miplen; mip++)
					{
						lua_rawgeti(L, -1, mip + 1);

						auto data = getImageData(L, -1, true, slice == 0 && mip == 0 ? autodpiscale : nullptr);
						if (data.first.get())
							slices.set(slice, mip, data.first);
						else
							slices.set(slice, mip, data.second->getSlice(0, 0));

						lua_pop(L, 1);
					}
				}
			}
			else
			{
				for (int slice = 0; slice < tlen; slice++)
				{
					lua_rawgeti(L, 1, slice + 1);
					auto data = getImageData(L, -1, true, slice == 0 ? autodpiscale : nullptr);
					if (data.first.get())
						slices.set(slice, 0, data.first);
					else
						slices.add(data.second, slice, 0, false, settings.mipmaps != Texture::MIPMAPS_NONE);
				}
			}

			lua_pop(L, tlen);
		}
		else
		{
			auto data = getImageData(L, 1, true, autodpiscale);
			if (data.first.get())
				slices.set(0, 0, data.first);
			else
				slices.add(data.second, 0, 0, true, settings.mipmaps != Texture::MIPMAPS_NONE);
		}
	}

	return w__pushNewTexture(L, slicesref, settings);
}

int w_newVolumeTexture(lua_State *L)
{
	luax_checkgraphicscreated(L);

	auto imagemodule = Module::getInstance<love::image::Image>(Module::M_IMAGE);

	Texture::Slices slices(TEXTURE_VOLUME);
	Texture::Slices *slicesref = &slices;

	Texture::Settings settings;
	settings.type = TEXTURE_VOLUME;
	bool dpiscaleset = false;

	if (lua_type(L, 1) == LUA_TNUMBER)
	{
		slicesref = nullptr;
		settings.width = (int) luaL_checkinteger(L, 1);
		settings.height = (int) luaL_checkinteger(L, 2);
		settings.layers = (int) luaL_checkinteger(L, 3);
		luax_checktexturesettings(L, 4, true, false, false, OptionalBool(), settings, dpiscaleset);
	}
	else
	{
		luax_checktexturesettings(L, 2, true, false, false, OptionalBool(), settings, dpiscaleset);
		float *autodpiscale = dpiscaleset ? nullptr : &settings.dpiScale;

		if (lua_istable(L, 1))
		{
			int tlen = std::max(1, (int) luax_objlen(L, 1));

			if (luax_isarrayoftables(L, 1))
			{
				for (int mip = 0; mip < tlen; mip++)
				{
					lua_rawgeti(L, 1, mip + 1);
					luaL_checktype(L, -1, LUA_TTABLE);

					int slicelen = std::max(1, (int) luax_objlen(L, -1));

<<<<<<< HEAD
					for (int slice = 0; slice < slicelen; slice++)
					{
						lua_rawgeti(L, -1, mip + 1);

						auto data = getImageData(L, -1, true, slice == 0 && mip == 0 ? autodpiscale : nullptr);
						if (data.first.get())
							slices.set(slice, mip, data.first);
						else
							slices.set(slice, mip, data.second->getSlice(0, 0));
=======
				for (int slice = 0; slice < slicelen; slice++)
				{
					lua_rawgeti(L, -1, slice + 1);
>>>>>>> 5f4d2f33

						lua_pop(L, 1);
					}
				}
			}
			else
			{
				for (int layer = 0; layer < tlen; layer++)
				{
					lua_rawgeti(L, 1, layer + 1);
					auto data = getImageData(L, -1, true, layer == 0 ? autodpiscale : nullptr);
					if (data.first.get())
						slices.set(layer, 0, data.first);
					else
						slices.add(data.second, layer, 0, false, settings.mipmaps != Texture::MIPMAPS_NONE);
				}
			}

			lua_pop(L, tlen);
		}
		else
		{
			auto data = getImageData(L, 1, true, autodpiscale);

			if (data.first.get())
			{
				std::vector<StrongRef<love::image::ImageData>> layers;
				luax_catchexcept(L, [&](){ layers = imagemodule->newVolumeLayers(data.first); });

				for (int i = 0; i < (int) layers.size(); i++)
					slices.set(i, 0, layers[i]);
			}
			else
				slices.add(data.second, 0, 0, true, settings.mipmaps != Texture::MIPMAPS_NONE);
		}
	}

	return w__pushNewTexture(L, slicesref, settings);
}

int w_newImage(lua_State *L)
{
	//luax_markdeprecated(L, "love.graphics.newImage", API_FUNCTION, DEPRECATED_RENAMED, "love.graphics.newTexture");
	return w_newTexture(L);
}

int w_newCubeImage(lua_State *L)
{
	//luax_markdeprecated(L, "love.graphics.newCubeImage", API_FUNCTION, DEPRECATED_RENAMED, "love.graphics.newCubeTexture");
	return w_newCubeTexture(L);
}

int w_newArrayImage(lua_State *L)
{
	//luax_markdeprecated(L, "love.graphics.newArrayImage", API_FUNCTION, DEPRECATED_RENAMED, "love.graphics.newArrayTexture");
	return w_newArrayTexture(L);
}

int w_newVolumeImage(lua_State *L)
{
	//luax_markdeprecated(L, "love.graphics.newVolumeImage", API_FUNCTION, DEPRECATED_RENAMED, "love.graphics.newVolumeTexture");
	return w_newVolumeTexture(L);
}

int w_newQuad(lua_State *L)
{
	luax_checkgraphicscreated(L);

	Quad::Viewport v;
	v.x = luaL_checknumber(L, 1);
	v.y = luaL_checknumber(L, 2);
	v.w = luaL_checknumber(L, 3);
	v.h = luaL_checknumber(L, 4);

	double sw = 0.0f;
	double sh = 0.0f;
	int layer = 0;

	if (luax_istype(L, 5, Texture::type))
	{
		Texture *texture = luax_checktexture(L, 5);
		sw = texture->getWidth();
		sh = texture->getHeight();
	}
	else if (luax_istype(L, 6, Texture::type))
	{
		layer = (int) luaL_checkinteger(L, 5) - 1;
		Texture *texture = luax_checktexture(L, 6);
		sw = texture->getWidth();
		sh = texture->getHeight();
	}
	else if (!lua_isnoneornil(L, 7))
	{
		layer = (int) luaL_checkinteger(L, 5) - 1;
		sw = luaL_checknumber(L, 6);
		sh = luaL_checknumber(L, 7);
	}
	else
	{
		sw = luaL_checknumber(L, 5);
		sh = luaL_checknumber(L, 6);
	}

	Quad *quad = instance()->newQuad(v, sw, sh);
	quad->setLayer(layer);

	luax_pushtype(L, quad);
	quad->release();
	return 1;
}

int w_newFont(lua_State *L)
{
	luax_checkgraphicscreated(L);

	graphics::Font *font = nullptr;

	// Convert to Rasterizer, if necessary.
	if (!luax_istype(L, 1, love::font::Rasterizer::type))
	{
		std::vector<int> idxs;
		for (int i = 0; i < lua_gettop(L); i++)
			idxs.push_back(i + 1);

		luax_convobj(L, idxs, "font", "newRasterizer");
	}

	love::font::Rasterizer *rasterizer = luax_checktype<love::font::Rasterizer>(L, 1);

	luax_catchexcept(L, [&]() {
		font = instance()->newFont(rasterizer); }
	);

	// Push the type.
	luax_pushtype(L, font);
	font->release();
	return 1;
}

int w_newImageFont(lua_State *L)
{
	luax_checkgraphicscreated(L);

	// Convert to Rasterizer if necessary.
	if (!luax_istype(L, 1, love::font::Rasterizer::type))
	{
		luaL_checktype(L, 2, LUA_TSTRING);

		std::vector<int> idxs;
		for (int i = 0; i < lua_gettop(L); i++)
			idxs.push_back(i + 1);

		luax_convobj(L, idxs, "font", "newImageRasterizer");
	}

	love::font::Rasterizer *rasterizer = luax_checktype<love::font::Rasterizer>(L, 1);

	// Create the font.
	Font *font = instance()->newFont(rasterizer);

	// Push the type.
	luax_pushtype(L, font);
	font->release();
	return 1;
}

int w_newSpriteBatch(lua_State *L)
{
	luax_checkgraphicscreated(L);

	Texture *texture = luax_checktexture(L, 1);
	int size = (int) luaL_optinteger(L, 2, 1000);
	BufferUsage usage = BUFFERUSAGE_DYNAMIC;
	if (lua_gettop(L) > 2)
	{
		const char *usagestr = luaL_checkstring(L, 3);
		if (!getConstant(usagestr, usage))
			return luax_enumerror(L, "usage hint", getConstants(usage), usagestr);
	}

	SpriteBatch *t = nullptr;
	luax_catchexcept(L,
		[&](){ t = instance()->newSpriteBatch(texture, size, usage); }
	);

	luax_pushtype(L, t);
	t->release();
	return 1;
}

int w_newParticleSystem(lua_State *L)
{
	luax_checkgraphicscreated(L);

	Texture *texture = luax_checktexture(L, 1);
	lua_Number size = luaL_optnumber(L, 2, 1000);
	ParticleSystem *t = nullptr;
	if (size < 1.0 || size > ParticleSystem::MAX_PARTICLES)
		return luaL_error(L, "Invalid ParticleSystem size");

	luax_catchexcept(L,
		[&](){ t = instance()->newParticleSystem(texture, int(size)); }
	);

	luax_pushtype(L, t);
	t->release();
	return 1;
}

static int w_getShaderSource(lua_State *L, int startidx, std::vector<std::string> &stages)
{
	using namespace love::filesystem;

	luax_checkgraphicscreated(L);

	auto fs = Module::getInstance<Filesystem>(Module::M_FILESYSTEM);

	// read any filepath arguments
	for (int i = startidx; i < startidx + 2; i++)
	{
		if (!lua_isstring(L, i))
		{
			if (luax_cangetfiledata(L, i))
			{
				FileData *fd = luax_getfiledata(L, i);

				lua_pushlstring(L, (const char *) fd->getData(), fd->getSize());
				fd->release();

				lua_replace(L, i);
			}

			continue;
		}

		size_t slen = 0;
		const char *str = lua_tolstring(L, i, &slen);

		Filesystem::Info info = {};
		if (fs != nullptr && fs->getInfo(str, info))
		{
			FileData *fd = nullptr;
			luax_catchexcept(L, [&](){ fd = fs->read(str); });

			lua_pushlstring(L, (const char *) fd->getData(), fd->getSize());
			fd->release();

			lua_replace(L, i);
		}
		else
		{
			// Check if the argument looks like a filepath - we want a nicer
			// error for misspelled filepath arguments.
			if (slen > 0 && slen < 64 && !strchr(str, '\n'))
			{
				const char *ext = strchr(str, '.');
				if (ext != nullptr && !strchr(ext, ';') && !strchr(ext, ' '))
					return luaL_error(L, "Could not open file %s. Does not exist.", str);
			}
		}
	}

	bool has_arg1 = lua_isstring(L, startidx + 0) != 0;
	bool has_arg2 = lua_isstring(L, startidx + 1) != 0;

	// require at least one string argument
	if (!(has_arg1 || has_arg2))
		luaL_checkstring(L, startidx);

	if (has_arg1)
		stages.push_back(luax_checkstring(L, startidx + 0));
	if (has_arg2)
		stages.push_back(luax_checkstring(L, startidx + 1));

	return 0;
}

int w_newShader(lua_State *L)
{
	std::vector<std::string> stages;
	w_getShaderSource(L, 1, stages);

	bool should_error = false;
	try
	{
		Shader *shader = instance()->newShader(stages);
		luax_pushtype(L, shader);
		shader->release();
	}
	catch (love::Exception &e)
	{
		luax_getfunction(L, "graphics", "_transformGLSLErrorMessages");
		lua_pushstring(L, e.what());

		// Function pushes the new error string onto the stack.
		lua_pcall(L, 1, 1, 0);
		should_error = true;
	}

	if (should_error)
		return lua_error(L);

	return 1;
}

int w_validateShader(lua_State *L)
{
	bool gles = luax_checkboolean(L, 1);

	std::vector<std::string> stages;
	w_getShaderSource(L, 2, stages);

	bool success = true;
	std::string err;
	try
	{
		success = instance()->validateShader(gles, stages, err);
	}
	catch (love::Exception &e)
	{
		success = false;
		err = e.what();
	}

	luax_pushboolean(L, success);

	if (!success)
	{
		luax_pushstring(L, err);
		return 2;
	}

	return 1;
}

static BufferUsage luax_optbufferusage(lua_State *L, int idx, BufferUsage def)
{
	const char *usagestr = lua_isnoneornil(L, idx) ? nullptr : luaL_checkstring(L, idx);

	if (usagestr && !getConstant(usagestr, def))
		luax_enumerror(L, "usage hint", getConstants(def), usagestr);

	return def;
}

static void luax_optbuffersettings(lua_State *L, int idx, Buffer::Settings &settings)
{
	if (lua_isnoneornil(L, idx))
		return;

	luaL_checktype(L, idx, LUA_TTABLE);

	lua_getfield(L, idx, "usage");
	settings.usage = luax_optbufferusage(L, -1, settings.usage);
	lua_pop(L, 1);
}

static void luax_checkbufferformat(lua_State *L, int idx, std::vector<Buffer::DataDeclaration> &format)
{
	if (lua_type(L, idx) == LUA_TSTRING)
	{
		Buffer::DataDeclaration decl("", DATAFORMAT_MAX_ENUM);
		const char *formatstr = luaL_checkstring(L, idx);
		if (!getConstant(formatstr, decl.format))
			luax_enumerror(L, "data format", getConstants(decl.format), formatstr);
		format.push_back(decl);
		return;
	}

	luaL_checktype(L, idx, LUA_TTABLE);
	int tablelen = luax_objlen(L, idx);

	for (int i = 1; i <= tablelen; i++)
	{
		lua_rawgeti(L, idx, i);
		luaL_checktype(L, -1, LUA_TTABLE);

		Buffer::DataDeclaration decl("", DATAFORMAT_MAX_ENUM);

		lua_getfield(L, -1, "name");
		if (!lua_isnoneornil(L, -1))
			decl.name = luax_checkstring(L, -1);
		lua_pop(L, 1);

		lua_getfield(L, -1, "format");
		if (lua_type(L, -1) != LUA_TSTRING)
		{
			std::ostringstream ss;
			ss << "'format' field expected in array element #";
			ss << i;
			ss << " of format table";
			std::string str = ss.str();
			luaL_argerror(L, idx, str.c_str());
		}
		const char *formatstr = luaL_checkstring(L, -1);
		if (!getConstant(formatstr, decl.format))
			luax_enumerror(L, "data format", getConstants(decl.format), formatstr);
		lua_pop(L, 1);

		decl.arrayLength = luax_intflag(L, -1, "arraylength", 0);

		format.push_back(decl);
		lua_pop(L, 1);
	}
}

static Buffer *luax_newbuffer(lua_State *L, int idx, const Buffer::Settings &settings, const std::vector<Buffer::DataDeclaration> &format)
{
	size_t arraylength = 0;
	size_t bytesize = 0;
	Data *data = nullptr;
	const void *initialdata = nullptr;

	int ncomponents = 0;
	for (const Buffer::DataDeclaration &decl : format)
		ncomponents += getDataFormatInfo(decl.format).components;

	if (luax_istype(L, idx, Data::type))
	{
		data = luax_checktype<Data>(L, idx);
		initialdata = data->getData();
		bytesize = data->getSize();
	}

	bool tableoftables = false;

	if (lua_istable(L, idx))
	{
		arraylength = luax_objlen(L, idx);

		lua_rawgeti(L, idx, 1);
		tableoftables = lua_istable(L, -1);
		lua_pop(L, 1);

		if (!tableoftables)
		{
			if (arraylength % ncomponents != 0)
				luaL_error(L, "Array length in flat array variant of newBuffer must be a multiple of the total number of components (%d)", ncomponents);
			arraylength /= ncomponents;
		}
	}
	else if (data == nullptr)
	{
		lua_Integer len = luaL_checkinteger(L, idx);
		if (len <= 0)
			luaL_argerror(L, idx, "number of elements must be greater than 0");
		arraylength = (size_t) len;
	}

	Buffer *b = nullptr;
	luax_catchexcept(L, [&] { b = instance()->newBuffer(settings, format, initialdata, bytesize, arraylength); });

	if (lua_istable(L, idx))
	{
		Buffer::Mapper mapper(*b);
		char *data = (char *) mapper.data;
		const auto &members = b->getDataMembers();
		size_t stride = b->getArrayStride();

		if (tableoftables)
		{
			for (size_t i = 0; i < arraylength; i++)
			{
				// get arraydata[index]
				lua_rawgeti(L, 2, i + 1);
				luaL_checktype(L, -1, LUA_TTABLE);

				// get arraydata[index][j]
				for (int j = 1; j <= ncomponents; j++)
					lua_rawgeti(L, -j, j);

				int idx = -ncomponents;

				for (const Buffer::DataMember &member : members)
				{
					luax_writebufferdata(L, idx, member.decl.format, data + member.offset);
					idx += member.info.components;
				}

				lua_pop(L, ncomponents + 1);
				data += stride;
			}
		}
		else // Flat array
		{
			for (size_t i = 0; i < arraylength; i++)
			{
				// get arraydata[arrayindex * ncomponents + componentindex]
				for (int componentindex = 1; componentindex <= ncomponents; componentindex++)
					lua_rawgeti(L, 2, i * ncomponents + componentindex);

				int idx = -ncomponents;

				for (const Buffer::DataMember &member : members)
				{
					luax_writebufferdata(L, idx, member.decl.format, data + member.offset);
					idx += member.info.components;
				}

				lua_pop(L, ncomponents);
				data += stride;
			}
		}
	}

	return b;
}

int w_newBuffer(lua_State *L)
{
	Buffer::Settings settings(0, Buffer::MAP_EXPLICIT_RANGE_MODIFY, BUFFERUSAGE_DYNAMIC);

	luaL_checktype(L, 3, LUA_TTABLE);

	for (int i = 0; i < BUFFERTYPE_MAX_ENUM; i++)
	{
		BufferType buffertype = (BufferType) i;
		const char *tname = nullptr;
		if (!getConstant(buffertype, tname))
			continue;
		if (luax_boolflag(L, 3, tname, false))
			settings.typeFlags = (Buffer::TypeFlags)(settings.typeFlags | (1u << i));
	}

	luax_optbuffersettings(L, 3, settings);

	std::vector<Buffer::DataDeclaration> format;
	luax_checkbufferformat(L, 1, format);

	Buffer *b = luax_newbuffer(L, 2, settings, format);

	luax_pushtype(L, b);
	b->release();
	return 1;
}

int w_newVertexBuffer(lua_State *L)
{
	Buffer::Settings settings(Buffer::TYPEFLAG_VERTEX, Buffer::MAP_EXPLICIT_RANGE_MODIFY, BUFFERUSAGE_DYNAMIC);
	luax_optbuffersettings(L, 3, settings);

	std::vector<Buffer::DataDeclaration> format;
	luax_checkbufferformat(L, 1, format);

	Buffer *b = luax_newbuffer(L, 2, settings, format);

	luax_pushtype(L, b);
	b->release();
	return 1;
}

int w_newIndexBuffer(lua_State *L)
{
	Buffer::Settings settings(Buffer::TYPEFLAG_INDEX, Buffer::MAP_EXPLICIT_RANGE_MODIFY, BUFFERUSAGE_DYNAMIC);
	luax_optbuffersettings(L, 3, settings);

	size_t arraylength = 0;
	size_t bytesize = 0;
	DataFormat format = DATAFORMAT_UINT16;
	Data *data = nullptr;
	const void *initialdata = nullptr;

	if (luax_istype(L, 1, Data::type))
	{
		data = luax_checktype<Data>(L, 1);
		initialdata = data->getData();
		bytesize = data->getSize();
	}

	if (lua_istable(L, 1))
	{
		arraylength = luax_objlen(L, 1);

		// Scan array for invalid types and the max value.
		lua_Integer maxvalue = 0;
		for (size_t i = 0; i < arraylength; i++)
		{
			lua_rawgeti(L, 1, i + 1);
			lua_Integer v = luaL_checkinteger(L, -1);
			lua_pop(L, 1);
			if (v < 0)
				return luaL_argerror(L, 1, "expected positive integer values in array");
			else
				maxvalue = std::max(maxvalue, v);
		}

		format = getIndexDataFormat(getIndexDataTypeFromMax(maxvalue));
	}
	else if (data == nullptr)
	{
		lua_Integer len = luaL_checkinteger(L, 1);
		if (len <= 0)
			return luaL_argerror(L, 1, "number of elements must be greater than 0");
		arraylength = (size_t) len;
	}

	if (data != nullptr || !lua_isnoneornil(L, 2))
	{
		const char *formatstr = luaL_checkstring(L, 2);
		if (!getConstant(formatstr, format))
			return luax_enumerror(L, "index data format", getConstants(format), formatstr);
	}

	Buffer *b = nullptr;
	luax_catchexcept(L, [&] { b = instance()->newBuffer(settings, format, initialdata, bytesize, arraylength); });

	if (lua_istable(L, 1))
	{
		Buffer::Mapper mapper(*b);
		uint16 *u16data = (uint16 *) mapper.data;
		uint32 *u32data = (uint32 *) mapper.data;

		for (size_t i = 0; i < arraylength; i++)
		{
			lua_rawgeti(L, 1, i + 1);
			lua_Integer v = luaL_checkinteger(L, -1);
			lua_pop(L, 1);
			if (format == DATAFORMAT_UINT16)
				u16data[i] = (uint16) v;
			else
				u32data[i] = (uint32) v;
		}
	}

	luax_pushtype(L, b);
	b->release();
	return 1;
}

static PrimitiveType luax_optmeshdrawmode(lua_State *L, int idx, PrimitiveType def)
{
	const char *modestr = lua_isnoneornil(L, idx) ? nullptr : luaL_checkstring(L, idx);

	if (modestr && !getConstant(modestr, def))
		luax_enumerror(L, "mesh draw mode", getConstants(def), modestr);

	return def;
}

static Mesh *newStandardMesh(lua_State *L)
{
	Mesh *t = nullptr;

	PrimitiveType drawmode = luax_optmeshdrawmode(L, 2, PRIMITIVE_TRIANGLE_FAN);
	BufferUsage usage = luax_optbufferusage(L, 3, BUFFERUSAGE_DYNAMIC);

	std::vector<Buffer::DataDeclaration> format = Mesh::getDefaultVertexFormat();

	// First argument is a table of standard vertices, or the number of
	// standard vertices.
	if (lua_istable(L, 1))
	{
		size_t vertexcount = luax_objlen(L, 1);
		std::vector<Vertex> vertices;
		vertices.reserve(vertexcount);

		// Get the vertices from the table.
		for (size_t i = 1; i <= vertexcount; i++)
		{
			lua_rawgeti(L, 1, (int) i);

			if (lua_type(L, -1) != LUA_TTABLE)
			{
				luax_typerror(L, 1, "table of tables");
				return nullptr;
			}

			for (int j = 1; j <= 8; j++)
				lua_rawgeti(L, -j, j);

			Vertex v;

			v.x = (float) luaL_checknumber(L, -8);
			v.y = (float) luaL_checknumber(L, -7);
			v.s = (float) luaL_optnumber(L, -6, 0.0);
			v.t = (float) luaL_optnumber(L, -5, 0.0);

			v.color.r = (unsigned char) (luax_optnumberclamped01(L, -4, 1.0) * 255.0);
			v.color.g = (unsigned char) (luax_optnumberclamped01(L, -3, 1.0) * 255.0);
			v.color.b = (unsigned char) (luax_optnumberclamped01(L, -2, 1.0) * 255.0);
			v.color.a = (unsigned char) (luax_optnumberclamped01(L, -1, 1.0) * 255.0);

			lua_pop(L, 9);
			vertices.push_back(v);
		}

		luax_catchexcept(L, [&](){ t = instance()->newMesh(format, vertices.data(), vertices.size() * sizeof(Vertex), drawmode, usage); });
	}
	else
	{
		int count = (int) luaL_checkinteger(L, 1);
		luax_catchexcept(L, [&](){ t = instance()->newMesh(format, count, drawmode, usage); });
	}

	return t;
}

static Mesh *newCustomMesh(lua_State *L)
{
	Mesh *t = nullptr;

	// First argument is the vertex format, second is a table of vertices or
	// the number of vertices.
	std::vector<Buffer::DataDeclaration> vertexformat;

	PrimitiveType drawmode = luax_optmeshdrawmode(L, 3, PRIMITIVE_TRIANGLE_FAN);
	BufferUsage usage = luax_optbufferusage(L, 4, BUFFERUSAGE_DYNAMIC);

	lua_rawgeti(L, 1, 1);
	if (!lua_istable(L, -1))
	{
		luaL_argerror(L, 1, "table of tables expected");
		return nullptr;
	}
	lua_pop(L, 1);

	// Per-vertex attribute formats.
	for (int i = 1; i <= (int) luax_objlen(L, 1); i++)
	{
		lua_rawgeti(L, 1, i);

		// {name, datatype, components}
		for (int j = 1; j <= 3; j++)
			lua_rawgeti(L, -j, j);

		const char *name = luaL_checkstring(L, -3);

		DataFormat format = DATAFORMAT_MAX_ENUM;
		const char *tname = luaL_checkstring(L, -2);

		if (!lua_isnoneornil(L, -1))
		{
			int components = (int) luaL_checkinteger(L, -1);

			// Check deprecated format names.
			if (strcmp(tname, "byte") == 0 || strcmp(tname, "unorm8") == 0)
			{
				if (components == 4)
					format = DATAFORMAT_UNORM8_VEC4;
				else
					luaL_error(L, "Invalid component count (%d) for vertex data type %s", components, tname);
			}
			else if (strcmp(tname, "unorm16") == 0)
			{
				if (components == 2)
					format = DATAFORMAT_UNORM16_VEC2;
				else if (components == 4)
					format = DATAFORMAT_UNORM16_VEC4;
				else
					luaL_error(L, "Invalid component count (%d) for vertex data type %s", components, tname);

			}
			else if (strcmp(tname, "float") == 0)
			{
				if (components == 1)
					format = DATAFORMAT_FLOAT;
				else if (components == 2)
					format = DATAFORMAT_FLOAT_VEC2;
				else if (components == 3)
					format = DATAFORMAT_FLOAT_VEC3;
				else if (components == 4)
					format = DATAFORMAT_FLOAT_VEC4;
				else
					luaL_error(L, "Invalid component count (%d) for vertex data type %s", components, tname);
			}
		}

		if (format == DATAFORMAT_MAX_ENUM && !getConstant(tname, format))
			luax_enumerror(L, "vertex data format", getConstants(format), tname);

		lua_pop(L, 4);
		vertexformat.emplace_back(name, format);
	}

	if (lua_isnumber(L, 2))
	{
		int vertexcount = (int) luaL_checkinteger(L, 2);
		luax_catchexcept(L, [&](){ t = instance()->newMesh(vertexformat, vertexcount, drawmode, usage); });
	}
	else if (luax_istype(L, 2, Data::type))
	{
		// Vertex data comes directly from a Data object.
		Data *data = luax_checktype<Data>(L, 2);
		luax_catchexcept(L, [&](){ t = instance()->newMesh(vertexformat, data->getData(), data->getSize(), drawmode, usage); });
	}
	else
	{
		// Table of vertices.
		lua_rawgeti(L, 2, 1);
		if (!lua_istable(L, -1))
		{
			luaL_argerror(L, 2, "expected table of tables");
			return nullptr;
		}
		lua_pop(L, 1);

		size_t numvertices = luax_objlen(L, 2);

		luax_catchexcept(L, [&](){ t = instance()->newMesh(vertexformat, numvertices, drawmode, usage); });

		// Maximum possible data size for a single vertex attribute.
		char data[sizeof(float) * 4];

		for (size_t vertindex = 0; vertindex < numvertices; vertindex++)
		{
			// get vertices[vertindex]
			lua_rawgeti(L, 2, vertindex + 1);
			luaL_checktype(L, -1, LUA_TTABLE);

			int n = 0;
			for (size_t i = 0; i < vertexformat.size(); i++)
			{
				const auto &info = getDataFormatInfo(vertexformat[i].format);

				// get vertices[vertindex][n]
				for (int c = 0; c < info.components; c++)
				{
					n++;
					lua_rawgeti(L, -(c + 1), n);
				}

				// Fetch the values from Lua and store them in data buffer.
				luax_writebufferdata(L, -info.components, vertexformat[i].format, data);

				lua_pop(L, info.components);

				luax_catchexcept(L,
					[&](){ t->setVertexAttribute(vertindex, i, data, sizeof(float) * 4); },
					[&](bool diderror){ if (diderror) t->release(); }
				);
			}

			lua_pop(L, 1); // pop vertices[vertindex]
		}

		t->flush();
	}

	return t;
}

int w_newMesh(lua_State *L)
{
	luax_checkgraphicscreated(L);

	// Check first argument: table or number of vertices.
	int arg1type = lua_type(L, 1);
	if (arg1type != LUA_TTABLE && arg1type != LUA_TNUMBER)
		luaL_argerror(L, 1, "table or number expected");

	Mesh *t = nullptr;

	int arg2type = lua_type(L, 2);
	if (arg1type == LUA_TTABLE && (arg2type == LUA_TTABLE || arg2type == LUA_TNUMBER || arg2type == LUA_TUSERDATA))
		t = newCustomMesh(L);
	else
		t = newStandardMesh(L);

	luax_pushtype(L, t);
	t->release();
	return 1;
}

int w_newText(lua_State *L)
{
	luax_checkgraphicscreated(L);

	graphics::Font *font = luax_checkfont(L, 1);
	Text *t = nullptr;

	if (lua_isnoneornil(L, 2))
		luax_catchexcept(L, [&](){ t = instance()->newText(font); });
	else
	{
		std::vector<Font::ColoredString> text;
		luax_checkcoloredstring(L, 2, text);

		luax_catchexcept(L, [&](){ t = instance()->newText(font, text); });
	}

	luax_pushtype(L, t);
	t->release();
	return 1;
}

int w_newVideo(lua_State *L)
{
	luax_checkgraphicscreated(L);

	if (!luax_istype(L, 1, love::video::VideoStream::type))
		luax_convobj(L, 1, "video", "newVideoStream");

	auto stream = luax_checktype<love::video::VideoStream>(L, 1);
	float dpiscale = (float) luaL_optnumber(L, 2, 1.0);
	Video *video = nullptr;

	luax_catchexcept(L, [&]() { video = instance()->newVideo(stream, dpiscale); });

	luax_pushtype(L, video);
	video->release();
	return 1;
}

int w_setColor(lua_State *L)
{
	Colorf c;
	if (lua_istable(L, 1))
	{
		for (int i = 1; i <= 4; i++)
			lua_rawgeti(L, 1, i);

		c.r = (float) luaL_checknumber(L, -4);
		c.g = (float) luaL_checknumber(L, -3);
		c.b = (float) luaL_checknumber(L, -2);
		c.a = (float) luaL_optnumber(L, -1, 1.0);

		lua_pop(L, 4);
	}
	else
	{
		c.r = (float) luaL_checknumber(L, 1);
		c.g = (float) luaL_checknumber(L, 2);
		c.b = (float) luaL_checknumber(L, 3);
		c.a = (float) luaL_optnumber(L, 4, 1.0);
	}
	instance()->setColor(c);
	return 0;
}

int w_getColor(lua_State *L)
{
	Colorf c = instance()->getColor();
	lua_pushnumber(L, c.r);
	lua_pushnumber(L, c.g);
	lua_pushnumber(L, c.b);
	lua_pushnumber(L, c.a);
	return 4;
}

int w_setBackgroundColor(lua_State *L)
{
	Colorf c;
	if (lua_istable(L, 1))
	{
		for (int i = 1; i <= 4; i++)
			lua_rawgeti(L, 1, i);

		c.r = (float) luaL_checknumber(L, -4);
		c.g = (float) luaL_checknumber(L, -3);
		c.b = (float) luaL_checknumber(L, -2);
		c.a = (float) luaL_optnumber(L, -1, 1.0);

		lua_pop(L, 4);
	}
	else
	{
		c.r = (float) luaL_checknumber(L, 1);
		c.g = (float) luaL_checknumber(L, 2);
		c.b = (float) luaL_checknumber(L, 3);
		c.a = (float) luaL_optnumber(L, 4, 1.0);
	}
	instance()->setBackgroundColor(c);
	return 0;
}

int w_getBackgroundColor(lua_State *L)
{
	Colorf c = instance()->getBackgroundColor();
	lua_pushnumber(L, c.r);
	lua_pushnumber(L, c.g);
	lua_pushnumber(L, c.b);
	lua_pushnumber(L, c.a);
	return 4;
}

int w_setNewFont(lua_State *L)
{
	int ret = w_newFont(L);
	Font *font = luax_checktype<Font>(L, -1);
	instance()->setFont(font);
	return ret;
}

int w_setFont(lua_State *L)
{
	Font *font = luax_checktype<Font>(L, 1);
	instance()->setFont(font);
	return 0;
}

int w_getFont(lua_State *L)
{
	Font *f = nullptr;
	luax_catchexcept(L, [&](){ f = instance()->getFont(); });

	luax_pushtype(L, f);
	return 1;
}

int w_setColorMask(lua_State *L)
{
	ColorChannelMask mask;

	if (lua_gettop(L) <= 1 && lua_isnoneornil(L, 1))
	{
		// Enable all color components if no argument is given.
		mask.r = mask.g = mask.b = mask.a = true;
	}
	else
	{
		mask.r = luax_checkboolean(L, 1);
		mask.g = luax_checkboolean(L, 2);
		mask.b = luax_checkboolean(L, 3);
		mask.a = luax_checkboolean(L, 4);
	}

	instance()->setColorMask(mask);

	return 0;
}

int w_getColorMask(lua_State *L)
{
	ColorChannelMask mask = instance()->getColorMask();

	luax_pushboolean(L, mask.r);
	luax_pushboolean(L, mask.g);
	luax_pushboolean(L, mask.b);
	luax_pushboolean(L, mask.a);

	return 4;
}

int w_setBlendMode(lua_State *L)
{
	BlendMode mode;
	const char *str = luaL_checkstring(L, 1);
	if (!getConstant(str, mode))
		return luax_enumerror(L, "blend mode", getConstants(mode), str);

	BlendAlpha alphamode = BLENDALPHA_MULTIPLY;
	if (!lua_isnoneornil(L, 2))
	{
		const char *alphastr = luaL_checkstring(L, 2);
		if (!getConstant(alphastr, alphamode))
			return luax_enumerror(L, "blend alpha mode", getConstants(alphamode), alphastr);
	}

	luax_catchexcept(L, [&](){ instance()->setBlendMode(mode, alphamode); });
	return 0;
}

int w_getBlendMode(lua_State *L)
{
	const char *str;
	const char *alphastr;

	BlendAlpha alphamode;
	BlendMode mode = instance()->getBlendMode(alphamode);

	if (!getConstant(mode, str))
		return luaL_error(L, "Unknown blend mode");

	if (!getConstant(alphamode, alphastr))
		return luaL_error(L, "Unknown blend alpha mode");

	lua_pushstring(L, str);
	lua_pushstring(L, alphastr);
	return 2;
}

static BlendOperation luax_checkblendop(lua_State *L, int idx)
{
	BlendOperation op = BLENDOP_ADD;
	const char *str = luaL_checkstring(L, idx);
	if (!getConstant(str, op))
		luax_enumerror(L, "blend operation", getConstants(op), str);
	return op;
}

static BlendFactor luax_checkblendfactor(lua_State *L, int idx)
{
	BlendFactor factor = BLENDFACTOR_ZERO;
	const char *str = luaL_checkstring(L, idx);
	if (!getConstant(str, factor))
		luax_enumerror(L, "blend factor", getConstants(factor), str);
	return factor;
}

static void luax_pushblendop(lua_State *L, BlendOperation op)
{
	const char *str;
	if (!getConstant(op, str))
		luaL_error(L, "unknown blend operation");
	lua_pushstring(L, str);
}

static void luax_pushblendfactor(lua_State *L, BlendFactor factor)
{
	const char *str;
	if (!getConstant(factor, str))
		luaL_error(L, "unknown blend factor");
	lua_pushstring(L, str);
}

int w_setBlendState(lua_State *L)
{
	BlendState state;

	if (!lua_isnoneornil(L, 1))
	{
		state.enable = true;
		if (lua_gettop(L) >= 4)
		{
			state.operationRGB = luax_checkblendop(L, 1);
			state.operationA = luax_checkblendop(L, 2);
			state.srcFactorRGB = luax_checkblendfactor(L, 3);
			state.srcFactorA = luax_checkblendfactor(L, 4);
			state.dstFactorRGB = luax_checkblendfactor(L, 5);
			state.dstFactorA = luax_checkblendfactor(L, 6);
		}
		else
		{
			state.operationRGB = state.operationA = luax_checkblendop(L, 1);
			state.srcFactorRGB = state.srcFactorA = luax_checkblendfactor(L, 2);
			state.dstFactorRGB = state.dstFactorA = luax_checkblendfactor(L, 3);
		}
	}

	luax_catchexcept(L, [&](){ instance()->setBlendState(state); });
	return 0;
}

int w_getBlendState(lua_State *L)
{
	const BlendState &state = instance()->getBlendState();

	if (state.enable)
	{
		luax_pushblendop(L, state.operationRGB);
		luax_pushblendop(L, state.operationA);
		luax_pushblendfactor(L, state.srcFactorRGB);
		luax_pushblendfactor(L, state.srcFactorA);
		luax_pushblendfactor(L, state.dstFactorRGB);
		luax_pushblendfactor(L, state.dstFactorA);
	}
	else
	{
		for (int i = 0; i < 6; i++)
			lua_pushnil(L);
	}

	return 6;
}

int w_setDefaultFilter(lua_State *L)
{
	SamplerState s = instance()->getDefaultSamplerState();

	const char *minstr = luaL_checkstring(L, 1);
	const char *magstr = luaL_optstring(L, 2, minstr);

	if (!SamplerState::getConstant(minstr, s.minFilter))
		return luax_enumerror(L, "filter mode", SamplerState::getConstants(s.minFilter), minstr);
	if (!SamplerState::getConstant(magstr, s.magFilter))
		return luax_enumerror(L, "filter mode", SamplerState::getConstants(s.magFilter), magstr);

	s.maxAnisotropy = std::min(std::max(1, (int) luaL_optnumber(L, 3, 1.0)), LOVE_UINT8_MAX);

	instance()->setDefaultSamplerState(s);
	return 0;
}

int w_getDefaultFilter(lua_State *L)
{
	const SamplerState &s = instance()->getDefaultSamplerState();
	const char *minstr;
	const char *magstr;
	if (!SamplerState::getConstant(s.minFilter, minstr))
		return luaL_error(L, "Unknown minification filter mode");
	if (!SamplerState::getConstant(s.magFilter, magstr))
		return luaL_error(L, "Unknown magnification filter mode");
	lua_pushstring(L, minstr);
	lua_pushstring(L, magstr);
	lua_pushnumber(L, s.maxAnisotropy);
	return 3;
}

int w_setDefaultMipmapFilter(lua_State *L)
{
	SamplerState s = instance()->getDefaultSamplerState();
	s.mipmapFilter = SamplerState::MIPMAP_FILTER_NONE;
	if (!lua_isnoneornil(L, 1))
	{
		const char *str = luaL_checkstring(L, 1);
		if (!SamplerState::getConstant(str, s.mipmapFilter))
			return luax_enumerror(L, "filter mode", SamplerState::getConstants(s.mipmapFilter), str);
	}

	s.lodBias = -((float) luaL_optnumber(L, 2, 0.0));

	instance()->setDefaultSamplerState(s);
	return 0;
}

int w_getDefaultMipmapFilter(lua_State *L)
{
	const SamplerState &s = instance()->getDefaultSamplerState();

	const char *str;
	if (SamplerState::getConstant(s.mipmapFilter, str))
		lua_pushstring(L, str);
	else
		lua_pushnil(L);

	lua_pushnumber(L, -s.lodBias);

	return 2;
}

int w_setLineWidth(lua_State *L)
{
	float width = (float)luaL_checknumber(L, 1);
	instance()->setLineWidth(width);
	return 0;
}

int w_setLineStyle(lua_State *L)
{
	Graphics::LineStyle style;
	const char *str = luaL_checkstring(L, 1);
	if (!Graphics::getConstant(str, style))
		return luax_enumerror(L, "line style", Graphics::getConstants(style), str);

	instance()->setLineStyle(style);
	return 0;
}

int w_setLineJoin(lua_State *L)
{
	Graphics::LineJoin join;
	const char *str = luaL_checkstring(L, 1);
	if (!Graphics::getConstant(str, join))
		return luax_enumerror(L, "line join", Graphics::getConstants(join), str);

	instance()->setLineJoin(join);
	return 0;
}

int w_getLineWidth(lua_State *L)
{
	lua_pushnumber(L, instance()->getLineWidth());
	return 1;
}

int w_getLineStyle(lua_State *L)
{
	Graphics::LineStyle style = instance()->getLineStyle();
	const char *str;
	if (!Graphics::getConstant(style, str))
		return luaL_error(L, "Unknown line style");
	lua_pushstring(L, str);
	return 1;
}

int w_getLineJoin(lua_State *L)
{
	Graphics::LineJoin join = instance()->getLineJoin();
	const char *str;
	if (!Graphics::getConstant(join, str))
		return luaL_error(L, "Unknown line join");
	lua_pushstring(L, str);
	return 1;
}

int w_setPointSize(lua_State *L)
{
	float size = (float)luaL_checknumber(L, 1);
	instance()->setPointSize(size);
	return 0;
}

int w_getPointSize(lua_State *L)
{
	lua_pushnumber(L, instance()->getPointSize());
	return 1;
}

int w_setDepthMode(lua_State *L)
{
	if (lua_isnoneornil(L, 1) && lua_isnoneornil(L, 2))
		luax_catchexcept(L, [&]() { instance()->setDepthMode(); });
	else
	{
		CompareMode compare = COMPARE_ALWAYS;
		const char *str = luaL_checkstring(L, 1);
		bool write = luax_checkboolean(L, 2);

		if (!getConstant(str, compare))
			return luax_enumerror(L, "compare mode", getConstants(compare), str);

		luax_catchexcept(L, [&]() { instance()->setDepthMode(compare, write); });
	}

	return 0;
}

int w_getDepthMode(lua_State *L)
{
	CompareMode compare = COMPARE_ALWAYS;
	bool write = false;
	instance()->getDepthMode(compare, write);

	const char *str;
	if (!getConstant(compare, str))
		return luaL_error(L, "Unknown compare mode");

	lua_pushstring(L, str);
	luax_pushboolean(L, write);
	return 2;
}

int w_setMeshCullMode(lua_State *L)
{
	const char *str = luaL_checkstring(L, 1);
	CullMode mode;

	if (!getConstant(str, mode))
		return luax_enumerror(L, "cull mode", getConstants(mode), str);

	luax_catchexcept(L, [&]() { instance()->setMeshCullMode(mode); });
	return 0;
}

int w_getMeshCullMode(lua_State *L)
{
	CullMode mode = instance()->getMeshCullMode();
	const char *str;
	if (!getConstant(mode, str))
		return luaL_error(L, "Unknown cull mode");
	lua_pushstring(L, str);
	return 1;
}

int w_setFrontFaceWinding(lua_State *L)
{
	const char *str = luaL_checkstring(L, 1);
	Winding winding;

	if (!getConstant(str, winding))
		return luax_enumerror(L, "vertex winding", getConstants(winding), str);

	luax_catchexcept(L, [&]() { instance()->setFrontFaceWinding(winding); });
	return 0;
}

int w_getFrontFaceWinding(lua_State *L)
{
	Winding winding = instance()->getFrontFaceWinding();
	const char *str;
	if (!getConstant(winding, str))
		return luaL_error(L, "Unknown vertex winding");
	lua_pushstring(L, str);
	return 1;
}

int w_setWireframe(lua_State *L)
{
	instance()->setWireframe(luax_checkboolean(L, 1));
	return 0;
}

int w_isWireframe(lua_State *L)
{
	luax_pushboolean(L, instance()->isWireframe());
	return 1;
}

int w_setShader(lua_State *L)
{
	if (lua_isnoneornil(L,1))
	{
		instance()->setShader();
		return 0;
	}

	Shader *shader = luax_checkshader(L, 1);
	instance()->setShader(shader);
	return 0;
}

int w_getShader(lua_State *L)
{
	Shader *shader = instance()->getShader();
	if (shader)
		luax_pushtype(L, shader);
	else
		lua_pushnil(L);

	return 1;
}

int w_getSupported(lua_State *L)
{
	const Graphics::Capabilities &caps = instance()->getCapabilities();

	if (lua_istable(L, 1))
		lua_pushvalue(L, 1);
	else
		lua_createtable(L, 0, (int) Graphics::FEATURE_MAX_ENUM);

	for (int i = 0; i < (int) Graphics::FEATURE_MAX_ENUM; i++)
	{
		auto feature = (Graphics::Feature) i;
		const char *name = nullptr;

		if (!Graphics::getConstant(feature, name))
			continue;

		luax_pushboolean(L, caps.features[i]);
		lua_setfield(L, -2, name);
	}

	return 1;
}

int w_getTextureFormats(lua_State *L)
{
	luaL_checktype(L, 1, LUA_TTABLE);

	bool rt = luax_checkboolflag(L, 1, Texture::getConstant(Texture::SETTING_RENDER_TARGET));
	bool linear = luax_boolflag(L, 1, Texture::getConstant(Texture::SETTING_LINEAR), false);

	OptionalBool readable;
	lua_getfield(L, 1, Texture::getConstant(Texture::SETTING_READABLE));
	if (!lua_isnoneornil(L, -1))
		readable.set(luax_checkboolean(L, -1));
	lua_pop(L, 1);

	if (lua_istable(L, 2))
		lua_pushvalue(L, 2);
	else
		lua_createtable(L, 0, (int) PIXELFORMAT_MAX_ENUM);

	for (int i = 0; i < (int) PIXELFORMAT_MAX_ENUM; i++)
	{
		PixelFormat format = (PixelFormat) i;
		const char *name = nullptr;

		if (format == PIXELFORMAT_UNKNOWN || !love::getConstant(format, name))
			continue;

		if (rt && isPixelFormatDepth(format))
			continue;

		bool formatReadable = readable.get(!isPixelFormatDepthStencil(format));
		bool sRGB = isGammaCorrect() && !linear;

		luax_pushboolean(L, instance()->isPixelFormatSupported(format, rt, formatReadable, sRGB));
		lua_setfield(L, -2, name);
	}

	return 1;
}

static int w__getFormats(lua_State *L, int idx, bool (*isFormatSupported)(PixelFormat), bool (*ignore)(PixelFormat))
{
	if (lua_istable(L, idx))
		lua_pushvalue(L, idx);
	else
		lua_createtable(L, 0, (int) PIXELFORMAT_MAX_ENUM);

	for (int i = 0; i < (int) PIXELFORMAT_MAX_ENUM; i++)
	{
		PixelFormat format = (PixelFormat) i;
		const char *name = nullptr;

		if (format == PIXELFORMAT_UNKNOWN || !love::getConstant(format, name) || ignore(format))
			continue;

		luax_pushboolean(L, isFormatSupported(format));
		lua_setfield(L, -2, name);
	}

	return 1;
}

int w_getCanvasFormats(lua_State *L)
{
	luax_markdeprecated(L, "love.graphics.getCanvasFormats", API_FUNCTION, DEPRECATED_REPLACED, "love.graphics.getTextureFormats");

	bool (*supported)(PixelFormat);

	int idx = 1;
	if (lua_type(L, 1) == LUA_TBOOLEAN)
	{
		idx = 2;
		if (luax_checkboolean(L, 1))
		{
			supported = [](PixelFormat format) -> bool
			{
				return instance()->isPixelFormatSupported(format, true, true, false);
			};
		}
		else
		{
			supported = [](PixelFormat format) -> bool
			{
				return instance()->isPixelFormatSupported(format, true, false, false);
			};
		}
	}
	else
	{
		supported = [](PixelFormat format) -> bool
		{
			bool readable = !isPixelFormatDepthStencil(format);
			return instance()->isPixelFormatSupported(format, true, readable, false);
		};
	}

	return w__getFormats(L, idx, supported, isPixelFormatCompressed);
}

int w_getImageFormats(lua_State *L)
{
	luax_markdeprecated(L, "love.graphics.getImageFormats", API_FUNCTION, DEPRECATED_REPLACED, "love.graphics.getTextureFormats");

	const auto supported = [](PixelFormat format) -> bool
	{
		return instance()->isPixelFormatSupported(format, false, true, false);
	};

	const auto ignore = [](PixelFormat format) -> bool
	{
		return !(image::ImageData::validPixelFormat(format) || isPixelFormatCompressed(format));
	};

	return w__getFormats(L, 1, supported, ignore);
}

int w_getTextureTypes(lua_State *L)
{
	const Graphics::Capabilities &caps = instance()->getCapabilities();

	if (lua_istable(L, 1))
		lua_pushvalue(L, 1);
	else
		lua_createtable(L, 0, (int) TEXTURE_MAX_ENUM);

	for (int i = 0; i < (int) TEXTURE_MAX_ENUM; i++)
	{
		TextureType textype = (TextureType) i;
		const char *name = nullptr;

		if (!Texture::getConstant(textype, name))
			continue;

		luax_pushboolean(L, caps.textureTypes[i]);
		lua_setfield(L, -2, name);
	}

	return 1;
}

int w_getRendererInfo(lua_State *L)
{
	Graphics::RendererInfo info;
	luax_catchexcept(L, [&](){ info = instance()->getRendererInfo(); });

	luax_pushstring(L, info.name);
	luax_pushstring(L, info.version);
	luax_pushstring(L, info.vendor);
	luax_pushstring(L, info.device);
	return 4;
}

int w_getSystemLimits(lua_State *L)
{
	const Graphics::Capabilities &caps = instance()->getCapabilities();

	if (lua_istable(L, 1))
		lua_pushvalue(L, 1);
	else
		lua_createtable(L, 0, (int) Graphics::LIMIT_MAX_ENUM);

	for (int i = 0; i < (int) Graphics::LIMIT_MAX_ENUM; i++)
	{
		Graphics::SystemLimit limittype = (Graphics::SystemLimit) i;
		const char *name = nullptr;

		if (!Graphics::getConstant(limittype, name))
			continue;

		lua_pushnumber(L, caps.limits[i]);
		lua_setfield(L, -2, name);
	}

	return 1;
}

int w_getStats(lua_State *L)
{
	Graphics::Stats stats = instance()->getStats();

	if (lua_istable(L, 1))
		lua_pushvalue(L, 1);
	else
		lua_createtable(L, 0, 7);

	lua_pushinteger(L, stats.drawCalls);
	lua_setfield(L, -2, "drawcalls");

	lua_pushinteger(L, stats.drawCallsBatched);
	lua_setfield(L, -2, "drawcallsbatched");

	lua_pushinteger(L, stats.renderTargetSwitches);
	lua_setfield(L, -2, "canvasswitches");

	lua_pushinteger(L, stats.shaderSwitches);
	lua_setfield(L, -2, "shaderswitches");

	lua_pushinteger(L, stats.textures);
	lua_setfield(L, -2, "textures");

	lua_pushinteger(L, stats.fonts);
	lua_setfield(L, -2, "fonts");

	lua_pushinteger(L, stats.textureMemory);
	lua_setfield(L, -2, "texturememory");

	return 1;
}

int w_draw(lua_State *L)
{
	Drawable *drawable = nullptr;
	Texture *texture = nullptr;
	Quad *quad = nullptr;
	int startidx = 2;

	if (luax_istype(L, 2, Quad::type))
	{
		texture = luax_checktexture(L, 1);
		quad = luax_totype<Quad>(L, 2);
		startidx = 3;
	}
	else if (lua_isnil(L, 2) && !lua_isnoneornil(L, 3))
	{
		return luax_typerror(L, 2, "Quad");
	}
	else
	{
		drawable = luax_checktype<Drawable>(L, 1);
		startidx = 2;
	}

	luax_checkstandardtransform(L, startidx, [&](const Matrix4 &m)
	{
		luax_catchexcept(L, [&]()
		{
			if (texture && quad)
				instance()->draw(texture, quad, m);
			else
				instance()->draw(drawable, m);
		});
	});

	return 0;
}

int w_drawLayer(lua_State *L)
{
	Texture *texture = luax_checktexture(L, 1);
	Quad *quad = nullptr;
	int layer = (int) luaL_checkinteger(L, 2) - 1;
	int startidx = 3;

	if (luax_istype(L, startidx, Quad::type))
	{
		texture = luax_checktexture(L, 1);
		quad = luax_totype<Quad>(L, startidx);
		startidx++;
	}
	else if (lua_isnil(L, startidx) && !lua_isnoneornil(L, startidx + 1))
	{
		return luax_typerror(L, startidx, "Quad");
	}

	luax_checkstandardtransform(L, startidx, [&](const Matrix4 &m)
	{
		luax_catchexcept(L, [&]()
		{
			if (quad)
				instance()->drawLayer(texture, layer, quad, m);
			else
				instance()->drawLayer(texture, layer, m);
		});
	});

	return 0;
}

int w_drawInstanced(lua_State *L)
{
	Mesh *t = luax_checkmesh(L, 1);
	int instancecount = (int) luaL_checkinteger(L, 2);

	luax_checkstandardtransform(L, 3, [&](const Matrix4 &m)
	{
		luax_catchexcept(L, [&]() { instance()->drawInstanced(t, m, instancecount); });
	});

	return 0;
}

int w_print(lua_State *L)
{
	std::vector<Font::ColoredString> str;
	luax_checkcoloredstring(L, 1, str);

	if (luax_istype(L, 2, Font::type))
	{
		Font *font = luax_checkfont(L, 2);

		luax_checkstandardtransform(L, 3, [&](const Matrix4 &m)
		{
			luax_catchexcept(L, [&](){ instance()->print(str, font, m); });
		});
	}
	else
	{
		luax_checkstandardtransform(L, 2, [&](const Matrix4 &m)
		{
			luax_catchexcept(L, [&](){ instance()->print(str, m); });
		});
	}

	return 0;
}

int w_printf(lua_State *L)
{
	std::vector<Font::ColoredString> str;
	luax_checkcoloredstring(L, 1, str);

	Font *font = nullptr;
	int startidx = 2;

	if (luax_istype(L, startidx, Font::type))
	{
		font = luax_checkfont(L, startidx);
		startidx++;
	}

	Font::AlignMode align = Font::ALIGN_LEFT;
	Matrix4 m;

	int formatidx = startidx + 2;

	if (luax_istype(L, startidx, math::Transform::type))
	{
		math::Transform *tf = luax_totype<math::Transform>(L, startidx);
		m = tf->getMatrix();
		formatidx = startidx + 1;
	}
	else
	{
		float x = (float)luaL_checknumber(L, startidx + 0);
		float y = (float)luaL_checknumber(L, startidx + 1);

		float angle = (float) luaL_optnumber(L, startidx + 4, 0.0f);
		float sx = (float) luaL_optnumber(L, startidx + 5, 1.0f);
		float sy = (float) luaL_optnumber(L, startidx + 6, sx);
		float ox = (float) luaL_optnumber(L, startidx + 7, 0.0f);
		float oy = (float) luaL_optnumber(L, startidx + 8, 0.0f);
		float kx = (float) luaL_optnumber(L, startidx + 9, 0.0f);
		float ky = (float) luaL_optnumber(L, startidx + 10, 0.0f);

		m = Matrix4(x, y, angle, sx, sy, ox, oy, kx, ky);
	}

	float wrap = (float)luaL_checknumber(L, formatidx);

	const char *astr = lua_isnoneornil(L, formatidx + 1) ? nullptr : luaL_checkstring(L, formatidx + 1);
	if (astr != nullptr && !Font::getConstant(astr, align))
		return luax_enumerror(L, "alignment", Font::getConstants(align), astr);

	if (font != nullptr)
		luax_catchexcept(L, [&](){ instance()->printf(str, font, wrap, align, m); });
	else
		luax_catchexcept(L, [&](){ instance()->printf(str, wrap, align, m); });

	return 0;
}

int w_points(lua_State *L)
{
	// love.graphics.points has 3 variants:
	// - points(x1, y1, x2, y2, ...)
	// - points({x1, y1, x2, y2, ...})
	// - points({{x1, y1 [, r, g, b, a]}, {x2, y2 [, r, g, b, a]}, ...})

	int args = lua_gettop(L);
	bool is_table = false;
	bool is_table_of_tables = false;
	if (args == 1 && lua_istable(L, 1))
	{
		is_table = true;
		args = (int) luax_objlen(L, 1);

		lua_rawgeti(L, 1, 1);
		is_table_of_tables = lua_istable(L, -1);
		lua_pop(L, 1);
	}

	if (args % 2 != 0 && !is_table_of_tables)
		return luaL_error(L, "Number of vertex components must be a multiple of two");

	int numpositions = args / 2;
	if (is_table_of_tables)
		numpositions = args;

	Vector2 *positions = nullptr;
	Colorf *colors = nullptr;

	if (is_table_of_tables)
	{
		size_t datasize = (sizeof(Vector2) + sizeof(Colorf)) * numpositions;
		uint8 *data = instance()->getScratchBuffer<uint8>(datasize);

		positions = (Vector2 *) data;
		colors = (Colorf *) (data + sizeof(Vector2) * numpositions);
	}
	else
		positions = instance()->getScratchBuffer<Vector2>(numpositions);

	if (is_table)
	{
		if (is_table_of_tables)
		{
			// points({{x1, y1 [, r, g, b, a]}, {x2, y2 [, r, g, b, a]}, ...})
			for (int i = 0; i < args; i++)
			{
				lua_rawgeti(L, 1, i + 1);
				for (int j = 1; j <= 6; j++)
					lua_rawgeti(L, -j, j);

				positions[i].x = luax_checkfloat(L, -6);
				positions[i].y = luax_checkfloat(L, -5);

				colors[i].r = (float) luax_optnumberclamped01(L, -4, 1.0);
				colors[i].g = (float) luax_optnumberclamped01(L, -3, 1.0);
				colors[i].b = (float) luax_optnumberclamped01(L, -2, 1.0);
				colors[i].a = (float) luax_optnumberclamped01(L, -1, 1.0);

				lua_pop(L, 7);
			}
		}
		else
		{
			// points({x1, y1, x2, y2, ...})
			for (int i = 0; i < numpositions; i++)
			{
				lua_rawgeti(L, 1, i * 2 + 1);
				lua_rawgeti(L, 1, i * 2 + 2);
				positions[i].x = luax_checkfloat(L, -2);
				positions[i].y = luax_checkfloat(L, -1);
				lua_pop(L, 2);
			}
		}
	}
	else
	{
		for (int i = 0; i < numpositions; i++)
		{
			positions[i].x = luax_checkfloat(L, i * 2 + 1);
			positions[i].y = luax_checkfloat(L, i * 2 + 2);
		}
	}

	luax_catchexcept(L, [&](){ instance()->points(positions, colors, numpositions); });
	return 0;
}

int w_line(lua_State *L)
{
	int args = lua_gettop(L);
	int arg1type = lua_type(L, 1);
	bool is_table = false;

	if (args == 1 && arg1type == LUA_TTABLE)
	{
		args = (int) luax_objlen(L, 1);
		is_table = true;
	}

	if (arg1type != LUA_TTABLE && arg1type != LUA_TNUMBER)
		return luax_typerror(L, 1, "table or number");
	else if (args % 2 != 0)
		return luaL_error(L, "Number of vertex components must be a multiple of two.");
	else if (args < 4)
		return luaL_error(L, "Need at least two vertices to draw a line.");

	int numvertices = args / 2;

	Vector2 *coords = instance()->getScratchBuffer<Vector2>(numvertices);
	if (is_table)
	{
		for (int i = 0; i < numvertices; ++i)
		{
			lua_rawgeti(L, 1, (i * 2) + 1);
			lua_rawgeti(L, 1, (i * 2) + 2);
			coords[i].x = luax_checkfloat(L, -2);
			coords[i].y = luax_checkfloat(L, -1);
			lua_pop(L, 2);
		}
	}
	else
	{
		for (int i = 0; i < numvertices; ++i)
		{
			coords[i].x = luax_checkfloat(L, (i * 2) + 1);
			coords[i].y = luax_checkfloat(L, (i * 2) + 2);
		}
	}

	luax_catchexcept(L,
		[&](){ instance()->polyline(coords, numvertices); }
	);

	return 0;
}

int w_rectangle(lua_State *L)
{
	Graphics::DrawMode mode;
	const char *str = luaL_checkstring(L, 1);
	if (!Graphics::getConstant(str, mode))
		return luax_enumerror(L, "draw mode", Graphics::getConstants(mode), str);

	float x = (float)luaL_checknumber(L, 2);
	float y = (float)luaL_checknumber(L, 3);
	float w = (float)luaL_checknumber(L, 4);
	float h = (float)luaL_checknumber(L, 5);

	if (lua_isnoneornil(L, 6))
	{
		instance()->rectangle(mode, x, y, w, h);
		return 0;
	}

	float rx = (float)luaL_optnumber(L, 6, 0.0);
	float ry = (float)luaL_optnumber(L, 7, rx);

	if (lua_isnoneornil(L, 8))
		luax_catchexcept(L, [&](){ instance()->rectangle(mode, x, y, w, h, rx, ry); });
	else
	{
		int points = (int) luaL_checkinteger(L, 8);
		luax_catchexcept(L, [&](){ instance()->rectangle(mode, x, y, w, h, rx, ry, points); });
	}

	return 0;
}

int w_circle(lua_State *L)
{
	Graphics::DrawMode mode;
	const char *str = luaL_checkstring(L, 1);
	if (!Graphics::getConstant(str, mode))
		return luax_enumerror(L, "draw mode", Graphics::getConstants(mode), str);

	float x = (float)luaL_checknumber(L, 2);
	float y = (float)luaL_checknumber(L, 3);
	float radius = (float)luaL_checknumber(L, 4);

	if (lua_isnoneornil(L, 5))
		luax_catchexcept(L, [&](){ instance()->circle(mode, x, y, radius); });
	else
	{
		int points = (int) luaL_checkinteger(L, 5);
		luax_catchexcept(L, [&](){ instance()->circle(mode, x, y, radius, points); });
	}

	return 0;
}

int w_ellipse(lua_State *L)
{
	Graphics::DrawMode mode;
	const char *str = luaL_checkstring(L, 1);
	if (!Graphics::getConstant(str, mode))
		return luax_enumerror(L, "draw mode", Graphics::getConstants(mode), str);

	float x = (float)luaL_checknumber(L, 2);
	float y = (float)luaL_checknumber(L, 3);
	float a = (float)luaL_checknumber(L, 4);
	float b = (float)luaL_optnumber(L, 5, a);

	if (lua_isnoneornil(L, 6))
		luax_catchexcept(L, [&](){ instance()->ellipse(mode, x, y, a, b); });
	else
	{
		int points = (int) luaL_checkinteger(L, 6);
		luax_catchexcept(L, [&](){ instance()->ellipse(mode, x, y, a, b, points); });
	}

	return 0;
}

int w_arc(lua_State *L)
{
	Graphics::DrawMode drawmode;
	const char *drawstr = luaL_checkstring(L, 1);
	if (!Graphics::getConstant(drawstr, drawmode))
		return luax_enumerror(L, "draw mode", Graphics::getConstants(drawmode), drawstr);

	int startidx = 2;

	Graphics::ArcMode arcmode = Graphics::ARC_PIE;

	if (lua_type(L, 2) == LUA_TSTRING)
	{
		const char *arcstr = luaL_checkstring(L, 2);
		if (!Graphics::getConstant(arcstr, arcmode))
			return luax_enumerror(L, "arc mode", Graphics::getConstants(arcmode), arcstr);

		startidx = 3;
	}

	float x = (float) luaL_checknumber(L, startidx + 0);
	float y = (float) luaL_checknumber(L, startidx + 1);
	float radius = (float) luaL_checknumber(L, startidx + 2);
	float angle1 = (float) luaL_checknumber(L, startidx + 3);
	float angle2 = (float) luaL_checknumber(L, startidx + 4);

	if (lua_isnoneornil(L, startidx + 5))
		luax_catchexcept(L, [&](){ instance()->arc(drawmode, arcmode, x, y, radius, angle1, angle2); });
	else
	{
		int points = (int) luaL_checkinteger(L, startidx + 5);
		luax_catchexcept(L, [&](){ instance()->arc(drawmode, arcmode, x, y, radius, angle1, angle2, points); });
	}

	return 0;
}

int w_polygon(lua_State *L)
{
	int args = lua_gettop(L) - 1;

	Graphics::DrawMode mode;
	const char *str = luaL_checkstring(L, 1);
	if (!Graphics::getConstant(str, mode))
		return luax_enumerror(L, "draw mode", Graphics::getConstants(mode), str);

	bool is_table = false;
	if (args == 1 && lua_istable(L, 2))
	{
		args = (int) luax_objlen(L, 2);
		is_table = true;
	}

	if (args % 2 != 0)
		return luaL_error(L, "Number of vertex components must be a multiple of two");
	else if (args < 6)
		return luaL_error(L, "Need at least three vertices to draw a polygon");

	int numvertices = args / 2;

	// fetch coords
	Vector2 *coords = instance()->getScratchBuffer<Vector2>(numvertices + 1);
	if (is_table)
	{
		for (int i = 0; i < numvertices; ++i)
		{
			lua_rawgeti(L, 2, (i * 2) + 1);
			lua_rawgeti(L, 2, (i * 2) + 2);
			coords[i].x = luax_checkfloat(L, -2);
			coords[i].y = luax_checkfloat(L, -1);
			lua_pop(L, 2);
		}
	}
	else
	{
		for (int i = 0; i < numvertices; ++i)
		{
			coords[i].x = luax_checkfloat(L, (i * 2) + 2);
			coords[i].y = luax_checkfloat(L, (i * 2) + 3);
		}
	}

	// make a closed loop
	coords[numvertices] = coords[0];

	luax_catchexcept(L, [&](){ instance()->polygon(mode, coords, numvertices+1); });
	return 0;
}

int w_flushBatch(lua_State *)
{
	instance()->flushBatchedDraws();
	return 0;
}

int w_getStackDepth(lua_State *L)
{
	lua_pushnumber(L, instance()->getStackDepth());
	return 1;
}

int w_push(lua_State *L)
{
	Graphics::StackType stype = Graphics::STACK_TRANSFORM;
	const char *sname = lua_isnoneornil(L, 1) ? nullptr : luaL_checkstring(L, 1);
	if (sname && !Graphics::getConstant(sname, stype))
		return luax_enumerror(L, "graphics stack type", Graphics::getConstants(stype), sname);

	luax_catchexcept(L, [&](){ instance()->push(stype); });

	if (luax_istype(L, 2, math::Transform::type))
	{
		math::Transform *t = luax_totype<math::Transform>(L, 2);
		luax_catchexcept(L, [&]() { instance()->applyTransform(t); });
	}

	return 0;
}

int w_pop(lua_State *L)
{
	luax_catchexcept(L, [&](){ instance()->pop(); });
	return 0;
}

int w_rotate(lua_State *L)
{
	float angle = (float)luaL_checknumber(L, 1);
	instance()->rotate(angle);
	return 0;
}

int w_scale(lua_State *L)
{
	float sx = (float)luaL_optnumber(L, 1, 1.0f);
	float sy = (float)luaL_optnumber(L, 2, sx);
	instance()->scale(sx, sy);
	return 0;
}

int w_translate(lua_State *L)
{
	float x = (float)luaL_checknumber(L, 1);
	float y = (float)luaL_checknumber(L, 2);
	instance()->translate(x, y);
	return 0;
}

int w_shear(lua_State *L)
{
	float kx = (float)luaL_checknumber(L, 1);
	float ky = (float)luaL_checknumber(L, 2);
	instance()->shear(kx, ky);
	return 0;
}

int w_origin(lua_State * /*L*/)
{
	instance()->origin();
	return 0;
}

int w_applyTransform(lua_State *L)
{
	math::Transform *t = math::luax_checktransform(L, 1);
	luax_catchexcept(L, [&]() { instance()->applyTransform(t); });
	return 0;
}

int w_replaceTransform(lua_State *L)
{
	math::Transform *t = math::luax_checktransform(L, 1);
	luax_catchexcept(L, [&]() { instance()->replaceTransform(t); });
	return 0;
}

int w_transformPoint(lua_State *L)
{
	Vector2 p;
	p.x = (float) luaL_checknumber(L, 1);
	p.y = (float) luaL_checknumber(L, 2);
	p = instance()->transformPoint(p);
	lua_pushnumber(L, p.x);
	lua_pushnumber(L, p.y);
	return 2;
}

int w_inverseTransformPoint(lua_State *L)
{
	Vector2 p;
	p.x = (float) luaL_checknumber(L, 1);
	p.y = (float) luaL_checknumber(L, 2);
	p = instance()->inverseTransformPoint(p);
	lua_pushnumber(L, p.x);
	lua_pushnumber(L, p.y);
	return 2;
}


// List of functions to wrap.
static const luaL_Reg functions[] =
{
	{ "reset", w_reset },
	{ "clear", w_clear },
	{ "discard", w_discard },
	{ "present", w_present },

	{ "newCanvas", w_newCanvas },
	{ "newTexture", w_newTexture },
	{ "newCubeTexture", w_newCubeTexture },
	{ "newArrayTexture", w_newArrayTexture },
	{ "newVolumeTexture", w_newVolumeTexture },
	{ "newQuad", w_newQuad },
	{ "newFont", w_newFont },
	{ "newImageFont", w_newImageFont },
	{ "newSpriteBatch", w_newSpriteBatch },
	{ "newParticleSystem", w_newParticleSystem },
	{ "newShader", w_newShader },
	{ "newBuffer", w_newBuffer },
	{ "newVertexBuffer", w_newVertexBuffer },
	{ "newIndexBuffer", w_newIndexBuffer },
	{ "newMesh", w_newMesh },
	{ "newText", w_newText },
	{ "_newVideo", w_newVideo },

	{ "validateShader", w_validateShader },

	{ "setCanvas", w_setCanvas },
	{ "getCanvas", w_getCanvas },

	{ "setColor", w_setColor },
	{ "getColor", w_getColor },
	{ "setBackgroundColor", w_setBackgroundColor },
	{ "getBackgroundColor", w_getBackgroundColor },

	{ "setNewFont", w_setNewFont },
	{ "setFont", w_setFont },
	{ "getFont", w_getFont },

	{ "setColorMask", w_setColorMask },
	{ "getColorMask", w_getColorMask },
	{ "setBlendMode", w_setBlendMode },
	{ "getBlendMode", w_getBlendMode },
	{ "setBlendState", w_setBlendState },
	{ "getBlendState", w_getBlendState },
	{ "setDefaultFilter", w_setDefaultFilter },
	{ "getDefaultFilter", w_getDefaultFilter },
	{ "setDefaultMipmapFilter", w_setDefaultMipmapFilter },
	{ "getDefaultMipmapFilter", w_getDefaultMipmapFilter },
	{ "setLineWidth", w_setLineWidth },
	{ "setLineStyle", w_setLineStyle },
	{ "setLineJoin", w_setLineJoin },
	{ "getLineWidth", w_getLineWidth },
	{ "getLineStyle", w_getLineStyle },
	{ "getLineJoin", w_getLineJoin },
	{ "setPointSize", w_setPointSize },
	{ "getPointSize", w_getPointSize },
	{ "setDepthMode", w_setDepthMode },
	{ "getDepthMode", w_getDepthMode },
	{ "setMeshCullMode", w_setMeshCullMode },
	{ "getMeshCullMode", w_getMeshCullMode },
	{ "setFrontFaceWinding", w_setFrontFaceWinding },
	{ "getFrontFaceWinding", w_getFrontFaceWinding },
	{ "setWireframe", w_setWireframe },
	{ "isWireframe", w_isWireframe },

	{ "setShader", w_setShader },
	{ "getShader", w_getShader },

	{ "getSupported", w_getSupported },
	{ "getTextureFormats", w_getTextureFormats },
	{ "getRendererInfo", w_getRendererInfo },
	{ "getSystemLimits", w_getSystemLimits },
	{ "getTextureTypes", w_getTextureTypes },
	{ "getStats", w_getStats },

	{ "captureScreenshot", w_captureScreenshot },

	{ "draw", w_draw },
	{ "drawLayer", w_drawLayer },
	{ "drawInstanced", w_drawInstanced },

	{ "print", w_print },
	{ "printf", w_printf },

	{ "isCreated", w_isCreated },
	{ "isActive", w_isActive },
	{ "isGammaCorrect", w_isGammaCorrect },
	{ "getWidth", w_getWidth },
	{ "getHeight", w_getHeight },
	{ "getDimensions", w_getDimensions },
	{ "getPixelWidth", w_getPixelWidth },
	{ "getPixelHeight", w_getPixelHeight },
	{ "getPixelDimensions", w_getPixelDimensions },
	{ "getDPIScale", w_getDPIScale },

	{ "setScissor", w_setScissor },
	{ "intersectScissor", w_intersectScissor },
	{ "getScissor", w_getScissor },

	{ "stencil", w_stencil },
	{ "setStencilTest", w_setStencilTest },
	{ "getStencilTest", w_getStencilTest },

	{ "points", w_points },
	{ "line", w_line },
	{ "rectangle", w_rectangle },
	{ "circle", w_circle },
	{ "ellipse", w_ellipse },
	{ "arc", w_arc },
	{ "polygon", w_polygon },

	{ "flushBatch", w_flushBatch },

	{ "getStackDepth", w_getStackDepth },
	{ "push", w_push },
	{ "pop", w_pop },
	{ "rotate", w_rotate },
	{ "scale", w_scale },
	{ "translate", w_translate },
	{ "shear", w_shear },
	{ "origin", w_origin },
	{ "applyTransform", w_applyTransform },
	{ "replaceTransform", w_replaceTransform },
	{ "transformPoint", w_transformPoint },
	{ "inverseTransformPoint", w_inverseTransformPoint },

	// Deprecated
	{ "newImage", w_newImage },
	{ "newArrayImage", w_newArrayImage },
	{ "newVolumeImage", w_newVolumeImage },
	{ "newCubeImage", w_newCubeImage },
	{ "getCanvasFormats", w_getCanvasFormats },
	{ "getImageFormats", w_getImageFormats },

	{ 0, 0 }
};

static int luaopen_drawable(lua_State *L)
{
	return luax_register_type(L, &Drawable::type, nullptr);
}

// Types for this module.
static const lua_CFunction types[] =
{
	luaopen_drawable,
	luaopen_texture,
	luaopen_font,
	luaopen_quad,
	luaopen_graphicsbuffer,
	luaopen_spritebatch,
	luaopen_particlesystem,
	luaopen_shader,
	luaopen_mesh,
	luaopen_text,
	luaopen_video,
	0
};

extern "C" int luaopen_love_graphics(lua_State *L)
{
	Graphics *instance = instance();
	if (instance == nullptr)
	{
		luax_catchexcept(L, [&](){ instance = new love::graphics::opengl::Graphics(); });
	}
	else
		instance->retain();

	WrappedModule w;
	w.module = instance;
	w.name = "graphics";
	w.type = &Graphics::type;
	w.functions = functions;
	w.types = types;

	int n = luax_register_module(L, w);

	if (luaL_loadbuffer(L, (const char *)graphics_lua, sizeof(graphics_lua), "wrap_Graphics.lua") == 0)
		lua_call(L, 0, 0);
	else
		lua_error(L);

	return n;
}

} // graphics
} // love<|MERGE_RESOLUTION|>--- conflicted
+++ resolved
@@ -1144,21 +1144,15 @@
 
 					int slicelen = std::max(1, (int) luax_objlen(L, -1));
 
-<<<<<<< HEAD
 					for (int slice = 0; slice < slicelen; slice++)
 					{
-						lua_rawgeti(L, -1, mip + 1);
+						lua_rawgeti(L, -1, slice + 1);
 
 						auto data = getImageData(L, -1, true, slice == 0 && mip == 0 ? autodpiscale : nullptr);
 						if (data.first.get())
 							slices.set(slice, mip, data.first);
 						else
 							slices.set(slice, mip, data.second->getSlice(0, 0));
-=======
-				for (int slice = 0; slice < slicelen; slice++)
-				{
-					lua_rawgeti(L, -1, slice + 1);
->>>>>>> 5f4d2f33
 
 						lua_pop(L, 1);
 					}
