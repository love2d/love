/**
 * Copyright (c) 2006-2020 LOVE Development Team
 *
 * This software is provided 'as-is', without any express or implied
 * warranty.  In no event will the authors be held liable for any damages
 * arising from the use of this software.
 *
 * Permission is granted to anyone to use this software for any purpose,
 * including commercial applications, and to alter it and redistribute it
 * freely, subject to the following restrictions:
 *
 * 1. The origin of this software must not be misrepresented; you must not
 *    claim that you wrote the original software. If you use this software
 *    in a product, an acknowledgment in the product documentation would be
 *    appreciated but is not required.
 * 2. Altered source versions must be plainly marked as such, and must not be
 *    misrepresented as being the original software.
 * 3. This notice may not be removed or altered from any source distribution.
 **/

#pragma once

// LOVE
#include "common/int.h"
#include "common/Color.h"
#include "common/StringMap.h"

// C
#include <stddef.h>
#include <vector>
#include <string>

namespace love
{
namespace graphics
{

class Resource;

// Vertex attribute indices used in shaders by LOVE. The values map to GPU
// generic vertex attribute indices.
enum BuiltinVertexAttribute
{
	ATTRIB_POS = 0,
	ATTRIB_TEXCOORD,
	ATTRIB_COLOR,
	ATTRIB_MAX_ENUM
};

enum BuiltinVertexAttributeFlags
{
	ATTRIBFLAG_POS = 1 << ATTRIB_POS,
	ATTRIBFLAG_TEXCOORD = 1 << ATTRIB_TEXCOORD,
	ATTRIBFLAG_COLOR = 1 << ATTRIB_COLOR,
};

enum BufferUsage
{
	BUFFERUSAGE_VERTEX = 0,
	BUFFERUSAGE_INDEX,
	BUFFERUSAGE_TEXEL,
	BUFFERUSAGE_SHADER_STORAGE,
	BUFFERUSAGE_COPY_SOURCE,
	BUFFERUSAGE_COPY_DEST,
	BUFFERUSAGE_MAX_ENUM
};

enum BufferUsageFlags
{
<<<<<<< HEAD
	BUFFERTYPE_VERTEX = 0,
	BUFFERTYPE_INDEX,
	BUFFERTYPE_UNIFORM,
	BUFFERTYPE_TEXEL,
	BUFFERTYPE_SHADER_STORAGE,
	BUFFERTYPE_MAX_ENUM
=======
	BUFFERUSAGEFLAG_NONE = 0,
	BUFFERUSAGEFLAG_VERTEX = 1 << BUFFERUSAGE_VERTEX,
	BUFFERUSAGEFLAG_INDEX = 1 << BUFFERUSAGE_INDEX,
	BUFFERUSAGEFLAG_TEXEL = 1 << BUFFERUSAGE_TEXEL,
	BUFFERUSAGEFLAG_SHADER_STORAGE = 1 << BUFFERUSAGE_SHADER_STORAGE,
	BUFFERUSAGEFLAG_COPY_SOURCE = 1 << BUFFERUSAGE_COPY_SOURCE,
	BUFFERUSAGEFLAG_COPY_DEST = 1 << BUFFERUSAGE_COPY_DEST,
>>>>>>> b1b70a83
};

enum IndexDataType
{
	INDEX_UINT16,
	INDEX_UINT32,
	INDEX_MAX_ENUM
};

// http://escience.anu.edu.au/lecture/cg/surfaceModeling/image/surfaceModeling015.png
enum PrimitiveType
{
	PRIMITIVE_TRIANGLES,
	PRIMITIVE_TRIANGLE_STRIP,
	PRIMITIVE_TRIANGLE_FAN,
	PRIMITIVE_POINTS,
	PRIMITIVE_MAX_ENUM
};

enum AttributeStep
{
	STEP_PER_VERTEX,
	STEP_PER_INSTANCE,
	STEP_MAX_ENUM
};

enum CullMode
{
	CULL_NONE,
	CULL_BACK,
	CULL_FRONT,
	CULL_MAX_ENUM
};

// The expected usage pattern of buffer data.
enum BufferDataUsage
{
	BUFFERDATAUSAGE_STREAM,
	BUFFERDATAUSAGE_DYNAMIC,
	BUFFERDATAUSAGE_STATIC,
	BUFFERDATAUSAGE_MAX_ENUM
};

// Value types used when interfacing with the GPU (vertex and shader data).
// The order of this enum affects the dataFormatInfo array.
enum DataFormat
{
	DATAFORMAT_FLOAT,
	DATAFORMAT_FLOAT_VEC2,
	DATAFORMAT_FLOAT_VEC3,
	DATAFORMAT_FLOAT_VEC4,

	DATAFORMAT_FLOAT_MAT2X2,
	DATAFORMAT_FLOAT_MAT2X3,
	DATAFORMAT_FLOAT_MAT2X4,

	DATAFORMAT_FLOAT_MAT3X2,
	DATAFORMAT_FLOAT_MAT3X3,
	DATAFORMAT_FLOAT_MAT3X4,

	DATAFORMAT_FLOAT_MAT4X2,
	DATAFORMAT_FLOAT_MAT4X3,
	DATAFORMAT_FLOAT_MAT4X4,

	DATAFORMAT_INT32,
	DATAFORMAT_INT32_VEC2,
	DATAFORMAT_INT32_VEC3,
	DATAFORMAT_INT32_VEC4,

	DATAFORMAT_UINT32,
	DATAFORMAT_UINT32_VEC2,
	DATAFORMAT_UINT32_VEC3,
	DATAFORMAT_UINT32_VEC4,

	DATAFORMAT_SNORM8_VEC4,
	DATAFORMAT_UNORM8_VEC4,
	DATAFORMAT_INT8_VEC4,
	DATAFORMAT_UINT8_VEC4,

	DATAFORMAT_SNORM16_VEC2,
	DATAFORMAT_SNORM16_VEC4,

	DATAFORMAT_UNORM16_VEC2,
	DATAFORMAT_UNORM16_VEC4,

	DATAFORMAT_INT16_VEC2,
	DATAFORMAT_INT16_VEC4,

	DATAFORMAT_UINT16,
	DATAFORMAT_UINT16_VEC2,
	DATAFORMAT_UINT16_VEC4,

	DATAFORMAT_BOOL,
	DATAFORMAT_BOOL_VEC2,
	DATAFORMAT_BOOL_VEC3,
	DATAFORMAT_BOOL_VEC4,

	DATAFORMAT_MAX_ENUM
};

enum DataBaseType
{
	DATA_BASETYPE_FLOAT,
	DATA_BASETYPE_INT,
	DATA_BASETYPE_UINT,
	DATA_BASETYPE_SNORM,
	DATA_BASETYPE_UNORM,
	DATA_BASETYPE_BOOL,
	DATA_BASETYPE_MAX_ENUM
};

enum Winding
{
	WINDING_CW,
	WINDING_CCW,
	WINDING_MAX_ENUM
};

enum TriangleIndexMode
{
	TRIANGLEINDEX_NONE,
	TRIANGLEINDEX_STRIP,
	TRIANGLEINDEX_FAN,
	TRIANGLEINDEX_QUADS,
};

enum class CommonFormat
{
	NONE,
	XYf,
	XYZf,
	RGBAub,
	STf_RGBAub,
	STPf_RGBAub,
	XYf_STf,
	XYf_STPf,
	XYf_STf_RGBAub,
	XYf_STus_RGBAub,
	XYf_STPf_RGBAub,
};

struct DataFormatInfo
{
	DataBaseType baseType;
	bool isMatrix;
	int components;
	int matrixRows;
	int matrixColumns;
	size_t componentSize;
	size_t size;
};

struct STf_RGBAub
{
	float s, t;
	Color32 color;
};

struct STPf_RGBAub
{
	float s, t, p;
	Color32 color;
};

struct XYf_STf
{
	float x, y;
	float s, t;
};

struct XYf_STPf
{
	float x, y;
	float s, t, p;
};

struct XYf_STf_RGBAub
{
	float x, y;
	float s, t;
	Color32 color;
};

typedef XYf_STf_RGBAub Vertex;

struct XYf_STus_RGBAub
{
	float  x, y;
	uint16 s, t;
	Color32 color;
};

struct XYf_STPf_RGBAub
{
	float x, y;
	float s, t, p;
	Color32 color;
};

struct BufferBindings
{
	static const uint32 MAX = 32;

	uint32 useBits = 0;

	struct
	{
		Resource *buffer;
		size_t offset;
	} info[MAX];

	void set(uint32 index, Resource *r, size_t offset)
	{
		useBits |= (1u << index);
		info[index] = {r, offset};
	}

	void disable(uint32 index) { useBits &= (1u << index); }
	void clear() { useBits = 0; }
};

struct VertexAttributeInfo
{
	uint8 bufferIndex;
	DataFormat format : 8;
	uint16 offsetFromVertex;
};

struct VertexBufferLayout
{
	// Attribute step rate is stored outside this struct as a bitmask.
	uint16 stride;
};

struct VertexAttributes
{
	static const uint32 MAX = 32;

	uint32 enableBits = 0; // indexed by attribute
	uint32 instanceBits = 0; // indexed by buffer

	VertexAttributeInfo attribs[MAX];
	VertexBufferLayout bufferLayouts[BufferBindings::MAX];

	VertexAttributes() {}
	VertexAttributes(CommonFormat format, uint8 bufferindex)
	{
		setCommonFormat(format, bufferindex);
	}

	void set(uint32 index, DataFormat format, uint16 offsetfromvertex, uint8 bufferindex)
	{
		enableBits |= (1u << index);

		attribs[index].bufferIndex = bufferindex;
		attribs[index].format = format;
		attribs[index].offsetFromVertex = offsetfromvertex;
	}

	void setBufferLayout(uint32 bufferindex, uint16 stride, AttributeStep step = STEP_PER_VERTEX)
	{
		uint32 bufferbit = (1u << bufferindex);

		if (step == STEP_PER_INSTANCE)
			instanceBits |= bufferbit;
		else
			instanceBits &= ~bufferbit;

		bufferLayouts[bufferindex].stride = stride;
	}

	void disable(uint32 index)
	{
		enableBits &= ~(1u << index);
	}

	void clear()
	{
		enableBits = 0;
	}

	bool isEnabled(uint32 index) const
	{
		return (enableBits & (1u << index)) != 0;
	}

	AttributeStep getBufferStep(uint32 index) const
	{
		return (instanceBits & (1u << index)) != 0 ? STEP_PER_INSTANCE : STEP_PER_VERTEX;
	}

	void setCommonFormat(CommonFormat format, uint8 bufferindex);
};

size_t getFormatStride(CommonFormat format);

uint32 getFormatFlags(CommonFormat format);

int getFormatPositionComponents(CommonFormat format);

inline CommonFormat getSinglePositionFormat(bool is2D)
{
	return is2D ? CommonFormat::XYf : CommonFormat::XYZf;
}

const DataFormatInfo &getDataFormatInfo(DataFormat format);

size_t getIndexDataSize(IndexDataType type);
IndexDataType getIndexDataTypeFromMax(size_t maxvalue);
DataFormat getIndexDataFormat(IndexDataType type);
IndexDataType getIndexDataType(DataFormat format);

int getIndexCount(TriangleIndexMode mode, int vertexCount);

void fillIndices(TriangleIndexMode mode, uint16 vertexStart, uint16 vertexCount, uint16 *indices);
void fillIndices(TriangleIndexMode mode, uint32 vertexStart, uint32 vertexCount, uint32 *indices);

STRINGMAP_DECLARE(BuiltinVertexAttribute);
STRINGMAP_DECLARE(BufferUsage);
STRINGMAP_DECLARE(IndexDataType);
STRINGMAP_DECLARE(BufferDataUsage);
STRINGMAP_DECLARE(PrimitiveType);
STRINGMAP_DECLARE(AttributeStep);
STRINGMAP_DECLARE(DataFormat);
STRINGMAP_DECLARE(DataBaseType);
STRINGMAP_DECLARE(CullMode);
STRINGMAP_DECLARE(Winding);

const char *getConstant(BuiltinVertexAttribute attrib);

} // graphics
} // love<|MERGE_RESOLUTION|>--- conflicted
+++ resolved
@@ -58,6 +58,7 @@
 {
 	BUFFERUSAGE_VERTEX = 0,
 	BUFFERUSAGE_INDEX,
+	BUFFERUSAGE_UNIFORM,
 	BUFFERUSAGE_TEXEL,
 	BUFFERUSAGE_SHADER_STORAGE,
 	BUFFERUSAGE_COPY_SOURCE,
@@ -67,22 +68,14 @@
 
 enum BufferUsageFlags
 {
-<<<<<<< HEAD
-	BUFFERTYPE_VERTEX = 0,
-	BUFFERTYPE_INDEX,
-	BUFFERTYPE_UNIFORM,
-	BUFFERTYPE_TEXEL,
-	BUFFERTYPE_SHADER_STORAGE,
-	BUFFERTYPE_MAX_ENUM
-=======
 	BUFFERUSAGEFLAG_NONE = 0,
 	BUFFERUSAGEFLAG_VERTEX = 1 << BUFFERUSAGE_VERTEX,
 	BUFFERUSAGEFLAG_INDEX = 1 << BUFFERUSAGE_INDEX,
+	BUFFERUSAGEFLAG_UNIFORM = 1 << BUFFERUSAGE_UNIFORM,
 	BUFFERUSAGEFLAG_TEXEL = 1 << BUFFERUSAGE_TEXEL,
 	BUFFERUSAGEFLAG_SHADER_STORAGE = 1 << BUFFERUSAGE_SHADER_STORAGE,
 	BUFFERUSAGEFLAG_COPY_SOURCE = 1 << BUFFERUSAGE_COPY_SOURCE,
 	BUFFERUSAGEFLAG_COPY_DEST = 1 << BUFFERUSAGE_COPY_DEST,
->>>>>>> b1b70a83
 };
 
 enum IndexDataType
