--- conflicted
+++ resolved
@@ -309,7 +309,58 @@
 
 #if __VERSION__ >= 130
 	#define varying in
-<<<<<<< HEAD
+#endif
+
+// Legacy
+#define love_MaxCanvases love_MaxRenderTargets
+
+// See Shader::updateScreenParams in Shader.cpp.
+#define love_PixelCoord (vec2(gl_FragCoord.x, (gl_FragCoord.y * love_ScreenSize.z) + love_ScreenSize.w))
+)";
+
+static const char pixel_functions[] = R"(
+uniform sampler2D love_VideoYChannel;
+uniform sampler2D love_VideoCbChannel;
+uniform sampler2D love_VideoCrChannel;
+
+vec4 VideoTexel(vec2 texcoords) {
+	vec3 yuv;
+	yuv[0] = Texel(love_VideoYChannel, texcoords).r;
+	yuv[1] = Texel(love_VideoCbChannel, texcoords).r;
+	yuv[2] = Texel(love_VideoCrChannel, texcoords).r;
+	yuv += vec3(-0.0627451017, -0.501960814, -0.501960814);
+
+	vec4 color;
+	color.r = dot(yuv, vec3(1.164,  0.000,  1.596));
+	color.g = dot(yuv, vec3(1.164, -0.391, -0.813));
+	color.b = dot(yuv, vec3(1.164,  2.018,  0.000));
+	color.a = 1.0;
+
+	return gammaCorrectColor(color);
+}
+)";
+
+static const char pixel_main[] = R"(
+#if __VERSION__ >= 130
+	LOVE_IO_LOCATION(0) out vec4 love_PixelColor;
+#else
+	#define love_PixelColor gl_FragColor
+#endif
+
+uniform sampler2D MainTex;
+varying LOVE_HIGHP_OR_MEDIUMP vec4 VaryingTexCoord;
+varying mediump vec4 VaryingColor;
+
+vec4 effect(vec4 vcolor, Image tex, vec2 texcoord, vec2 pixcoord);
+
+void main() {
+	love_initializeBuiltinUniforms();
+	love_PixelColor = effect(VaryingColor, MainTex, VaryingTexCoord.st, love_PixelCoord);
+}
+)";
+
+static const char pixel_main_custom[] = R"(
+#if __VERSION__ >= 130
 	// Some drivers seem to make the pixel shader do more work when multiple
 	// pixel shader outputs are defined, even when only one is actually used.
 	// TODO: We should use reflection or something instead of this, to determine
@@ -319,75 +370,6 @@
 		#define love_PixelColor love_RenderTargets[0]
 	#else
 		LOVE_IO_LOCATION(0) out vec4 love_PixelColor;
-	#endif
-#else
-	#ifdef LOVE_MULTI_RENDER_TARGETS
-		#define love_RenderTargets gl_FragData
-	#endif
-	#define love_PixelColor gl_FragColor
-=======
->>>>>>> 50ff86bd
-#endif
-
-// Legacy
-#define love_MaxCanvases love_MaxRenderTargets
-
-// See Shader::updateScreenParams in Shader.cpp.
-#define love_PixelCoord (vec2(gl_FragCoord.x, (gl_FragCoord.y * love_ScreenSize.z) + love_ScreenSize.w))
-)";
-
-static const char pixel_functions[] = R"(
-uniform sampler2D love_VideoYChannel;
-uniform sampler2D love_VideoCbChannel;
-uniform sampler2D love_VideoCrChannel;
-
-vec4 VideoTexel(vec2 texcoords) {
-	vec3 yuv;
-	yuv[0] = Texel(love_VideoYChannel, texcoords).r;
-	yuv[1] = Texel(love_VideoCbChannel, texcoords).r;
-	yuv[2] = Texel(love_VideoCrChannel, texcoords).r;
-	yuv += vec3(-0.0627451017, -0.501960814, -0.501960814);
-
-	vec4 color;
-	color.r = dot(yuv, vec3(1.164,  0.000,  1.596));
-	color.g = dot(yuv, vec3(1.164, -0.391, -0.813));
-	color.b = dot(yuv, vec3(1.164,  2.018,  0.000));
-	color.a = 1.0;
-
-	return gammaCorrectColor(color);
-}
-)";
-
-static const char pixel_main[] = R"(
-#if __VERSION__ >= 130
-	layout(location = 0) out vec4 love_PixelColor;
-#else
-	#define love_PixelColor gl_FragColor
-#endif
-
-uniform sampler2D MainTex;
-varying LOVE_HIGHP_OR_MEDIUMP vec4 VaryingTexCoord;
-varying mediump vec4 VaryingColor;
-
-vec4 effect(vec4 vcolor, Image tex, vec2 texcoord, vec2 pixcoord);
-
-void main() {
-	love_initializeBuiltinUniforms();
-	love_PixelColor = effect(VaryingColor, MainTex, VaryingTexCoord.st, love_PixelCoord);
-}
-)";
-
-static const char pixel_main_custom[] = R"(
-#if __VERSION__ >= 130
-	// Some drivers seem to make the pixel shader do more work when multiple
-	// pixel shader outputs are defined, even when only one is actually used.
-	// TODO: We should use reflection or something instead of this, to determine
-	// how many outputs are actually used in the shader code.
-	#ifdef LOVE_MULTI_RENDER_TARGETS
-		layout(location = 0) out vec4 love_RenderTargets[love_MaxRenderTargets];
-		#define love_PixelColor love_RenderTargets[0]
-	#else
-		layout(location = 0) out vec4 love_PixelColor;
 	#endif
 #else
 	#ifdef LOVE_MULTI_RENDER_TARGETS
