--- conflicted
+++ resolved
@@ -39,9 +39,6 @@
 
 class Graphics;
 
-<<<<<<< HEAD
-class ShaderStage : public love::Object
-=======
 // Order is used for stages array in ShaderStage.cpp
 enum ShaderStageType
 {
@@ -51,21 +48,16 @@
 	SHADERSTAGE_MAX_ENUM
 };
 
-class ShaderStage : public love::Object, public Volatile, public Resource
->>>>>>> f4a694c2
+class ShaderStage : public love::Object
 {
 public:
 
 	ShaderStage(Graphics *gfx, ShaderStageType stage, const std::string &glsl, bool gles, const std::string &cachekey);
 	virtual ~ShaderStage();
 
-<<<<<<< HEAD
 	virtual ptrdiff_t getHandle() const = 0;
 
-	StageType getStageType() const { return stageType; }
-=======
 	ShaderStageType getStageType() const { return stageType; }
->>>>>>> f4a694c2
 	const std::string &getSource() const { return source; }
 	const std::string &getWarnings() const { return warnings; }
 	glslang::TShader *getGLSLangValidationShader() const { return glslangValidationShader; }
