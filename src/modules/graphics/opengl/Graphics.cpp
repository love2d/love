/**
 * Copyright (c) 2006-2014 LOVE Development Team
 *
 * This software is provided 'as-is', without any express or implied
 * warranty.  In no event will the authors be held liable for any damages
 * arising from the use of this software.
 *
 * Permission is granted to anyone to use this software for any purpose,
 * including commercial applications, and to alter it and redistribute it
 * freely, subject to the following restrictions:
 *
 * 1. The origin of this software must not be misrepresented; you must not
 *    claim that you wrote the original software. If you use this software
 *    in a product, an acknowledgment in the product documentation would be
 *    appreciated but is not required.
 * 2. Altered source versions must be plainly marked as such, and must not be
 *    misrepresented as being the original software.
 * 3. This notice may not be removed or altered from any source distribution.
 **/

// LOVE
#include "common/config.h"
#include "common/math.h"
#include "common/Vector.h"

#include "Graphics.h"
#include "window/sdl/Window.h"
#include "Polyline.h"

// C++
#include <vector>
#include <sstream>
#include <algorithm>
#include <iterator>

// C
#include <cmath>

namespace love
{
namespace graphics
{
namespace opengl
{

Graphics::Graphics()
	: currentFont(0)
	, lineStyle(LINE_SMOOTH)
	, lineWidth(1)
	, matrixLimit(0)
	, userMatrices(0)
	, colorMask()
	, width(0)
	, height(0)
	, created(false)
	, activeStencil(false)
	, savedState()
{
	currentWindow = love::window::sdl::Window::createSingleton();

	int w, h;
	love::window::WindowSettings wsettings;

	currentWindow->getWindow(w, h, wsettings);

	if (currentWindow->isCreated())
		setMode(w, h, wsettings.sRGB);
}

Graphics::~Graphics()
{
	if (currentFont != 0)
		currentFont->release();

	currentWindow->release();
}

const char *Graphics::getName() const
{
	return "love.graphics.opengl";
}

DisplayState Graphics::saveState()
{
	DisplayState s;

	s.color = getColor();
	s.backgroundColor = getBackgroundColor();

	s.blendMode = getBlendMode();
	//get line style
	s.lineStyle = lineStyle;
	//get the point size
	glGetFloatv(GL_POINT_SIZE, &s.pointSize);
	//get scissor status
	s.scissor = (glIsEnabled(GL_SCISSOR_TEST) == GL_TRUE);
	//do we have scissor, if so, store the box
	if (s.scissor)
		s.scissorBox = gl.getScissor();

	for (int i = 0; i < 4; i++)
		s.colorMask[i] = colorMask[i];

	wireframe = isWireframe();

	return s;
}

void Graphics::restoreState(const DisplayState &s)
{
	setColor(s.color);
	setBackgroundColor(s.backgroundColor);
	setBlendMode(s.blendMode);
	setLineWidth(lineWidth);
	setLineStyle(s.lineStyle);
	setPointSize(s.pointSize);
	if (s.scissor)
		setScissor(s.scissorBox.x, s.scissorBox.y, s.scissorBox.w, s.scissorBox.h);
	else
		setScissor();
	setColorMask(s.colorMask[0], s.colorMask[1], s.colorMask[2], s.colorMask[3]);
	setWireframe(s.wireframe);
}

void Graphics::setViewportSize(int width, int height)
{
	this->width = width;
	this->height = height;

	if (!isCreated())
		return;

	// We want to affect the main screen, not any Canvas that's currently active
	// (not that any *should* be active when this is called.)
	Canvas *c = Canvas::current;
	Canvas::bindDefaultCanvas();

	// Set the viewport to top-left corner.
	gl.setViewport(OpenGL::Viewport(0, 0, width, height));

	// If a canvas was bound before this function was called, it needs to be
	// made aware of the new system viewport size.
	Canvas::systemViewport = gl.getViewport();

	// Reset the projection matrix
	glMatrixMode(GL_PROJECTION);
	glLoadIdentity();

	// Set up orthographic view (no depth)
	glOrtho(0.0, width, height, 0.0, -1.0, 1.0);

	glMatrixMode(GL_MODELVIEW);

	// Restore the previously active Canvas.
	if (c != nullptr)
		c->startGrab(c->getAttachedCanvases());
}

bool Graphics::setMode(int width, int height, bool &sRGB)
{
	this->width = width;
	this->height = height;

	// Okay, setup OpenGL.
	gl.initContext();

	created = true;

	setViewportSize(width, height);

	// Make sure antialiasing works when set elsewhere
	if (GLEE_VERSION_1_3 || GLEE_ARB_multisample)
		glEnable(GL_MULTISAMPLE);

	// Enable blending
	glEnable(GL_BLEND);

	// Enable all color component writes.
	setColorMask(true, true, true, true);

	// Enable line/point smoothing.
	setLineStyle(LINE_SMOOTH);
	glEnable(GL_POINT_SMOOTH);
	glHint(GL_POINT_SMOOTH_HINT, GL_NICEST);

	// Auto-generated mipmaps should be the best quality possible
	if (GLEE_VERSION_1_4 || GLEE_SGIS_generate_mipmap)
		glHint(GL_GENERATE_MIPMAP_HINT, GL_NICEST);

	// Enable textures
	glEnable(GL_TEXTURE_2D);
	gl.setTextureUnit(0);

	// Reset modelview matrix
	glMatrixMode(GL_MODELVIEW);
	glLoadIdentity();

	// Set pixel row alignment
	glPixelStorei(GL_UNPACK_ALIGNMENT, 1);

	// Reload all volatile objects.
	if (!Volatile::loadAll())
		std::cerr << "Could not reload all volatile objects." << std::endl;

	// Restore the display state.
	restoreState(savedState);
	pixel_size_stack.clear();
	pixel_size_stack.reserve(5);
	pixel_size_stack.push_back(1);

	// Get the maximum number of matrices
	// subtract a few to give the engine some room.
	glGetIntegerv(GL_MAX_MODELVIEW_STACK_DEPTH, &matrixLimit);
	matrixLimit -= 5;

	// Set whether drawing converts input from linear -> sRGB colorspace.
	if (GLEE_VERSION_3_0 || GLEE_ARB_framebuffer_sRGB || GLEE_EXT_framebuffer_sRGB)
	{
		if (sRGB)
			glEnable(GL_FRAMEBUFFER_SRGB);
		else
			glDisable(GL_FRAMEBUFFER_SRGB);
	}
	else
		sRGB = false;

	Canvas::screenHasSRGB = sRGB;

	bool enabledebug = false;

	if (GLEE_VERSION_3_0)
	{
		// Enable OpenGL's debug output if a debug context has been created.
		GLint flags = 0;
		glGetIntegerv(GL_CONTEXT_FLAGS, &flags);
		enabledebug = (flags & GL_CONTEXT_FLAG_DEBUG_BIT) != 0;
	}

	setDebug(enabledebug);

	return true;
}

void Graphics::unSetMode()
{
	// Window re-creation may destroy the GL context, so we must save the state.
	if (isCreated())
		savedState = saveState();

	// Unload all volatile objects. These must be reloaded after the display
	// mode change.
	Volatile::unloadAll();

	gl.deInitContext();
}

static void APIENTRY debugCB(GLenum source, GLenum type, GLuint id, GLenum severity, GLsizei /*len*/, const GLchar *msg, GLvoid* /*usr*/)
{
	// Human-readable strings for the debug info.
	const char *sourceStr = OpenGL::debugSourceString(source);
	const char *typeStr = OpenGL::debugTypeString(type);
	const char *severityStr = OpenGL::debugSeverityString(severity);

	const char *fmt = "OpenGL: %s [source=%s, type=%s, severity=%s, id=%d]\n";
	printf(fmt, msg, sourceStr, typeStr, severityStr, id);
}

void Graphics::setDebug(bool enable)
{
	// Make sure debug output is supported. The AMD ext. is a bit different
	// so we don't make use of it, since AMD drivers now support KHR_debug.
	if (!(GLEE_VERSION_4_3 || GLEE_KHR_debug || GLEE_ARB_debug_output))
		return;

	// Ugly hack to reduce code duplication.
	if (GLEE_ARB_debug_output && !(GLEE_VERSION_4_3 || GLEE_KHR_debug))
	{
		glDebugMessageCallback = (GLEEPFNGLDEBUGMESSAGECALLBACKPROC) glDebugMessageCallbackARB;
		glDebugMessageControl = (GLEEPFNGLDEBUGMESSAGECONTROLPROC) glDebugMessageControlARB;
	}

	if (!enable)
	{
		// Disable the debug callback function.
		glDebugMessageCallback(nullptr, nullptr);

		// We can disable debug output entirely with KHR_debug.
		if (GLEE_VERSION_4_3 || GLEE_KHR_debug)
			glDisable(GL_DEBUG_OUTPUT);

		return;
	}

	// We don't want asynchronous debug output.
	glEnable(GL_DEBUG_OUTPUT_SYNCHRONOUS);

	glDebugMessageCallback(debugCB, nullptr);

	// Initially, enable everything.
	glDebugMessageControl(GL_DONT_CARE, GL_DONT_CARE, GL_DONT_CARE, 0, 0, GL_TRUE);

	// Disable messages about deprecated OpenGL functionality.
	glDebugMessageControl(GL_DEBUG_SOURCE_API, GL_DEBUG_TYPE_DEPRECATED_BEHAVIOR, GL_DONT_CARE, 0, 0, GL_FALSE);
	glDebugMessageControl(GL_DEBUG_SOURCE_SHADER_COMPILER, GL_DEBUG_TYPE_DEPRECATED_BEHAVIOR, GL_DONT_CARE, 0, 0, GL_FALSE);

	if (GLEE_VERSION_4_3 || GLEE_KHR_debug)
		glEnable(GL_DEBUG_OUTPUT);

	::printf("OpenGL debug output enabled (LOVE_GRAPHICS_DEBUG=1)\n");
}

void Graphics::reset()
{
	DisplayState s;
	discardStencil();
	Canvas::bindDefaultCanvas();
	Shader::detach();
	origin();
	restoreState(s);
}

void Graphics::clear()
{
	glClear(GL_COLOR_BUFFER_BIT);
}

void Graphics::present()
{
	currentWindow->swapBuffers();
}

int Graphics::getWidth() const
{
	return width;
}

int Graphics::getHeight() const
{
	return height;
}

bool Graphics::isCreated() const
{
	return created;
}

void Graphics::setScissor(int x, int y, int width, int height)
{
	glEnable(GL_SCISSOR_TEST);
	// OpenGL's reversed y-coordinate is compensated for in OpenGL::setScissor.
	gl.setScissor(OpenGL::Viewport(x, y, width, height));
}

void Graphics::setScissor()
{
	glDisable(GL_SCISSOR_TEST);
}

bool Graphics::getScissor(int &x, int &y, int &width, int &height) const
{
	OpenGL::Viewport scissor = gl.getScissor();

	x = scissor.x;
	y = scissor.y;
	width = scissor.w;
	height = scissor.h;

	return glIsEnabled(GL_SCISSOR_TEST) == GL_TRUE;
}

void Graphics::defineStencil()
{
	// Make sure the active canvas has a stencil buffer.
	if (Canvas::current)
		Canvas::current->checkCreateStencil();

	// Disable color writes but don't save the mask values.
	glColorMask(GL_FALSE, GL_FALSE, GL_FALSE, GL_FALSE);

	glClear(GL_STENCIL_BUFFER_BIT);
	glEnable(GL_STENCIL_TEST);
	glStencilFunc(GL_ALWAYS, 1, 1);
	glStencilOp(GL_KEEP, GL_KEEP, GL_REPLACE);

	activeStencil = true;
}

void Graphics::useStencil(bool invert)
{
	glStencilFunc(GL_EQUAL, (GLint)(!invert), 1); // invert ? 0 : 1
	glStencilOp(GL_KEEP, GL_KEEP, GL_KEEP);
	setColorMask(colorMask[0], colorMask[1], colorMask[2], colorMask[3]);
}

void Graphics::discardStencil()
{
	if (!activeStencil)
		return;

	setColorMask(colorMask[0], colorMask[1], colorMask[2], colorMask[3]);
	glDisable(GL_STENCIL_TEST);
	activeStencil = false;
}

Image *Graphics::newImage(love::image::ImageData *data, Texture::Format format)
{
	// Create the image.
	Image *image = new Image(data, format);

	if (!isCreated())
		return image;

	bool success = false;
	try
	{
		success = image->load();
	}
	catch(love::Exception &)
	{
		image->release();
		throw;
	}
	if (!success)
	{
		image->release();
		return 0;
	}

	return image;
}

Image *Graphics::newImage(love::image::CompressedData *cdata, Texture::Format format)
{
	// Create the image.
	Image *image = new Image(cdata, format);

	if (!isCreated())
		return image;

	bool success = false;
	try
	{
		success = image->load();
	}
	catch(love::Exception &)
	{
		image->release();
		throw;
	}
	if (!success)
	{
		image->release();
		return 0;
	}

	return image;
}

Quad *Graphics::newQuad(Quad::Viewport v, float sw, float sh)
{
	return new Quad(v, sw, sh);
}

Font *Graphics::newFont(love::font::Rasterizer *r, const Texture::Filter &filter)
{
	return new Font(r, filter);
}

SpriteBatch *Graphics::newSpriteBatch(Texture *texture, int size, int usage)
{
	return new SpriteBatch(texture, size, usage);
}

ParticleSystem *Graphics::newParticleSystem(Texture *texture, int size)
{
	return new ParticleSystem(texture, size);
}

Canvas *Graphics::newCanvas(int width, int height, Texture::Format format, int fsaa)
{
	if (format == Texture::FORMAT_HDR && !Canvas::isHDRSupported())
		throw Exception("HDR Canvases are not supported by your OpenGL implementation");

	if (format == Texture::FORMAT_SRGB && !Canvas::isSRGBSupported())
		throw Exception("sRGB Canvases are not supported by your OpenGL implementation");

	if (width > gl.getMaxTextureSize())
		throw Exception("Cannot create canvas: width of %d pixels is too large for this system.", width);
	else if (height > gl.getMaxTextureSize())
		throw Exception("Cannot create canvas: height of %d pixels is too large for this system.", height);

	while (GL_NO_ERROR != glGetError())
		/* clear opengl error flag */;

	Canvas *canvas = new Canvas(width, height, format, fsaa);
	GLenum err = canvas->getStatus();

	// everything ok, return canvas (early out)
	if (err == GL_FRAMEBUFFER_COMPLETE)
		return canvas;

	// create error message
	std::stringstream error_string;
	error_string << "Cannot create canvas: ";
	switch (err)
	{

	case GL_FRAMEBUFFER_UNSUPPORTED:
		error_string << "Not supported by your OpenGL implementation.";
		break;

		// remaining error codes are highly unlikely:
	case GL_FRAMEBUFFER_UNDEFINED:
	case GL_FRAMEBUFFER_INCOMPLETE_ATTACHMENT:
	case GL_FRAMEBUFFER_INCOMPLETE_MISSING_ATTACHMENT:
	case GL_FRAMEBUFFER_INCOMPLETE_DRAW_BUFFER:
	case GL_FRAMEBUFFER_INCOMPLETE_READ_BUFFER:
	case GL_FRAMEBUFFER_INCOMPLETE_MULTISAMPLE:
		error_string << "Error in implementation. Possible fix: Make canvas width and height powers of two.";
		break;

	default:
		// my intel hda card wrongly returns 0 to glCheckFramebufferStatus() but sets
		// no error flag. I think it meant to return GL_FRAMEBUFFER_UNSUPPORTED, but who
		// knows.
		if (glGetError() == GL_NO_ERROR)
			error_string << "May not be supported by your OpenGL implementation.";
		// the remaining error is an indication of a serious fuckup since it should
		// only be returned if glCheckFramebufferStatus() was called with the wrong
		// arguments.
		else
			error_string << "Cannot create canvas: Aliens did it (OpenGL error code: " << glGetError() << ")";
	}

	canvas->release();
	throw Exception(error_string.str().c_str());
	return NULL; // never reached
}

Shader *Graphics::newShader(const Shader::ShaderSources &sources)
{
	return new Shader(sources);
}

Mesh *Graphics::newMesh(const std::vector<Vertex> &vertices, Mesh::DrawMode mode)
{
	return new Mesh(vertices, mode);
}

Mesh *Graphics::newMesh(int vertexcount, Mesh::DrawMode mode)
{
	return new Mesh(vertexcount, mode);
}

void Graphics::setColor(const Color &c)
{
	gl.setColor(c);
}

Color Graphics::getColor() const
{
	return gl.getColor();
}

void Graphics::setBackgroundColor(const Color &c)
{
	gl.setClearColor(c);
}

Color Graphics::getBackgroundColor() const
{
	return gl.getClearColor();
}

void Graphics::setFont(Font *font)
{
	Object::AutoRelease fontrelease(currentFont);

	currentFont = font;

	if (font != 0)
		currentFont->retain();
}

Font *Graphics::getFont() const
{
	return currentFont;
}

void Graphics::setColorMask(bool r, bool g, bool b, bool a)
{
	colorMask[0] = r;
	colorMask[1] = g;
	colorMask[2] = b;
	colorMask[3] = a;

	glColorMask((GLboolean) r, (GLboolean) g, (GLboolean) b, (GLboolean) a);
}

const bool *Graphics::getColorMask() const
{
	return colorMask;
}

void Graphics::setBlendMode(Graphics::BlendMode mode)
{
	OpenGL::BlendState state = {GL_ONE, GL_ONE, GL_ZERO, GL_ZERO, GL_FUNC_ADD};

	switch (mode)
	{
	case BLEND_ALPHA:
		if (GLEE_VERSION_1_4 || GLEE_EXT_blend_func_separate)
		{
			state.srcRGB = GL_SRC_ALPHA;
			state.srcA = GL_ONE;
			state.dstRGB = state.dstA = GL_ONE_MINUS_SRC_ALPHA;
		}
		else
		{
			// Fallback for OpenGL implementations without support for separate blend functions.
			// This will most likely only be used for the Microsoft software renderer and
			// since it's still stuck with OpenGL 1.1, the only expected difference is a
			// different alpha value when reading back the default framebuffer (newScreenshot).
			state.srcRGB = state.srcA = GL_SRC_ALPHA;
			state.dstRGB = state.dstA = GL_ONE_MINUS_SRC_ALPHA;
		}
		break;
	case BLEND_MULTIPLICATIVE:
		state.srcRGB = state.srcA = GL_DST_COLOR;
		state.dstRGB = state.dstA = GL_ZERO;
		break;
	case BLEND_PREMULTIPLIED:
		state.srcRGB = state.srcA = GL_ONE;
		state.dstRGB = state.dstA = GL_ONE_MINUS_SRC_ALPHA;
		break;
	case BLEND_SUBTRACTIVE:
		state.func = GL_FUNC_REVERSE_SUBTRACT;
	case BLEND_ADDITIVE:
		state.srcRGB = state.srcA = GL_SRC_ALPHA;
		state.dstRGB = state.dstA = GL_ONE;
		break;
	case BLEND_REPLACE:
	default:
		state.srcRGB = state.srcA = GL_ONE;
		state.dstRGB = state.dstA = GL_ZERO;
		break;
	}

	gl.setBlendState(state);
}

Graphics::BlendMode Graphics::getBlendMode() const
{
	OpenGL::BlendState state = gl.getBlendState();

	if (state.func == GL_FUNC_REVERSE_SUBTRACT)  // && src == GL_SRC_ALPHA && dst == GL_ONE
		return BLEND_SUBTRACTIVE;
	// Everything else has equation == GL_FUNC_ADD.
	else if (state.srcRGB == state.srcA && state.dstRGB == state.dstA)
	{
		if (state.srcRGB == GL_SRC_ALPHA && state.dstRGB == GL_ONE)
			return BLEND_ADDITIVE;
		else if (state.srcRGB == GL_SRC_ALPHA && state.dstRGB == GL_ONE_MINUS_SRC_ALPHA)
			return BLEND_ALPHA; // alpha blend mode fallback for very old OpenGL versions.
		else if (state.srcRGB == GL_DST_COLOR && state.dstRGB == GL_ZERO)
			return BLEND_MULTIPLICATIVE;
		else if (state.srcRGB == GL_ONE && state.dstRGB == GL_ONE_MINUS_SRC_ALPHA)
			return BLEND_PREMULTIPLIED;
		else if (state.srcRGB == GL_ONE && state.dstRGB == GL_ZERO)
			return BLEND_REPLACE;
	}
	else if (state.srcRGB == GL_SRC_ALPHA && state.srcA == GL_ONE &&
		state.dstRGB == GL_ONE_MINUS_SRC_ALPHA && state.dstA == GL_ONE_MINUS_SRC_ALPHA)
		return BLEND_ALPHA;

	throw Exception("Unknown blend mode");
}

void Graphics::setDefaultFilter(const Texture::Filter &f)
{
	Texture::setDefaultFilter(f);
}

const Texture::Filter &Graphics::getDefaultFilter() const
{
	return Texture::getDefaultFilter();
}

void Graphics::setDefaultMipmapFilter(Texture::FilterMode filter, float sharpness)
{
	Image::setDefaultMipmapFilter(filter);
	Image::setDefaultMipmapSharpness(sharpness);
}

void Graphics::getDefaultMipmapFilter(Texture::FilterMode *filter, float *sharpness) const
{
	*filter = Image::getDefaultMipmapFilter();
	*sharpness = Image::getDefaultMipmapSharpness();
}

void Graphics::setLineWidth(float width)
{
	lineWidth = width;
}

void Graphics::setLineStyle(Graphics::LineStyle style)
{
	lineStyle = style;
}

void Graphics::setLineJoin(Graphics::LineJoin join)
{
	lineJoin = join;
}

float Graphics::getLineWidth() const
{
	return lineWidth;
}

Graphics::LineStyle Graphics::getLineStyle() const
{
	return lineStyle;
}

Graphics::LineJoin Graphics::getLineJoin() const
{
	return lineJoin;
}

void Graphics::setPointSize(float size)
{
	glPointSize((GLfloat)size);
}

float Graphics::getPointSize() const
{
	GLfloat size;
	glGetFloatv(GL_POINT_SIZE, &size);
	return (float)size;
}

<<<<<<< HEAD
int Graphics::getMaxPointSize() const
=======
Graphics::PointStyle Graphics::getPointStyle() const
{
	if (glIsEnabled(GL_POINT_SMOOTH) == GL_TRUE)
		return POINT_SMOOTH;
	else
		return POINT_ROUGH;
}

void Graphics::setWireframe(bool enable)
{
	wireframe = enable;
	glPolygonMode(GL_FRONT_AND_BACK, enable ? GL_LINE : GL_FILL);
}

bool Graphics::isWireframe() const
>>>>>>> 314a5289
{
	return wireframe;
}

void Graphics::print(const std::string &str, float x, float y , float angle, float sx, float sy, float ox, float oy, float kx, float ky)
{
	if (currentFont != nullptr)
		currentFont->print(str, x, y, 0.0, angle, sx, sy, ox, oy, kx, ky);
}

void Graphics::printf(const std::string &str, float x, float y, float wrap, AlignMode align, float angle, float sx, float sy, float ox, float oy, float kx, float ky)
{
	if (currentFont == nullptr)
		return;

	if (wrap < 0.0f)
		throw love::Exception("Horizontal wrap limit cannot be negative.");

	using std::string;
	using std::vector;

	// wrappedlines indicates which lines were automatically wrapped. It's
	// guaranteed to have the same number of elements as lines_to_draw.
	vector<bool> wrappedlines;
	vector<string> lines_to_draw = currentFont->getWrap(str, wrap, 0, &wrappedlines);

	glPushMatrix();

	static Matrix t;
	t.setTransformation(ceilf(x), ceilf(y), angle, sx, sy, ox, oy, kx, ky);
	glMultMatrixf((const GLfloat *)t.getElements());

	x = y = 0.0f;

	try
	{
		// now for the actual printing
		vector<string>::const_iterator line_iter, line_end = lines_to_draw.end();
		float extra_spacing = 0.0f;
		int num_spaces = 0;
		int i = 0;

		for (line_iter = lines_to_draw.begin(); line_iter != line_end; ++line_iter)
		{
			float width = static_cast<float>(currentFont->getWidth(*line_iter));
			switch (align)
			{
			case ALIGN_RIGHT:
				currentFont->print(*line_iter, ceilf(x + (wrap - width)), ceilf(y), 0.0f);
				break;
			case ALIGN_CENTER:
				currentFont->print(*line_iter, ceilf(x + (wrap - width) / 2), ceilf(y), 0.0f);
				break;
			case ALIGN_JUSTIFY:
				num_spaces = std::count(line_iter->begin(), line_iter->end(), ' ');
				if (wrappedlines[i] && num_spaces >= 1)
					extra_spacing = (wrap - width) / float(num_spaces);
				else
					extra_spacing = 0.0f;
				currentFont->print(*line_iter, ceilf(x), ceilf(y), extra_spacing);
				break;
			case ALIGN_LEFT:
			default:
				currentFont->print(*line_iter, ceilf(x), ceilf(y), 0.0f);
				break;
			}
			y += currentFont->getHeight() * currentFont->getLineHeight();
			i++;
		}
	}
	catch (love::Exception &)
	{
		glPopMatrix();
		throw;
	}

	glPopMatrix();
}

/**
 * Primitives
 **/

void Graphics::point(float x, float y)
{
	gl.prepareDraw();
	gl.bindTexture(0);
	glBegin(GL_POINTS);
	glVertex2f(x, y);
	glEnd();
}

void Graphics::polyline(const float *coords, size_t count)
{
	if (lineJoin == LINE_JOIN_NONE)
	{
			NoneJoinPolyline line;
			line.render(coords, count, lineWidth * .5f, float(pixel_size_stack.back()), lineStyle == LINE_SMOOTH);
			line.draw();
	}
	else if (lineJoin == LINE_JOIN_BEVEL)
	{
		BevelJoinPolyline line;
		line.render(coords, count, lineWidth * .5f, float(pixel_size_stack.back()), lineStyle == LINE_SMOOTH);
		line.draw();
	}
	else // LINE_JOIN_MITER
	{
		MiterJoinPolyline line;
		line.render(coords, count, lineWidth * .5f, float(pixel_size_stack.back()), lineStyle == LINE_SMOOTH);
		line.draw();
	}
}

void Graphics::rectangle(DrawMode mode, float x, float y, float w, float h)
{
	float coords[] = {x,y, x,y+h, x+w,y+h, x+w,y, x,y};
	polygon(mode, coords, 5 * 2);
}

void Graphics::circle(DrawMode mode, float x, float y, float radius, int points)
{
	float two_pi = static_cast<float>(LOVE_M_PI * 2);
	if (points <= 0) points = 1;
	float angle_shift = (two_pi / points);
	float phi = .0f;

	float *coords = new float[2 * (points + 1)];
	for (int i = 0; i < points; ++i, phi += angle_shift)
	{
		coords[2*i]   = x + radius * cosf(phi);
		coords[2*i+1] = y + radius * sinf(phi);
	}

	coords[2*points]   = coords[0];
	coords[2*points+1] = coords[1];

	polygon(mode, coords, (points + 1) * 2);

	delete[] coords;
}

void Graphics::arc(DrawMode mode, float x, float y, float radius, float angle1, float angle2, int points)
{
	// Nothing to display with no points or equal angles. (Or is there with line mode?)
	if (points <= 0 || angle1 == angle2)
		return;

	// Oh, you want to draw a circle?
	if (fabs(angle1 - angle2) >= 2.0f * (float) LOVE_M_PI)
	{
		circle(mode, x, y, radius, points);
		return;
	}

	float angle_shift = (angle2 - angle1) / points;
	// Bail on precision issues.
	if (angle_shift == 0.0)
		return;

	float phi = angle1;
	int num_coords = (points + 3) * 2;
	float *coords = new float[num_coords];
	coords[0] = coords[num_coords - 2] = x;
	coords[1] = coords[num_coords - 1] = y;

	for (int i = 0; i <= points; ++i, phi += angle_shift)
	{
		coords[2 * (i+1)]     = x + radius * cosf(phi);
		coords[2 * (i+1) + 1] = y + radius * sinf(phi);
	}

	// GL_POLYGON can only fill-draw convex polygons, so we need to do stuff manually here
	if (mode == DRAW_LINE)
	{
		polyline(coords, num_coords); // Artifacts at sharp angles if set to looping.
	}
	else
	{
		gl.prepareDraw();
		gl.bindTexture(0);
		glEnableClientState(GL_VERTEX_ARRAY);
		glVertexPointer(2, GL_FLOAT, 0, (const GLvoid *) coords);
		glDrawArrays(GL_TRIANGLE_FAN, 0, points + 2);
		glDisableClientState(GL_VERTEX_ARRAY);
	}

	delete[] coords;
}

/// @param mode    the draw mode
/// @param coords  the coordinate array
/// @param count   the number of coordinates/size of the array
void Graphics::polygon(DrawMode mode, const float *coords, size_t count)
{
	// coords is an array of a closed loop of vertices, i.e.
	// coords[count-2] = coords[0], coords[count-1] = coords[1]
	if (mode == DRAW_LINE)
	{
		polyline(coords, count);
	}
	else
	{
		gl.prepareDraw();
		gl.bindTexture(0);
		glEnableClientState(GL_VERTEX_ARRAY);
		glVertexPointer(2, GL_FLOAT, 0, (const GLvoid *)coords);
		glDrawArrays(GL_POLYGON, 0, count/2-1); // opengl will close the polygon for us
		glDisableClientState(GL_VERTEX_ARRAY);
	}
}

love::image::ImageData *Graphics::newScreenshot(love::image::Image *image, bool copyAlpha)
{
	// Temporarily unbind the currently active canvas (glReadPixels reads the
	// active framebuffer, not the main one.)
	Canvas *curcanvas = Canvas::current;
	if (curcanvas)
		Canvas::bindDefaultCanvas();

	int w = getWidth();
	int h = getHeight();

	int row = 4*w;

	int size = row*h;

	GLubyte *pixels = 0;
	GLubyte *screenshot = 0;

	try
	{
		pixels = new GLubyte[size];
		screenshot = new GLubyte[size];
	}
	catch (std::exception &)
	{
		delete[] pixels;
		delete[] screenshot;
		if (curcanvas)
			curcanvas->startGrab(curcanvas->getAttachedCanvases());
		throw love::Exception("Out of memory.");
	}

	glReadPixels(0, 0, w, h, GL_RGBA, GL_UNSIGNED_BYTE, pixels);

	if (!copyAlpha)
	{
		// Replace alpha values with full opacity.
		for (int i = 3; i < size; i += 4)
			pixels[i] = 255;
	}

	// OpenGL sucks and reads pixels from the lower-left. Let's fix that.

	GLubyte *src = pixels - row, *dst = screenshot + size;

	for (int i = 0; i < h; ++i)
		memcpy(dst-=row, src+=row, row);

	delete[] pixels;

	love::image::ImageData *img = 0;
	try
	{
		// Tell the new ImageData that it owns the screenshot data, so we don't
		// need to delete it here.
		img = image->newImageData(w, h, (void *) screenshot, true);
	}
	catch (love::Exception &)
	{
		delete[] screenshot;
		if (curcanvas)
			curcanvas->startGrab(curcanvas->getAttachedCanvases());
		throw;
	}

	// Re-bind the active canvas, if necessary.
	if (curcanvas)
		curcanvas->startGrab(curcanvas->getAttachedCanvases());

	return img;
}

std::string Graphics::getRendererInfo(Graphics::RendererInfo infotype) const
{
	const char *infostr = 0;

	switch (infotype)
	{
	case Graphics::RENDERER_INFO_NAME:
	default:
		infostr = "OpenGL";
		break;
	case Graphics::RENDERER_INFO_VERSION:
		infostr = (const char *) glGetString(GL_VERSION);
		break;
	case Graphics::RENDERER_INFO_VENDOR:
		infostr = (const char *) glGetString(GL_VENDOR);
		break;
	case Graphics::RENDERER_INFO_DEVICE:
		infostr = (const char *) glGetString(GL_RENDERER);
		break;
	}

	if (!infostr)
		throw love::Exception("Cannot retrieve renderer information.");

	return std::string(infostr);
}

double Graphics::getSystemLimit(SystemLimit limittype) const
{
	double limit = 0.0;

	switch (limittype)
	{
	case Graphics::LIMIT_POINT_SIZE:
		{
			GLfloat limits[2];
			glGetFloatv(GL_ALIASED_POINT_SIZE_RANGE, limits);
			limit = limits[1];
		}
		break;
	case Graphics::LIMIT_TEXTURE_SIZE:
		limit = (double) gl.getMaxTextureSize();
		break;
	case Graphics::LIMIT_MULTI_CANVAS:
		limit = (double) gl.getMaxRenderTargets();
		break;
	case Graphics::LIMIT_CANVAS_FSAA:
		if (GLEE_VERSION_3_0 || GLEE_ARB_framebuffer_object
			|| GLEE_EXT_framebuffer_multisample)
		{
			GLint intlimit = 0;
			glGetIntegerv(GL_MAX_SAMPLES, &intlimit);
			limit = (double) intlimit;
		}
		break;
	default:
		break;
	}

	return limit;
}

void Graphics::push()
{
	if (userMatrices == matrixLimit)
		throw Exception("Maximum stack depth reached. (More pushes than pops?)");
	glPushMatrix();
	++userMatrices;
	pixel_size_stack.push_back(pixel_size_stack.back());
}

void Graphics::pop()
{
	if (userMatrices < 1)
		throw Exception("Minimum stack depth reached. (More pops than pushes?)");
	glPopMatrix();
	--userMatrices;
	pixel_size_stack.pop_back();
}

void Graphics::rotate(float r)
{
	glRotatef(LOVE_TODEG(r), 0, 0, 1);
}

void Graphics::scale(float x, float y)
{
	glScalef(x, y, 1);
	pixel_size_stack.back() *= 2. / (fabs(x) + fabs(y));
}

void Graphics::translate(float x, float y)
{
	glTranslatef(x, y, 0);
}

void Graphics::shear(float kx, float ky)
{
	Matrix t;
	t.setShear(kx, ky);
	glMultMatrixf((const GLfloat *)t.getElements());
}

void Graphics::origin()
{
	glLoadIdentity();
	pixel_size_stack.back() = 1;
}

} // opengl
} // graphics
} // love<|MERGE_RESOLUTION|>--- conflicted
+++ resolved
@@ -740,17 +740,6 @@
 	return (float)size;
 }
 
-<<<<<<< HEAD
-int Graphics::getMaxPointSize() const
-=======
-Graphics::PointStyle Graphics::getPointStyle() const
-{
-	if (glIsEnabled(GL_POINT_SMOOTH) == GL_TRUE)
-		return POINT_SMOOTH;
-	else
-		return POINT_ROUGH;
-}
-
 void Graphics::setWireframe(bool enable)
 {
 	wireframe = enable;
@@ -758,7 +747,6 @@
 }
 
 bool Graphics::isWireframe() const
->>>>>>> 314a5289
 {
 	return wireframe;
 }
