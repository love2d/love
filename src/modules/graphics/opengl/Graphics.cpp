--- conflicted
+++ resolved
@@ -141,12 +141,8 @@
 			double dpiH = h;
 			window->windowToDPICoords(&dpiW, &dpiH);
 
-<<<<<<< HEAD
 			void *context = nullptr; // TODO
-			setMode(context, (int) dpiW, (int) dpiH, window->getPixelWidth(), window->getPixelHeight(), settings.stencil, settings.depth);
-=======
-			setMode((int) dpiW, (int) dpiH, window->getPixelWidth(), window->getPixelHeight(), s.stencil, s.msaa);
->>>>>>> 85ca9f51
+			setMode(context, (int) dpiW, (int) dpiH, window->getPixelWidth(), window->getPixelHeight(), s.stencil, s.msaa);
 		}
 	}
 }
@@ -210,9 +206,6 @@
 	updateBackbuffer(width, height, pixelwidth, pixelheight, requestedBackbufferMSAA);
 }
 
-<<<<<<< HEAD
-bool Graphics::setMode(void *context, int width, int height, int pixelwidth, int pixelheight, bool backbufferstencil, int /*backbufferdepth*/)
-=======
 void Graphics::updateBackbuffer(int width, int height, int /*pixelwidth*/, int pixelheight, int msaa)
 {
 	bool useinternalbackbuffer = false;
@@ -240,7 +233,7 @@
 		settings.renderTarget = true;
 		settings.readable.set(false);
 
-		settings.format = isGammaCorrect() ? PIXELFORMAT_sRGBA8_UNORM : PIXELFORMAT_RGBA8_UNORM;
+		settings.format = isGammaCorrect() ? PIXELFORMAT_RGBA8_UNORM_sRGB : PIXELFORMAT_RGBA8_UNORM;
 		internalBackbuffer.set(newTexture(settings), Acquire::NORETAIN);
 
 		settings.format = PIXELFORMAT_DEPTH24_UNORM_STENCIL8;
@@ -290,18 +283,13 @@
 #endif
 }
 
-bool Graphics::setMode(int width, int height, int pixelwidth, int pixelheight, bool windowhasstencil, int msaa)
->>>>>>> 85ca9f51
+bool Graphics::setMode(void */*context*/, int width, int height, int pixelwidth, int pixelheight, bool windowhasstencil, int msaa)
 {
 	this->width = width;
 	this->height = height;
 
-<<<<<<< HEAD
-	this->windowHasStencil = backbufferstencil;
-=======
 	this->windowHasStencil = windowhasstencil;
 	this->requestedBackbufferMSAA = msaa;
->>>>>>> 85ca9f51
 
 	// Okay, setup OpenGL.
 	gl.initContext();
