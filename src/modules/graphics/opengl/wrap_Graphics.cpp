--- conflicted
+++ resolved
@@ -153,7 +153,7 @@
 
 		luax_catchexcept(L, [&]() { instance()->beginPass(PassInfo::BEGIN_CLEAR, c); });
 	}
-	else if (luax_istype(L, 1, GRAPHICS_CANVAS_ID))
+	else if (luax_istype(L, 1, Canvas::type))
 	{
 		PassInfo::ColorAttachment attachment;
 		attachment.canvas = luax_checkcanvas(L, 1);
@@ -257,7 +257,7 @@
 		lua_State *L = (lua_State *) gd;
 		ref->push(L);
 		delete ref;
-		luax_pushtype(L, IMAGE_IMAGE_DATA_ID, i);
+		luax_pushtype(L, i);
 		lua_call(L, 1, 0);
 	}
 	else
@@ -349,7 +349,7 @@
 	const PassInfo &info = instance()->getActivePass();
 
 	for (const auto &attachment : info.colorAttachments)
-		luax_pushtype(L, GRAPHICS_CANVAS_ID, attachment.canvas);
+		luax_pushtype(L, attachment.canvas);
 
 	return info.colorAttachmentCount;
 }
@@ -1446,82 +1446,6 @@
 	return 1;
 }
 
-<<<<<<< HEAD
-int w_newScreenshot(lua_State *L)
-{
-	love::image::Image *image = luax_getmodule<love::image::Image>(L);
-	bool copyAlpha = luax_optboolean(L, 1, false);
-	love::image::ImageData *i = 0;
-
-	luax_catchexcept(L, [&](){ i = instance()->newScreenshot(image, copyAlpha); });
-
-	luax_pushtype(L, i);
-	i->release();
-	return 1;
-}
-
-int w_setCanvas(lua_State *L)
-{
-	// Disable stencil writes.
-	instance()->stopDrawToStencilBuffer();
-
-	// called with none -> reset to default buffer
-	if (lua_isnoneornil(L, 1))
-	{
-		instance()->setCanvas();
-		return 0;
-	}
-
-	bool is_table = lua_istable(L, 1);
-	std::vector<Canvas *> canvases;
-
-	if (is_table)
-	{
-		for (int i = 1; i <= (int) luax_objlen(L, 1); i++)
-		{
-			lua_rawgeti(L, 1, i);
-			canvases.push_back(luax_checkcanvas(L, -1));
-			lua_pop(L, 1);
-		}
-	}
-	else
-	{
-		for (int i = 1; i <= lua_gettop(L); i++)
-			canvases.push_back(luax_checkcanvas(L, i));
-	}
-
-	luax_catchexcept(L, [&]() {
-		if (canvases.size() > 0)
-			instance()->setCanvas(canvases);
-		else
-			instance()->setCanvas();
-	});
-
-	return 0;
-}
-
-int w_getCanvas(lua_State *L)
-{
-	const std::vector<Canvas *> canvases = instance()->getCanvas();
-	int n = 0;
-
-	for (Canvas *c : canvases)
-	{
-		luax_pushtype(L, c);
-		n++;
-	}
-
-	if (n == 0)
-	{
-		lua_pushnil(L);
-		n = 1;
-	}
-
-	return n;
-}
-
-=======
->>>>>>> cbba8c40
 int w_setShader(lua_State *L)
 {
 	if (lua_isnoneornil(L,1))
@@ -1744,9 +1668,9 @@
 		startidx = 2;
 	}
 
-	if (luax_istype(L, startidx, MATH_TRANSFORM_ID))
-	{
-		math::Transform *tf = luax_totype<math::Transform>(L, startidx, MATH_TRANSFORM_ID);
+	if (luax_istype(L, startidx, math::Transform::type))
+	{
+		math::Transform *tf = luax_totype<math::Transform>(L, startidx);
 		luax_catchexcept(L, [&]() {
 			if (texture && quad)
 				instance()->drawq(texture, quad, tf->getMatrix());
@@ -1784,9 +1708,9 @@
 	std::vector<Font::ColoredString> str;
 	luax_checkcoloredstring(L, 1, str);
 
-	if (luax_istype(L, 2, MATH_TRANSFORM_ID))
-	{
-		math::Transform *tf = luax_totype<math::Transform>(L, 2, MATH_TRANSFORM_ID);
+	if (luax_istype(L, 2, math::Transform::type))
+	{
+		math::Transform *tf = luax_totype<math::Transform>(L, 2);
 		luax_catchexcept(L, [&](){ instance()->print(str, tf->getMatrix()); });
 	}
 	else
@@ -1818,9 +1742,9 @@
 
 	int formatidx = 4;
 
-	if (luax_istype(L, 2, MATH_TRANSFORM_ID))
-	{
-		math::Transform *tf = luax_totype<math::Transform>(L, 2, MATH_TRANSFORM_ID);
+	if (luax_istype(L, 2, math::Transform::type))
+	{
+		math::Transform *tf = luax_totype<math::Transform>(L, 2);
 		m = tf->getMatrix();
 		formatidx = 3;
 	}
@@ -2149,9 +2073,9 @@
 
 	luax_catchexcept(L, [&](){ instance()->push(stype); });
 
-	if (luax_istype(L, 2, MATH_TRANSFORM_ID))
-	{
-		math::Transform *t = luax_totype<math::Transform>(L, 2, MATH_TRANSFORM_ID);
+	if (luax_istype(L, 2, math::Transform::type))
+	{
+		math::Transform *t = luax_totype<math::Transform>(L, 2);
 		instance()->applyTransform(t);
 	}
 
