--- conflicted
+++ resolved
@@ -63,11 +63,7 @@
 	love::graphics::Buffer *newBuffer(const Buffer::Settings &settings, const std::vector<Buffer::DataDeclaration> &format, const void *data, size_t size, size_t arraylength) override;
 
 	void setViewportSize(int width, int height, int pixelwidth, int pixelheight) override;
-<<<<<<< HEAD
-	bool setMode(void *context, int width, int height, int pixelwidth, int pixelheight, bool backbufferstencil, int backbufferdepth) override;
-=======
-	bool setMode(int width, int height, int pixelwidth, int pixelheight, bool windowhasstencil, int msaa) override;
->>>>>>> 85ca9f51
+	bool setMode(void *context, int width, int height, int pixelwidth, int pixelheight, bool windowhasstencil, int msaa) override;
 	void unSetMode() override;
 
 	void setActive(bool active) override;
