--- conflicted
+++ resolved
@@ -438,17 +438,12 @@
 		bool scissor;
 		OpenGL::Viewport scissorBox;
 
-<<<<<<< HEAD
 		// Stencil.
 		bool stencilTest;
 		bool stencilInvert;
 
-		Object::StrongRef<Font> font;
-		Object::StrongRef<Shader> shader;
-=======
 		StrongRef<Font> font;
 		StrongRef<Shader> shader;
->>>>>>> 423e35fd
 
 		std::vector<StrongRef<Canvas>> canvases;
 
