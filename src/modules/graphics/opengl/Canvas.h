--- conflicted
+++ resolved
@@ -43,36 +43,9 @@
 {
 public:
 
-<<<<<<< HEAD
-	Canvas(int width, int height, PixelFormat format = PIXELFORMAT_NORMAL, int msaa = 0);
-=======
 	static love::Type type;
 
-	// Different Canvas render target formats.
-	enum Format
-	{
-		FORMAT_NORMAL,   // Usually SRGB, RGBA8 or a similar fallback. Always supported.
-		FORMAT_HDR,      // Usually RGBA16F. Not always supported.
-		FORMAT_RGBA4,    // RGBA with 4 bits per channel.
-		FORMAT_RGB5A1,   // RGB with 5 bits per channel, and A with 1 bit.
-		FORMAT_RGB565,   // RGB with 5, 6, and 5 bits each, respectively.
-		FORMAT_R8,       // Single (red) 8-bit channel.
-		FORMAT_RG8,      // Two-channel (red and green) with 8 bits per channel.
-		FORMAT_RGBA8,    // RGBA with 8 bits per channel.
-		FORMAT_RGB10A2,  // RGB with 10 bits each, and A with 2 bits.
-		FORMAT_RG11B10F, // Floating point [0, +65024]. RG with 11 FP bits each, and B with 10 FP bits.
-		FORMAT_R16F,     // Floating point [-65504, +65504]. R with 16 FP bits.
-		FORMAT_RG16F,    // Floating point [-65504, +65504]. RG with 16 FP bits per channel.
-		FORMAT_RGBA16F,  // Floating point [-65504, +65504]. RGBA with 16 FP bits per channel.
-		FORMAT_R32F,     // Floating point [-65504, +65504]. R with 32 FP bits.
-		FORMAT_RG32F,    // Floating point [-65504, +65504]. RG with 32 FP bits per channel.
-		FORMAT_RGBA32F,  // Floating point [-65504, +65504]. RGBA with 32 FP bits per channel.
-		FORMAT_SRGB,     // sRGB with 8 bits per channel, plus 8 bit linear A.
-		FORMAT_MAX_ENUM
-	};
-
-	Canvas(int width, int height, Format format = FORMAT_NORMAL, int msaa = 0);
->>>>>>> 9aa921ef
+	Canvas(int width, int height, PixelFormat format = PIXELFORMAT_NORMAL, int msaa = 0);
 	virtual ~Canvas();
 
 	// Implements Volatile.
