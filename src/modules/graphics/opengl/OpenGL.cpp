--- conflicted
+++ resolved
@@ -536,19 +536,12 @@
 		switch (wmode)
 		{
 		case Texture::WRAP_CLAMP:
-<<<<<<< HEAD
-			return GL_CLAMP_TO_EDGE;
-		case Texture::WRAP_REPEAT:
-		default:
-			return GL_REPEAT;
-=======
 		default:
 			return GL_CLAMP_TO_EDGE;
 		case Texture::WRAP_REPEAT:
 			return GL_REPEAT;
 		case Texture::WRAP_MIRRORED_REPEAT:
 			return GL_MIRRORED_REPEAT;
->>>>>>> b4f2a941
 		}
 	};
 
