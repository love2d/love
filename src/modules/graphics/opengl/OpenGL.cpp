/**
 * Copyright (c) 2006-2022 LOVE Development Team
 *
 * This software is provided 'as-is', without any express or implied
 * warranty.  In no event will the authors be held liable for any damages
 * arising from the use of this software.
 *
 * Permission is granted to anyone to use this software for any purpose,
 * including commercial applications, and to alter it and redistribute it
 * freely, subject to the following restrictions:
 *
 * 1. The origin of this software must not be misrepresented; you must not
 *    claim that you wrote the original software. If you use this software
 *    in a product, an acknowledgment in the product documentation would be
 *    appreciated but is not required.
 * 2. Altered source versions must be plainly marked as such, and must not be
 *    misrepresented as being the original software.
 * 3. This notice may not be removed or altered from any source distribution.
 **/

// LOVE
#include "common/config.h"
#include "OpenGL.h"

#include "Shader.h"
#include "common/Exception.h"

#include "graphics/Graphics.h"
#include "graphics/Buffer.h"

// C++
#include <algorithm>
#include <limits>

// C
#include <cstring>
#include <cstdio>

// For SDL_GL_GetProcAddress.
#include <SDL_video.h>

#ifdef LOVE_IOS
#include <SDL_syswm.h>
#endif

#ifdef LOVE_ANDROID
#include <dlfcn.h>
#endif

namespace love
{
namespace graphics
{
namespace opengl
{

static void *LOVEGetProcAddress(const char *name)
{
#ifdef LOVE_ANDROID
	void *proc = dlsym(RTLD_DEFAULT, name);
	if (proc)
		return proc;
#endif

	return SDL_GL_GetProcAddress(name);
}

OpenGL::TempDebugGroup::TempDebugGroup(const char *name)
{
	if (isDebugEnabled())
	{
		if (GLAD_VERSION_4_3 || (GLAD_KHR_debug && !GLAD_ES_VERSION_2_0))
			glPushDebugGroup(GL_DEBUG_SOURCE_APPLICATION, 0, 0, (const GLchar *) name);
		else if (GLAD_ES_VERSION_2_0 && GLAD_KHR_debug)
			glPushDebugGroupKHR(GL_DEBUG_SOURCE_APPLICATION, 0, 0, (const GLchar *) name);
		else if (GLAD_EXT_debug_marker)
			glPushGroupMarkerEXT(0, (const GLchar *) name);
	}
}

OpenGL::TempDebugGroup::~TempDebugGroup()
{
	if (isDebugEnabled())
	{
		if (GLAD_VERSION_4_3 || (GLAD_KHR_debug && !GLAD_ES_VERSION_2_0))
			glPopDebugGroup();
		else if (GLAD_ES_VERSION_2_0 && GLAD_KHR_debug)
			glPopDebugGroupKHR();
		else if (GLAD_EXT_debug_marker)
			glPopGroupMarkerEXT();
	}
}

OpenGL::OpenGL()
	: stats()
	, contextInitialized(false)
	, pixelShaderHighpSupported(false)
	, baseVertexSupported(false)
	, maxAnisotropy(1.0f)
	, max2DTextureSize(0)
	, max3DTextureSize(0)
	, maxCubeTextureSize(0)
	, maxTextureArrayLayers(0)
	, maxTexelBufferSize(0)
	, maxShaderStorageBufferSize(0)
	, maxComputeWorkGroupsX(0)
	, maxComputeWorkGroupsY(0)
	, maxComputeWorkGroupsZ(0)
	, maxRenderTargets(1)
	, maxSamples(1)
	, maxTextureUnits(1)
	, maxShaderStorageBufferBindings(0)
	, maxPointSize(1)
	, coreProfile(false)
	, vendor(VENDOR_UNKNOWN)
	, state()
{
}

bool OpenGL::initContext()
{
	if (contextInitialized)
		return true;

	if (!gladLoadGLLoader(LOVEGetProcAddress))
		return false;

	initVendor();

	bugs = {};

	if (GLAD_ES_VERSION_3_0 && !GLAD_ES_VERSION_3_1)
	{
		const char *device = (const char *) glGetString(GL_RENDERER);
		if (getVendor() == VENDOR_VIVANTE && strstr(device, "Vivante GC7000UL"))
			bugs.brokenGLES3 = true;
	}

	if (bugs.brokenGLES3)
		GLAD_ES_VERSION_3_0 = false;

	if (GLAD_VERSION_3_2)
	{
		GLint profileMask = 0;
		glGetIntegerv(GL_CONTEXT_PROFILE_MASK, &profileMask);
		coreProfile = (profileMask & GL_CONTEXT_CORE_PROFILE_BIT);
	}
	else
		coreProfile = false;

	initOpenGLFunctions();

#if defined(LOVE_WINDOWS) || defined(LOVE_LINUX)
	// See the comments in OpenGL.h.
	if (getVendor() == VENDOR_AMD)
	{
		bugs.clearRequiresDriverTextureStateUpdate = true;
		if (!gl.isCoreProfile())
			bugs.generateMipmapsRequiresTexture2DEnable = true;
	}
#endif

#ifdef LOVE_WINDOWS
	if (getVendor() == VENDOR_INTEL && gl.isCoreProfile())
	{
		const char *device = (const char *) glGetString(GL_RENDERER);
		if (strstr(device, "HD Graphics 4000") || strstr(device, "HD Graphics 2500"))
			bugs.clientWaitSyncStalls = true;
	}

	if (getVendor() == VENDOR_INTEL)
	{
		const char *device = (const char *) glGetString(GL_RENDERER);
		if (strstr(device, "HD Graphics 3000") || strstr(device, "HD Graphics 2000")
			|| !strcmp(device, "Intel(R) HD Graphics") || !strcmp(device, "Intel(R) HD Graphics Family"))
		{
			bugs.brokenSRGB = true;
		}
	}
#endif

#ifdef LOVE_WINDOWS
	if (getVendor() == VENDOR_AMD)
	{
		// Radeon drivers switched from "ATI Radeon" to "AMD Radeon" around
		// the 7000 series. We'll assume this bug doesn't affect those newer
		// GPUs / drivers.
		const char *device = (const char *) glGetString(GL_RENDERER);
		if (strstr(device, "ATI Radeon") || strstr(device, "ATI Mobility Radeon"))
			bugs.texStorageBreaksSubImage = true;
	}
#endif

	contextInitialized = true;

	return true;
}

void OpenGL::setupContext()
{
	if (!contextInitialized)
		return;

	initMaxValues();

	GLfloat glcolor[4] = {1.0f, 1.0f, 1.0f, 1.0f};
	glVertexAttrib4fv(ATTRIB_COLOR, glcolor);

	GLint maxvertexattribs = 1;
	glGetIntegerv(GL_MAX_VERTEX_ATTRIBS, &maxvertexattribs);

	state.enabledAttribArrays = (uint32) ((1ull << uint32(maxvertexattribs)) - 1);
	state.instancedAttribArrays = 0;

	setVertexAttributes(VertexAttributes(), BufferBindings());

	// Get the current viewport.
	glGetIntegerv(GL_VIEWPORT, (GLint *) &state.viewport.x);

	// And the current scissor - but we need to compensate for GL scissors
	// starting at the bottom left instead of top left.
	glGetIntegerv(GL_SCISSOR_BOX, (GLint *) &state.scissor.x);
	state.scissor.y = state.viewport.h - (state.scissor.y + state.scissor.h);

	if (GLAD_VERSION_1_0)
		glGetFloatv(GL_POINT_SIZE, &state.pointSize);
	else
		state.pointSize = 1.0f;

	for (int i = 0; i < 2; i++)
		state.boundFramebuffers[i] = std::numeric_limits<GLuint>::max();
	bindFramebuffer(FRAMEBUFFER_ALL, getDefaultFBO());

	setEnableState(ENABLE_BLEND, state.enableState[ENABLE_BLEND]);
	setEnableState(ENABLE_DEPTH_TEST, state.enableState[ENABLE_DEPTH_TEST]);
	setEnableState(ENABLE_STENCIL_TEST, state.enableState[ENABLE_STENCIL_TEST]);
	setEnableState(ENABLE_SCISSOR_TEST, state.enableState[ENABLE_SCISSOR_TEST]);
	setEnableState(ENABLE_FACE_CULL, state.enableState[ENABLE_FACE_CULL]);

	if (!bugs.brokenSRGB && (GLAD_VERSION_3_0 || GLAD_ARB_framebuffer_sRGB
		|| GLAD_EXT_framebuffer_sRGB || GLAD_EXT_sRGB_write_control))
	{
		setEnableState(ENABLE_FRAMEBUFFER_SRGB, state.enableState[ENABLE_FRAMEBUFFER_SRGB]);
	}
	else
		state.enableState[ENABLE_FRAMEBUFFER_SRGB] = false;

	GLint faceCull = GL_BACK;
	glGetIntegerv(GL_CULL_FACE_MODE, &faceCull);
	state.faceCullMode = faceCull;

	for (int i = 0; i < (int) BUFFERUSAGE_MAX_ENUM; i++)
	{
		state.boundBuffers[i] = 0;
		if (isBufferUsageSupported((BufferUsage) i))
			glBindBuffer(getGLBufferType((BufferUsage) i), 0);
	}

	if (isBufferUsageSupported(BUFFERUSAGE_SHADER_STORAGE))
		state.boundIndexedBuffers[BUFFERUSAGE_SHADER_STORAGE].resize(maxShaderStorageBufferBindings, 0);

	// Initialize multiple texture unit support for shaders.
	for (int i = 0; i < TEXTURE_MAX_ENUM + 1; i++)
	{
		state.boundTextures[i].clear();
		state.boundTextures[i].resize(maxTextureUnits, 0);
	}

	for (int i = 0; i < maxTextureUnits; i++)
	{
		glActiveTexture(GL_TEXTURE0 + i);

		for (int j = 0; j < TEXTURE_MAX_ENUM; j++)
		{
			TextureType textype = (TextureType) j;

			if (isTextureTypeSupported(textype))
				glBindTexture(getGLTextureType(textype), 0);
		}
	}

	glActiveTexture(GL_TEXTURE0);
	state.curTextureUnit = 0;

	setDepthWrites(state.depthWritesEnabled);

	createDefaultTexture();

	contextInitialized = true;

#ifdef LOVE_ANDROID
	// This can't be done in initContext with the rest of the bug checks because
	// isPixelFormatSupported relies on state initialized here / after init.
	auto gfx = Module::getInstance<Graphics>(Module::M_GRAPHICS);
	if (GLAD_ES_VERSION_3_0 && gfx != nullptr && !gfx->isPixelFormatSupported(PIXELFORMAT_R8_UNORM, PIXELFORMATUSAGEFLAGS_SAMPLE | PIXELFORMATUSAGEFLAGS_RENDERTARGET))
		bugs.brokenR8PixelFormat = true;
#endif
}

void OpenGL::deInitContext()
{
	if (!contextInitialized)
		return;

	for (int i = 0; i < TEXTURE_MAX_ENUM; i++)
	{
		for (int datatype = DATA_BASETYPE_FLOAT; datatype <= DATA_BASETYPE_UINT; datatype++)
		{
			if (state.defaultTexture[i][datatype] != 0)
			{
				gl.deleteTexture(state.defaultTexture[i][datatype]);
				state.defaultTexture[i][datatype] = 0;
			}
		}
	}

	contextInitialized = false;
}

void OpenGL::initVendor()
{
	const char *vstr = (const char *) glGetString(GL_VENDOR);
	if (!vstr)
	{
		vendor = VENDOR_UNKNOWN;
		return;
	}

	// http://feedback.wildfiregames.com/report/opengl/feature/GL_VENDOR
	// http://stackoverflow.com/questions/2093594/opengl-extensions-available-on-different-android-devices
	// https://opengl.gpuinfo.org/displaycapability.php?name=GL_VENDOR
	if (strstr(vstr, "ATI Technologies") || strstr(vstr, "AMD") || strstr(vstr, "Advanced Micro Devices"))
		vendor = VENDOR_AMD;
	else if (strstr(vstr, "NVIDIA"))
		vendor = VENDOR_NVIDIA;
	else if (strstr(vstr, "Intel"))
		vendor = VENDOR_INTEL;
	else if (strstr(vstr, "Mesa"))
		vendor = VENDOR_MESA_SOFT;
	else if (strstr(vstr, "Apple Computer") || strstr(vstr, "Apple Inc."))
		vendor = VENDOR_APPLE;
	else if (strstr(vstr, "Microsoft"))
		vendor = VENDOR_MICROSOFT;
	else if (strstr(vstr, "Imagination"))
		vendor = VENDOR_IMGTEC;
	else if (strstr(vstr, "ARM"))
		vendor = VENDOR_ARM;
	else if (strstr(vstr, "Qualcomm"))
		vendor = VENDOR_QUALCOMM;
	else if (strstr(vstr, "Broadcom"))
		vendor = VENDOR_BROADCOM;
	else if (strstr(vstr, "Vivante"))
		vendor = VENDOR_VIVANTE;
	else
		vendor = VENDOR_UNKNOWN;
}

void OpenGL::initOpenGLFunctions()
{
	// Alias extension-suffixed framebuffer functions to core versions since
	// there are so many different-named extensions that do the same things...
	if (!(GLAD_ES_VERSION_3_0 || GLAD_VERSION_3_0 || GLAD_ARB_framebuffer_object))
	{
		if (GLAD_VERSION_1_0 && GLAD_EXT_framebuffer_object)
		{
			fp_glBindRenderbuffer = fp_glBindRenderbufferEXT;
			fp_glDeleteRenderbuffers = fp_glDeleteRenderbuffersEXT;
			fp_glGenRenderbuffers = fp_glGenRenderbuffersEXT;
			fp_glRenderbufferStorage = fp_glRenderbufferStorageEXT;
			fp_glGetRenderbufferParameteriv = fp_glGetRenderbufferParameterivEXT;
			fp_glBindFramebuffer = fp_glBindFramebufferEXT;
			fp_glDeleteFramebuffers = fp_glDeleteFramebuffersEXT;
			fp_glGenFramebuffers = fp_glGenFramebuffersEXT;
			fp_glCheckFramebufferStatus = fp_glCheckFramebufferStatusEXT;
			fp_glFramebufferTexture2D = fp_glFramebufferTexture2DEXT;
			fp_glFramebufferTexture3D = fp_glFramebufferTexture3DEXT;
			fp_glFramebufferRenderbuffer = fp_glFramebufferRenderbufferEXT;
			fp_glGetFramebufferAttachmentParameteriv = fp_glGetFramebufferAttachmentParameterivEXT;
			fp_glGenerateMipmap = fp_glGenerateMipmapEXT;
		}

		if (GLAD_VERSION_1_0 && GLAD_EXT_texture_array)
			fp_glFramebufferTextureLayer = fp_glFramebufferTextureLayerEXT;

		if (GLAD_EXT_framebuffer_blit)
			fp_glBlitFramebuffer = fp_glBlitFramebufferEXT;
		else if (GLAD_ANGLE_framebuffer_blit)
			fp_glBlitFramebuffer = fp_glBlitFramebufferANGLE;
		else if (GLAD_NV_framebuffer_blit)
			fp_glBlitFramebuffer = fp_glBlitFramebufferNV;

		if (GLAD_EXT_framebuffer_multisample)
			fp_glRenderbufferStorageMultisample = fp_glRenderbufferStorageMultisampleEXT;
		else if (GLAD_APPLE_framebuffer_multisample)
			fp_glRenderbufferStorageMultisample = fp_glRenderbufferStorageMultisampleAPPLE;
		else if (GLAD_ANGLE_framebuffer_multisample)
			fp_glRenderbufferStorageMultisample = fp_glRenderbufferStorageMultisampleANGLE;
		else if (GLAD_NV_framebuffer_multisample)
			fp_glRenderbufferStorageMultisample = fp_glRenderbufferStorageMultisampleNV;
	}

	if (isInstancingSupported() && !(GLAD_VERSION_3_3 || GLAD_ES_VERSION_3_0))
	{
		if (GLAD_ARB_instanced_arrays)
		{
			fp_glDrawArraysInstanced = fp_glDrawArraysInstancedARB;
			fp_glDrawElementsInstanced = fp_glDrawElementsInstancedARB;
			fp_glVertexAttribDivisor = fp_glVertexAttribDivisorARB;
		}
		else if (GLAD_EXT_instanced_arrays)
		{
			fp_glDrawArraysInstanced = fp_glDrawArraysInstancedEXT;
			fp_glDrawElementsInstanced = fp_glDrawElementsInstancedEXT;
			fp_glVertexAttribDivisor = fp_glVertexAttribDivisorEXT;
		}
		else if (GLAD_ANGLE_instanced_arrays)
		{
			fp_glDrawArraysInstanced = fp_glDrawArraysInstancedANGLE;
			fp_glDrawElementsInstanced = fp_glDrawElementsInstancedANGLE;
			fp_glVertexAttribDivisor = fp_glVertexAttribDivisorANGLE;
		}
	}

	if (GLAD_ES_VERSION_2_0 && !GLAD_ES_VERSION_3_0)
	{
		// The Nvidia Tegra 3 driver (used by Ouya) claims to support GL_EXT_texture_array but
		// segfaults if you actually try to use it. OpenGL ES 2.0 devices should use OES_texture_3D.
		// GL_EXT_texture_array is for desktops.
		GLAD_EXT_texture_array = false;

		if (GLAD_OES_texture_3D)
		{
			// Function signatures don't match, we'll have to conditionally call it
			//fp_glTexImage3D = fp_glTexImage3DOES;
			fp_glTexSubImage3D = fp_glTexSubImage3DOES;
			fp_glCopyTexSubImage3D = fp_glCopyTexSubImage3DOES;
			fp_glCompressedTexImage3D = fp_glCompressedTexImage3DOES;
			fp_glCompressedTexSubImage3D = fp_glCompressedTexSubImage3DOES;
			fp_glFramebufferTexture3D = fp_glFramebufferTexture3DOES;
		}
	}

	if (!GLAD_VERSION_3_2 && !GLAD_ES_VERSION_3_2 && !GLAD_ARB_draw_elements_base_vertex)
	{
		if (GLAD_OES_draw_elements_base_vertex)
		{
			fp_glDrawElementsBaseVertex = fp_glDrawElementsBaseVertexOES;

			if (GLAD_ES_VERSION_3_0)
			{
				fp_glDrawRangeElementsBaseVertex = fp_glDrawRangeElementsBaseVertexOES;
				fp_glDrawElementsInstancedBaseVertex = fp_glDrawElementsInstancedBaseVertexOES;
			}

		}
		else if (GLAD_EXT_draw_elements_base_vertex)
		{
			fp_glDrawElementsBaseVertex = fp_glDrawElementsBaseVertexEXT;

			if (GLAD_ES_VERSION_3_0)
			{
				fp_glDrawRangeElementsBaseVertex = fp_glDrawRangeElementsBaseVertexEXT;
				fp_glDrawElementsInstancedBaseVertex = fp_glDrawElementsInstancedBaseVertexEXT;
			}

		}
	}
}

void OpenGL::initMaxValues()
{
	if (GLAD_ES_VERSION_2_0 && !GLAD_ES_VERSION_3_0)
	{
		GLint range = 0;
		GLint precision = 0;
		glGetShaderPrecisionFormat(GL_FRAGMENT_SHADER, GL_HIGH_FLOAT, &range, &precision);
		pixelShaderHighpSupported = range > 0;
	}
	else
		pixelShaderHighpSupported = true;

	baseVertexSupported = GLAD_VERSION_3_2 || GLAD_ES_VERSION_3_2 || GLAD_ARB_draw_elements_base_vertex
		|| GLAD_OES_draw_elements_base_vertex || GLAD_EXT_draw_elements_base_vertex;

	// We'll need this value to clamp anisotropy.
	if (GLAD_EXT_texture_filter_anisotropic)
		glGetFloatv(GL_MAX_TEXTURE_MAX_ANISOTROPY_EXT, &maxAnisotropy);
	else
		maxAnisotropy = 1.0f;

	glGetIntegerv(GL_MAX_TEXTURE_SIZE, &max2DTextureSize);
	glGetIntegerv(GL_MAX_CUBE_MAP_TEXTURE_SIZE, &maxCubeTextureSize);

	if (isTextureTypeSupported(TEXTURE_VOLUME))
		glGetIntegerv(GL_MAX_3D_TEXTURE_SIZE, &max3DTextureSize);
	else
		max3DTextureSize = 0;

	if (isTextureTypeSupported(TEXTURE_2D_ARRAY))
		glGetIntegerv(GL_MAX_ARRAY_TEXTURE_LAYERS, &maxTextureArrayLayers);
	else
		maxTextureArrayLayers = 0;

	if (isBufferUsageSupported(BUFFERUSAGE_TEXEL))
		glGetIntegerv(GL_MAX_TEXTURE_BUFFER_SIZE, &maxTexelBufferSize);
	else
		maxTexelBufferSize = 0;

	if (isBufferUsageSupported(BUFFERUSAGE_SHADER_STORAGE))
	{
		glGetIntegerv(GL_MAX_SHADER_STORAGE_BLOCK_SIZE, &maxShaderStorageBufferSize);
		glGetIntegerv(GL_MAX_SHADER_STORAGE_BUFFER_BINDINGS, &maxShaderStorageBufferBindings);
	}
	else
	{
		maxShaderStorageBufferSize = 0;
		maxShaderStorageBufferBindings = 0;
	}

	if (GLAD_ES_VERSION_3_1 || GLAD_VERSION_4_3)
	{
		glGetIntegeri_v(GL_MAX_COMPUTE_WORK_GROUP_COUNT, 0, &maxComputeWorkGroupsX);
		glGetIntegeri_v(GL_MAX_COMPUTE_WORK_GROUP_COUNT, 1, &maxComputeWorkGroupsY);
		glGetIntegeri_v(GL_MAX_COMPUTE_WORK_GROUP_COUNT, 2, &maxComputeWorkGroupsZ);
	}
	else
	{
		maxComputeWorkGroupsX = 0;
		maxComputeWorkGroupsY = 0;
		maxComputeWorkGroupsZ = 0;
	}

	int maxattachments = 1;
	int maxdrawbuffers = 1;

	if (GLAD_ES_VERSION_3_0 || GLAD_VERSION_2_0)
	{
		glGetIntegerv(GL_MAX_COLOR_ATTACHMENTS, &maxattachments);
		glGetIntegerv(GL_MAX_DRAW_BUFFERS, &maxdrawbuffers);
	}

	maxRenderTargets = std::max(std::min(maxattachments, maxdrawbuffers), 1);

	if (GLAD_ES_VERSION_3_0 || GLAD_VERSION_3_0 || GLAD_ARB_framebuffer_object
		|| GLAD_EXT_framebuffer_multisample || GLAD_APPLE_framebuffer_multisample
		|| GLAD_ANGLE_framebuffer_multisample)
	{
		glGetIntegerv(GL_MAX_SAMPLES, &maxSamples);
	}
	else
		maxSamples = 1;

	glGetIntegerv(GL_MAX_COMBINED_TEXTURE_IMAGE_UNITS, &maxTextureUnits);

	GLfloat limits[2];
	if (GLAD_VERSION_3_0)
		glGetFloatv(GL_POINT_SIZE_RANGE, limits);
	else
		glGetFloatv(GL_ALIASED_POINT_SIZE_RANGE, limits);
	maxPointSize = limits[1];

	if (isSamplerLODBiasSupported())
		glGetFloatv(GL_MAX_TEXTURE_LOD_BIAS, &maxLODBias);
	else
		maxLODBias = 0.0f;
}

void OpenGL::createDefaultTexture()
{
	// Set the 'default' texture as a repeating white pixel. Otherwise, texture
	// calls inside a shader would return black when drawing graphics primitives
	// which would create the need to use different "passthrough" shaders for
	// untextured primitives vs images.
	const GLubyte pix[] = {255, 255, 255, 255};
	const GLubyte intpix[] = {1, 1, 1, 1};

	SamplerState s;
	s.minFilter = s.magFilter = SamplerState::FILTER_NEAREST;
	s.wrapU = s.wrapV = s.wrapW = SamplerState::WRAP_CLAMP;

	for (int i = 0; i < TEXTURE_MAX_ENUM; i++)
	{
		for (int datatype = (int)DATA_BASETYPE_FLOAT; datatype <= (int)DATA_BASETYPE_UINT; datatype++)
		{
			state.defaultTexture[i][datatype] = 0;

			TextureType type = (TextureType) i;

			if (!isTextureTypeSupported(type))
				continue;

			if (datatype != DATA_BASETYPE_FLOAT && !(GLAD_VERSION_3_0 || GLAD_ES_VERSION_3_0))
				continue;

			GLuint curtexture = state.boundTextures[type][0];

			glGenTextures(1, &state.defaultTexture[type][datatype]);
			bindTextureToUnit(type, state.defaultTexture[type][datatype], 0, false);

			setSamplerState(type, s);

			PixelFormat format = PIXELFORMAT_RGBA8_UNORM;
			if (datatype == DATA_BASETYPE_INT)
				format = PIXELFORMAT_RGBA8_INT;
			else if (datatype == DATA_BASETYPE_UINT)
				format = PIXELFORMAT_RGBA8_UINT;

			const GLubyte *p = datatype == DATA_BASETYPE_FLOAT ? pix : intpix;

			bool isSRGB = false;
			rawTexStorage(type, 1, format, isSRGB, 1, 1);

			TextureFormat fmt = convertPixelFormat(format, false, isSRGB);

			int slices = type == TEXTURE_CUBE ? 6 : 1;

			for (int slice = 0; slice < slices; slice++)
			{
				GLenum gltarget = getGLTextureType(type);

				if (type == TEXTURE_CUBE)
					gltarget = GL_TEXTURE_CUBE_MAP_POSITIVE_X + slice;

				if (type == TEXTURE_2D || type == TEXTURE_CUBE)
					glTexSubImage2D(gltarget, 0, 0, 0, 1, 1, fmt.externalformat, fmt.type, p);
				else if (type == TEXTURE_2D_ARRAY || type == TEXTURE_VOLUME)
					glTexSubImage3D(gltarget, 0, 0, 0, slice, 1, 1, 1, fmt.externalformat, fmt.type, p);
			}

			bindTextureToUnit(type, curtexture, 0, false);
		}
	}
}

void OpenGL::prepareDraw(love::graphics::Graphics *gfx)
{
	TempDebugGroup debuggroup("Prepare OpenGL draw");

	// Make sure the active shader's love-provided uniforms are up to date.
	if (Shader::current != nullptr)
	{
		Rect viewport = getViewport();
		((Shader *)Shader::current)->updateBuiltinUniforms(gfx, viewport.w, viewport.h);
	}
}

GLenum OpenGL::getGLPrimitiveType(PrimitiveType type)
{
	switch (type)
	{
		case PRIMITIVE_TRIANGLES: return GL_TRIANGLES;
		case PRIMITIVE_TRIANGLE_STRIP: return GL_TRIANGLE_STRIP;
		case PRIMITIVE_TRIANGLE_FAN: return GL_TRIANGLE_FAN;
		case PRIMITIVE_POINTS: return GL_POINTS;
		case PRIMITIVE_MAX_ENUM: return GL_ZERO;
	}

	return GL_ZERO;
}

GLenum OpenGL::getGLBufferType(BufferUsage usage)
{
	switch (usage)
	{
		case BUFFERUSAGE_VERTEX: return GL_ARRAY_BUFFER;
		case BUFFERUSAGE_INDEX: return GL_ELEMENT_ARRAY_BUFFER;
		case BUFFERUSAGE_TEXEL: return GL_TEXTURE_BUFFER;
		case BUFFERUSAGE_SHADER_STORAGE: return GL_SHADER_STORAGE_BUFFER;
		case BUFFERUSAGE_MAX_ENUM: return GL_ZERO;
	}

	return GL_ZERO;
}

GLenum OpenGL::getGLTextureType(TextureType type)
{
	switch (type)
	{
		case TEXTURE_2D: return GL_TEXTURE_2D;
		case TEXTURE_VOLUME: return GL_TEXTURE_3D;
		case TEXTURE_2D_ARRAY: return GL_TEXTURE_2D_ARRAY;
		case TEXTURE_CUBE: return GL_TEXTURE_CUBE_MAP;
		case TEXTURE_MAX_ENUM: return GL_TEXTURE_BUFFER; // Hack
	}

	return GL_ZERO;
}

GLenum OpenGL::getGLIndexDataType(IndexDataType type)
{
	switch (type)
	{
		case INDEX_UINT16: return GL_UNSIGNED_SHORT;
		case INDEX_UINT32: return GL_UNSIGNED_INT;
		default: return GL_ZERO;
	}
}

GLenum OpenGL::getGLVertexDataType(DataFormat format, int &components, GLboolean &normalized, bool &intformat)
{
	normalized = GL_FALSE;
	intformat = false;
	components = 1;

	switch (format)
	{
	case DATAFORMAT_FLOAT:
		components = 1;
		return GL_FLOAT;
	case DATAFORMAT_FLOAT_VEC2:
		components = 2;
		return GL_FLOAT;
	case DATAFORMAT_FLOAT_VEC3:
		components = 3;
		return GL_FLOAT;
	case DATAFORMAT_FLOAT_VEC4:
		components = 4;
		return GL_FLOAT;

	case DATAFORMAT_FLOAT_MAT2X2:
	case DATAFORMAT_FLOAT_MAT2X3:
	case DATAFORMAT_FLOAT_MAT2X4:
	case DATAFORMAT_FLOAT_MAT3X2:
	case DATAFORMAT_FLOAT_MAT3X3:
	case DATAFORMAT_FLOAT_MAT3X4:
	case DATAFORMAT_FLOAT_MAT4X2:
	case DATAFORMAT_FLOAT_MAT4X3:
	case DATAFORMAT_FLOAT_MAT4X4:
		return GL_ZERO;

	case DATAFORMAT_INT32:
		components = 1;
		intformat = true;
		return GL_INT;
	case DATAFORMAT_INT32_VEC2:
		components = 2;
		intformat = true;
		return GL_INT;
	case DATAFORMAT_INT32_VEC3:
		components = 3;
		intformat = true;
		return GL_INT;
	case DATAFORMAT_INT32_VEC4:
		components = 4;
		intformat = true;
		return GL_INT;

	case DATAFORMAT_UINT32:
		components = 1;
		intformat = true;
		return GL_UNSIGNED_INT;
	case DATAFORMAT_UINT32_VEC2:
		components = 2;
		intformat = true;
		return GL_UNSIGNED_INT;
	case DATAFORMAT_UINT32_VEC3:
		components = 3;
		intformat = true;
		return GL_UNSIGNED_INT;
	case DATAFORMAT_UINT32_VEC4:
		components = 4;
		intformat = true;
		return GL_UNSIGNED_INT;

	case DATAFORMAT_SNORM8_VEC4:
		components = 4;
		normalized = GL_TRUE;
		return GL_BYTE;

	case DATAFORMAT_UNORM8_VEC4:
		components = 4;
		normalized = GL_TRUE;
		return GL_UNSIGNED_BYTE;

	case DATAFORMAT_INT8_VEC4:
		components = 4;
		intformat = true;
		return GL_BYTE;

	case DATAFORMAT_UINT8_VEC4:
		components = 4;
		intformat = true;
		return GL_UNSIGNED_BYTE;

	case DATAFORMAT_SNORM16_VEC2:
		components = 2;
		normalized = GL_TRUE;
		return GL_BYTE;
	case DATAFORMAT_SNORM16_VEC4:
		components = 4;
		normalized = GL_TRUE;
		return GL_BYTE;

	case DATAFORMAT_UNORM16_VEC2:
		components = 2;
		normalized = GL_TRUE;
		return GL_UNSIGNED_SHORT;
	case DATAFORMAT_UNORM16_VEC4:
		components = 4;
		normalized = GL_TRUE;
		return GL_UNSIGNED_SHORT;

	case DATAFORMAT_INT16_VEC2:
		components = 2;
		intformat = true;
		return GL_SHORT;
	case DATAFORMAT_INT16_VEC4:
		components = 4;
		intformat = true;
		return GL_SHORT;

	case DATAFORMAT_UINT16:
		components = 1;
		intformat = true;
		return GL_UNSIGNED_SHORT;
	case DATAFORMAT_UINT16_VEC2:
		components = 2;
		intformat = true;
		return GL_UNSIGNED_SHORT;
	case DATAFORMAT_UINT16_VEC4:
		components = 4;
		intformat = true;
		return GL_UNSIGNED_SHORT;

	case DATAFORMAT_BOOL:
	case DATAFORMAT_BOOL_VEC2:
	case DATAFORMAT_BOOL_VEC3:
	case DATAFORMAT_BOOL_VEC4:
		return GL_ZERO;

	case DATAFORMAT_MAX_ENUM:
		return GL_ZERO;
	}

	return GL_ZERO;
}

GLenum OpenGL::getGLBufferDataUsage(BufferDataUsage usage)
{
	switch (usage)
	{
		case BUFFERDATAUSAGE_STREAM: return GL_STREAM_DRAW;
		case BUFFERDATAUSAGE_DYNAMIC: return GL_DYNAMIC_DRAW;
		case BUFFERDATAUSAGE_STATIC: return GL_STATIC_DRAW;
		case BUFFERDATAUSAGE_STAGING:
			return (GLAD_VERSION_1_1 || GLAD_ES_VERSION_3_0) ? GL_STREAM_READ : GL_STREAM_DRAW;
		default: return 0;
	}
}

void OpenGL::bindBuffer(BufferUsage type, GLuint buffer)
{
	if (state.boundBuffers[type] != buffer)
	{
		glBindBuffer(getGLBufferType(type), buffer);
		state.boundBuffers[type] = buffer;
	}
}

void OpenGL::deleteBuffer(GLuint buffer)
{
	glDeleteBuffers(1, &buffer);

	for (int i = 0; i < (int) BUFFERUSAGE_MAX_ENUM; i++)
	{
		if (state.boundBuffers[i] == buffer)
			state.boundBuffers[i] = 0;

		for (GLuint &bufferid : state.boundIndexedBuffers[i])
		{
			if (bufferid == buffer)
				bufferid = 0;
		}
	}
}

void OpenGL::setVertexAttributes(const VertexAttributes &attributes, const BufferBindings &buffers)
{
	uint32 enablediff = attributes.enableBits ^ state.enabledAttribArrays;
	uint32 instanceattribbits = 0;
	uint32 allbits = attributes.enableBits | state.enabledAttribArrays;

	uint32 i = 0;
	while (allbits)
	{
		uint32 bit = 1u << i;

		if (enablediff & bit)
		{
			if (attributes.enableBits & bit)
				glEnableVertexAttribArray(i);
			else
				glDisableVertexAttribArray(i);
		}

		if (attributes.enableBits & bit)
		{
			const auto &attrib = attributes.attribs[i];
			const auto &layout = attributes.bufferLayouts[attrib.bufferIndex];
			const auto &bufferinfo = buffers.info[attrib.bufferIndex];

			uint32 bufferbit = 1u << attrib.bufferIndex;
			uint32 divisor = (attributes.instanceBits & bufferbit) != 0 ? 1 : 0;
			uint32 divisorbit = divisor << i;
			instanceattribbits |= divisorbit;

			if ((state.instancedAttribArrays & bit) ^ divisorbit)
				glVertexAttribDivisor(i, divisor);

			int components = 0;
			GLboolean normalized = GL_FALSE;
			bool intformat = false;
			GLenum gltype = getGLVertexDataType(attrib.format, components, normalized, intformat);

			const void *offsetpointer = reinterpret_cast<void*>(bufferinfo.offset + attrib.offsetFromVertex);

			bindBuffer(BUFFERUSAGE_VERTEX, (GLuint) bufferinfo.buffer->getHandle());

			if (intformat)
				glVertexAttribIPointer(i, components, gltype, layout.stride, offsetpointer);
			else
				glVertexAttribPointer(i, components, gltype, normalized, layout.stride, offsetpointer);
		}

		i++;
		allbits >>= 1;
	}

	state.enabledAttribArrays = attributes.enableBits;
	state.instancedAttribArrays = instanceattribbits | (state.instancedAttribArrays & (~attributes.enableBits));

	// glDisableVertexAttribArray will make the constant value for a vertex
	// attribute undefined. We rely on the per-vertex color attribute being
	// white when no per-vertex color is used, so we set it here.
	// FIXME: Is there a better place to do this?
	if ((enablediff & ATTRIBFLAG_COLOR) && !(attributes.enableBits & ATTRIBFLAG_COLOR))
		glVertexAttrib4f(ATTRIB_COLOR, 1.0f, 1.0f, 1.0f, 1.0f);
}

void OpenGL::setCullMode(CullMode mode)
{
	bool enabled = mode != CULL_NONE;

	if (enabled != isStateEnabled(ENABLE_FACE_CULL))
		setEnableState(ENABLE_FACE_CULL, enabled);

	if (enabled)
	{
		GLenum glmode = mode == CULL_BACK ? GL_BACK : GL_FRONT;
		if (glmode != state.faceCullMode)
		{
			glCullFace(glmode);
			state.faceCullMode = glmode;
		}
	}
}

void OpenGL::clearDepth(double value)
{
	if (GLAD_ES_VERSION_2_0)
		glClearDepthf((GLfloat) value);
	else
		glClearDepth(value);
}

void OpenGL::setViewport(const Rect &v)
{
	glViewport(v.x, v.y, v.w, v.h);
	state.viewport = v;
}

Rect OpenGL::getViewport() const
{
	return state.viewport;
}

void OpenGL::setScissor(const Rect &v, bool rtActive)
{
	if (rtActive)
		glScissor(v.x, v.y, v.w, v.h);
	else
	{
		// With no RT active, we need to compensate for glScissor starting
		// from the lower left of the viewport instead of the top left.
		glScissor(v.x, state.viewport.h - (v.y + v.h), v.w, v.h);
	}

	state.scissor = v;
}

void OpenGL::setEnableState(EnableState enablestate, bool enable)
{
	GLenum glstate = GL_NONE;

	switch (enablestate)
	{
	case ENABLE_BLEND:
		glstate = GL_BLEND;
		break;
	case ENABLE_DEPTH_TEST:
		glstate = GL_DEPTH_TEST;
		break;
	case ENABLE_STENCIL_TEST:
		glstate = GL_STENCIL_TEST;
		break;
	case ENABLE_SCISSOR_TEST:
		glstate = GL_SCISSOR_TEST;
		break;
	case ENABLE_FACE_CULL:
		glstate = GL_CULL_FACE;
		break;
	case ENABLE_FRAMEBUFFER_SRGB:
		glstate = GL_FRAMEBUFFER_SRGB;
		break;
	case ENABLE_MAX_ENUM:
		break;
	}

	if (enable)
		glEnable(glstate);
	else
		glDisable(glstate);

	state.enableState[enablestate] = enable;
}

bool OpenGL::isStateEnabled(EnableState enablestate) const
{
	return state.enableState[enablestate];
}

void OpenGL::bindFramebuffer(FramebufferTarget target, GLuint framebuffer)
{
	bool bindingmodified = false;

	if ((target & FRAMEBUFFER_DRAW) && state.boundFramebuffers[0] != framebuffer)
	{
		bindingmodified = true;
		state.boundFramebuffers[0] = framebuffer;
	}

	if ((target & FRAMEBUFFER_READ) && state.boundFramebuffers[1] != framebuffer)
	{
		bindingmodified = true;
		state.boundFramebuffers[1] = framebuffer;
	}

	if (bindingmodified)
	{
		GLenum gltarget = GL_FRAMEBUFFER;
		if (target == FRAMEBUFFER_DRAW)
			gltarget = GL_DRAW_FRAMEBUFFER;
		else if (target == FRAMEBUFFER_READ)
			gltarget = GL_READ_FRAMEBUFFER;

		glBindFramebuffer(gltarget, framebuffer);
	}
}

GLenum OpenGL::getFramebuffer(FramebufferTarget target) const
{
	if (target & FRAMEBUFFER_DRAW)
		return state.boundFramebuffers[0];
	else if (target & FRAMEBUFFER_READ)
		return state.boundFramebuffers[1];
	else
		return 0;
}

void OpenGL::deleteFramebuffer(GLuint framebuffer)
{
	glDeleteFramebuffers(1, &framebuffer);

	for (int i = 0; i < 2; i++)
	{
		if (state.boundFramebuffers[i] == framebuffer)
			state.boundFramebuffers[i] = 0;
	}
}

void OpenGL::framebufferTexture(GLenum attachment, TextureType texType, GLuint texture, int level, int layer, int face)
{
	GLenum textarget = getGLTextureType(texType);

	switch (texType)
	{
	case TEXTURE_2D:
		glFramebufferTexture2D(GL_FRAMEBUFFER, attachment, textarget, texture, level);
		break;
	case TEXTURE_VOLUME:
		glFramebufferTexture3D(GL_FRAMEBUFFER, attachment, textarget, texture, level, layer);
		break;
	case TEXTURE_2D_ARRAY:
		glFramebufferTextureLayer(GL_FRAMEBUFFER, attachment, texture, level, layer);
		break;
	case TEXTURE_CUBE:
		glFramebufferTexture2D(GL_FRAMEBUFFER, attachment, GL_TEXTURE_CUBE_MAP_POSITIVE_X + face, texture, level);
		break;
	default:
		break;
	}
}

void OpenGL::setDepthWrites(bool enable)
{
	glDepthMask(enable ? GL_TRUE : GL_FALSE);
	state.depthWritesEnabled = enable;
}

bool OpenGL::hasDepthWrites() const
{
	return state.depthWritesEnabled;
}

void OpenGL::useProgram(GLuint program)
{
	glUseProgram(program);
	++stats.shaderSwitches;
}

GLuint OpenGL::getDefaultFBO() const
{
#ifdef LOVE_IOS
	// Hack: iOS uses a custom FBO.
	SDL_SysWMinfo info = {};
	SDL_VERSION(&info.version);
	SDL_GetWindowWMInfo(SDL_GL_GetCurrentWindow(), &info);
	return info.info.uikit.framebuffer;
#else
	return 0;
#endif
}

GLuint OpenGL::getDefaultTexture(TextureType type, DataBaseType datatype) const
{
	return state.defaultTexture[type][datatype];
}

void OpenGL::setTextureUnit(int textureunit)
{
	if (textureunit != state.curTextureUnit)
		glActiveTexture(GL_TEXTURE0 + textureunit);

	state.curTextureUnit = textureunit;
}

void OpenGL::bindTextureToUnit(TextureType target, GLuint texture, int textureunit, bool restoreprev, bool bindforedit)
{
	if (texture != state.boundTextures[target][textureunit])
	{
		int oldtextureunit = state.curTextureUnit;
		if (oldtextureunit != textureunit)
			glActiveTexture(GL_TEXTURE0 + textureunit);

		state.boundTextures[target][textureunit] = texture;
		glBindTexture(getGLTextureType(target), texture);

		if (restoreprev && oldtextureunit != textureunit)
			glActiveTexture(GL_TEXTURE0 + oldtextureunit);
		else
			state.curTextureUnit = textureunit;
	}
	else if (bindforedit && !restoreprev && textureunit != state.curTextureUnit)
	{
		glActiveTexture(GL_TEXTURE0 + textureunit);
		state.curTextureUnit = textureunit;
	}
}

void OpenGL::bindBufferTextureToUnit(GLuint texture, int textureunit, bool restoreprev, bool bindforedit)
{
	bindTextureToUnit(TEXTURE_MAX_ENUM, texture, textureunit, restoreprev, bindforedit);
}

void OpenGL::bindTextureToUnit(Texture *texture, int textureunit, bool restoreprev, bool bindforedit)
{
	TextureType textype = TEXTURE_2D;
	GLuint handle = 0;

	if (texture != nullptr)
	{
		textype = texture->getTextureType();
		handle = (GLuint) texture->getHandle();
	}
	else
	{
		DataBaseType datatype = DATA_BASETYPE_FLOAT;

		if (textureunit == 0 && Shader::current != nullptr)
		{
			const Shader::UniformInfo *info = Shader::current->getMainTextureInfo();
			if (info != nullptr)
			{
				textype = info->textureType;
				datatype = info->dataBaseType;
			}
		}

		handle = getDefaultTexture(textype, datatype);
	}

	bindTextureToUnit(textype, handle, textureunit, restoreprev, bindforedit);
}

void OpenGL::bindIndexedBuffer(GLuint buffer, BufferUsage type, int index)
{
	auto &bindings = state.boundIndexedBuffers[type];
	if (bindings.size() > (size_t) index && buffer != bindings[index])
	{
		bindings[index] = buffer;
		glBindBufferBase(getGLBufferType(type), index, buffer);

		// glBindBufferBase affects glBindBuffer as well... for some reason.
		state.boundBuffers[type] = buffer;
	}
}

void OpenGL::deleteTexture(GLuint texture)
{
	// glDeleteTextures binds texture 0 to all texture units the deleted texture
	// was bound to before deletion.
	for (int i = 0; i < TEXTURE_MAX_ENUM + 1; i++)
	{
		for (GLuint &texid : state.boundTextures[i])
		{
			if (texid == texture)
				texid = 0;
		}
	}

	glDeleteTextures(1, &texture);
}

GLint OpenGL::getGLWrapMode(SamplerState::WrapMode wmode)
{
	switch (wmode)
	{
	case SamplerState::WRAP_CLAMP:
	default:
		return GL_CLAMP_TO_EDGE;
	case SamplerState::WRAP_CLAMP_ZERO:
	case SamplerState::WRAP_CLAMP_ONE:
		return GL_CLAMP_TO_BORDER;
	case SamplerState::WRAP_REPEAT:
		return GL_REPEAT;
	case SamplerState::WRAP_MIRRORED_REPEAT:
		return GL_MIRRORED_REPEAT;
	}
}

GLint OpenGL::getGLCompareMode(CompareMode mode)
{
	switch (mode)
	{
		case COMPARE_LESS: return GL_LESS;
		case COMPARE_LEQUAL: return GL_LEQUAL;
		case COMPARE_EQUAL: return GL_EQUAL;
		case COMPARE_GEQUAL: return GL_GEQUAL;
		case COMPARE_GREATER: return GL_GREATER;
		case COMPARE_NOTEQUAL: return GL_NOTEQUAL;
		case COMPARE_ALWAYS: return GL_ALWAYS;
		case COMPARE_NEVER: return GL_NEVER;
		default: return GL_NEVER;
	}
}

static bool isClampOne(SamplerState::WrapMode mode)
{
	return mode == SamplerState::WRAP_CLAMP_ONE;
}

void OpenGL::setSamplerState(TextureType target, SamplerState &s)
{
	GLenum gltarget = getGLTextureType(target);

	GLint gmin = s.minFilter == SamplerState::FILTER_NEAREST ? GL_NEAREST : GL_LINEAR;
	GLint gmag = s.magFilter == SamplerState::FILTER_NEAREST ? GL_NEAREST : GL_LINEAR;

	if (s.mipmapFilter != SamplerState::MIPMAP_FILTER_NONE)
	{
		if (s.minFilter == SamplerState::FILTER_NEAREST && s.mipmapFilter == SamplerState::MIPMAP_FILTER_NEAREST)
			gmin = GL_NEAREST_MIPMAP_NEAREST;
		else if (s.minFilter == SamplerState::FILTER_NEAREST && s.mipmapFilter == SamplerState::MIPMAP_FILTER_LINEAR)
			gmin = GL_NEAREST_MIPMAP_LINEAR;
		else if (s.minFilter == SamplerState::FILTER_LINEAR && s.mipmapFilter == SamplerState::MIPMAP_FILTER_NEAREST)
			gmin = GL_LINEAR_MIPMAP_NEAREST;
		else if (s.minFilter == SamplerState::FILTER_LINEAR && s.mipmapFilter == SamplerState::MIPMAP_FILTER_LINEAR)
			gmin = GL_LINEAR_MIPMAP_LINEAR;
	}

	glTexParameteri(gltarget, GL_TEXTURE_MIN_FILTER, gmin);
	glTexParameteri(gltarget, GL_TEXTURE_MAG_FILTER, gmag);

	if (!isClampZeroOneTextureWrapSupported())
	{
		if (SamplerState::isClampZeroOrOne(s.wrapU)) s.wrapU = SamplerState::WRAP_CLAMP;
		if (SamplerState::isClampZeroOrOne(s.wrapV)) s.wrapV = SamplerState::WRAP_CLAMP;
		if (SamplerState::isClampZeroOrOne(s.wrapW)) s.wrapW = SamplerState::WRAP_CLAMP;
	}

	if (SamplerState::isClampZeroOrOne(s.wrapU) || SamplerState::isClampZeroOrOne(s.wrapV) || SamplerState::isClampZeroOrOne(s.wrapW))
	{
		GLfloat c[] = {0.0f, 0.0f, 0.0f, 0.0f};
		if (isClampOne(s.wrapU) || isClampOne(s.wrapU) || isClampOne(s.wrapV))
			c[0] = c[1] = c[2] = c[3] = 1.0f;

		glTexParameterfv(gltarget, GL_TEXTURE_BORDER_COLOR, c);
	}

	glTexParameteri(gltarget, GL_TEXTURE_WRAP_S, getGLWrapMode(s.wrapU));
	glTexParameteri(gltarget, GL_TEXTURE_WRAP_T, getGLWrapMode(s.wrapV));

	if (target == TEXTURE_VOLUME)
		glTexParameteri(gltarget, GL_TEXTURE_WRAP_R, getGLWrapMode(s.wrapW));

	if (isSamplerLODBiasSupported())
	{
		float maxbias = getMaxLODBias();
		if (maxbias > 0.01f)
			maxbias -= 0.01f;

		s.lodBias = std::min(std::max(s.lodBias, -maxbias), maxbias);

		glTexParameterf(gltarget, GL_TEXTURE_LOD_BIAS, s.lodBias);
	}
	else
	{
		s.lodBias = 0.0f;
	}

	if (GLAD_EXT_texture_filter_anisotropic)
	{
		uint8 maxAniso = (uint8) std::min(maxAnisotropy, (float)LOVE_UINT8_MAX);
		s.maxAnisotropy = std::min(std::max(s.maxAnisotropy, (uint8)1), maxAniso);
		glTexParameteri(gltarget, GL_TEXTURE_MAX_ANISOTROPY_EXT, s.maxAnisotropy);
	}
	else
	{
		s.maxAnisotropy = 1;
	}

	if (GLAD_ES_VERSION_3_0 || GLAD_VERSION_1_0)
	{
		glTexParameterf(gltarget, GL_TEXTURE_MIN_LOD, (float)s.minLod);
		glTexParameterf(gltarget, GL_TEXTURE_MAX_LOD, (float)s.maxLod);
	}
	else
	{
		s.minLod = 0;
		s.maxLod = LOVE_UINT8_MAX;
	}

	if (isDepthCompareSampleSupported())
	{
		if (s.depthSampleMode.hasValue)
		{
			// See the comment in renderstate.h
			GLenum glmode = getGLCompareMode(getReversedCompareMode(s.depthSampleMode.value));

			glTexParameteri(gltarget, GL_TEXTURE_COMPARE_MODE, GL_COMPARE_REF_TO_TEXTURE);
			glTexParameteri(gltarget, GL_TEXTURE_COMPARE_FUNC, glmode);
		}
		else
		{
			glTexParameteri(gltarget, GL_TEXTURE_COMPARE_MODE, GL_NONE);
		}
	}
	else
	{
		s.depthSampleMode.hasValue = false;
	}
}

bool OpenGL::rawTexStorage(TextureType target, int levels, PixelFormat pixelformat, bool &isSRGB, int width, int height, int depth)
{
	GLenum gltarget = getGLTextureType(target);
	TextureFormat fmt = convertPixelFormat(pixelformat, false, isSRGB);

	if (fmt.swizzled)
	{
		glTexParameteri(gltarget, GL_TEXTURE_SWIZZLE_R, fmt.swizzle[0]);
		glTexParameteri(gltarget, GL_TEXTURE_SWIZZLE_G, fmt.swizzle[1]);
		glTexParameteri(gltarget, GL_TEXTURE_SWIZZLE_B, fmt.swizzle[2]);
		glTexParameteri(gltarget, GL_TEXTURE_SWIZZLE_A, fmt.swizzle[3]);
	}

	if (isTexStorageSupported())
	{
		if (target == TEXTURE_2D || target == TEXTURE_CUBE)
			glTexStorage2D(gltarget, levels, fmt.internalformat, width, height);
		else if (target == TEXTURE_VOLUME || target == TEXTURE_2D_ARRAY)
			glTexStorage3D(gltarget, levels, fmt.internalformat, width, height, depth);
	}
	else
	{
		int w = width;
		int h = height;
		int d = depth;

		for (int level = 0; level < levels; level++)
		{
			if (target == TEXTURE_2D || target == TEXTURE_CUBE)
			{
				int faces = target == TEXTURE_CUBE ? 6 : 1;
				for (int face = 0; face < faces; face++)
				{
					if (target == TEXTURE_CUBE)
						gltarget = GL_TEXTURE_CUBE_MAP_POSITIVE_X + face;

					glTexImage2D(gltarget, level, fmt.internalformat, w, h, 0,
					             fmt.externalformat, fmt.type, nullptr);
				}
			}
			else if (target == TEXTURE_2D_ARRAY || target == TEXTURE_VOLUME)
			{
				if (target == TEXTURE_VOLUME && GLAD_ES_VERSION_2_0 && GLAD_OES_texture_3D && !GLAD_ES_VERSION_3_0)
				{
					glTexImage3DOES(gltarget, level, fmt.internalformat, w, h,
					                d, 0, fmt.externalformat, fmt.type, nullptr);
				}
				else
				{
					glTexImage3D(gltarget, level, fmt.internalformat, w, h, d,
					             0, fmt.externalformat, fmt.type, nullptr);
				}
			}

			w = std::max(w / 2, 1);
			h = std::max(h / 2, 1);

			if (target == TEXTURE_VOLUME)
				d = std::max(d / 2, 1);
		}
	}

	return gltarget != GL_ZERO;
}

bool OpenGL::isTexStorageSupported()
{
	bool supportsTexStorage = GLAD_VERSION_4_2 || GLAD_ARB_texture_storage;

	// Apparently there are bugs with glTexStorage on some Android drivers. I'd
	// rather not find out the hard way, so we'll avoid it for now...
#ifndef LOVE_ANDROID
	if (GLAD_ES_VERSION_3_0)
		supportsTexStorage = true;
#endif

	if (gl.bugs.texStorageBreaksSubImage)
		supportsTexStorage = false;

	return supportsTexStorage;
}

bool OpenGL::isTextureTypeSupported(TextureType type) const
{
	switch (type)
	{
	case TEXTURE_2D:
		return true;
	case TEXTURE_VOLUME:
		return GLAD_VERSION_1_1 || GLAD_ES_VERSION_3_0 || GLAD_OES_texture_3D;
	case TEXTURE_2D_ARRAY:
		return GLAD_VERSION_3_0 || GLAD_ES_VERSION_3_0 || GLAD_EXT_texture_array;
	case TEXTURE_CUBE:
		return GLAD_VERSION_1_3 || GLAD_ES_VERSION_2_0;
	case TEXTURE_MAX_ENUM:
		return false;
	}
	return false;
}

bool OpenGL::isBufferUsageSupported(BufferUsage usage) const
{
	switch (usage)
	{
	case BUFFERUSAGE_VERTEX:
	case BUFFERUSAGE_INDEX:
		return true;
	case BUFFERUSAGE_TEXEL:
		return GLAD_VERSION_3_1 || GLAD_ES_VERSION_3_2;
	case BUFFERUSAGE_SHADER_STORAGE:
		return (GLAD_VERSION_4_3 && isCoreProfile()) || GLAD_ES_VERSION_3_1;
	case BUFFERUSAGE_MAX_ENUM:
		return false;
	}
	return false;
}

bool OpenGL::isClampZeroOneTextureWrapSupported() const
{
	return GLAD_VERSION_1_3 || GLAD_EXT_texture_border_clamp || GLAD_NV_texture_border_clamp;
}

bool OpenGL::isPixelShaderHighpSupported() const
{
	return pixelShaderHighpSupported;
}

bool OpenGL::isInstancingSupported() const
{
	return GLAD_ES_VERSION_3_0 || GLAD_VERSION_3_3
		|| GLAD_ARB_instanced_arrays || GLAD_EXT_instanced_arrays || GLAD_ANGLE_instanced_arrays;
}

bool OpenGL::isDepthCompareSampleSupported() const
{
	// Our official API only supports this in GLSL3 shaders, but unofficially
	// the requirements are more lax.
	return GLAD_VERSION_2_0 || GLAD_ES_VERSION_3_0 || GLAD_EXT_shadow_samplers;
}

bool OpenGL::isSamplerLODBiasSupported() const
{
	return GLAD_VERSION_1_4;
}

bool OpenGL::isBaseVertexSupported() const
{
	return baseVertexSupported;
}

bool OpenGL::isMultiFormatMRTSupported() const
{
	return getMaxRenderTargets() > 1 && (GLAD_ES_VERSION_3_0 || GLAD_VERSION_3_0 || GLAD_ARB_framebuffer_object);
}

bool OpenGL::isCopyBufferSupported() const
{
	return GLAD_VERSION_3_1 || GLAD_ES_VERSION_3_0;
}

bool OpenGL::isCopyBufferToTextureSupported() const
{
	// Requires pixel unpack buffer binding support.
	return GLAD_VERSION_2_0 || GLAD_ES_VERSION_3_0;
}

bool OpenGL::isCopyTextureToBufferSupported() const
{
	// Requires glGetTextureSubImage support.
	return GLAD_VERSION_4_5 || GLAD_ARB_get_texture_sub_image;
}

bool OpenGL::isCopyRenderTargetToBufferSupported() const
{
	// Requires pixel pack buffer binding support.
	return GLAD_VERSION_2_0 || GLAD_ES_VERSION_3_0;
}

int OpenGL::getMax2DTextureSize() const
{
	return std::max(max2DTextureSize, 1);
}

int OpenGL::getMax3DTextureSize() const
{
	return std::max(max3DTextureSize, 1);
}

int OpenGL::getMaxCubeTextureSize() const
{
	return std::max(maxCubeTextureSize, 1);
}

int OpenGL::getMaxTextureLayers() const
{
	return std::max(maxTextureArrayLayers, 1);
}

int OpenGL::getMaxTexelBufferSize() const
{
	return maxTexelBufferSize;
}

int OpenGL::getMaxShaderStorageBufferSize() const
{
	return maxShaderStorageBufferSize;
}

int OpenGL::getMaxComputeWorkGroupsX() const
{
	return maxComputeWorkGroupsX;
}

int OpenGL::getMaxComputeWorkGroupsY() const
{
	return maxComputeWorkGroupsY;
}

int OpenGL::getMaxComputeWorkGroupsZ() const
{
	return maxComputeWorkGroupsZ;
}

int OpenGL::getMaxRenderTargets() const
{
	return std::min(maxRenderTargets, MAX_COLOR_RENDER_TARGETS);
}

int OpenGL::getMaxSamples() const
{
	return maxSamples;
}

int OpenGL::getMaxTextureUnits() const
{
	return maxTextureUnits;
}

int OpenGL::getMaxShaderStorageBufferBindings() const
{
	return maxShaderStorageBufferBindings;
}

float OpenGL::getMaxPointSize() const
{
	return maxPointSize;
}

float OpenGL::getMaxAnisotropy() const
{
	return maxAnisotropy;
}

float OpenGL::getMaxLODBias() const
{
	return maxLODBias;
}

bool OpenGL::isCoreProfile() const
{
	return coreProfile;
}

OpenGL::Vendor OpenGL::getVendor() const
{
	return vendor;
}

OpenGL::TextureFormat OpenGL::convertPixelFormat(PixelFormat pixelformat, bool renderbuffer, bool &isSRGB)
{
	TextureFormat f;

	f.framebufferAttachments[0] = GL_COLOR_ATTACHMENT0;
	f.framebufferAttachments[1] = GL_NONE;

	if (isSRGB)
		pixelformat = getSRGBPixelFormat(pixelformat);
	else if (pixelformat == PIXELFORMAT_ETC1_UNORM)
	{
		// The ETC2 format can load ETC1 textures.
		if (GLAD_ES_VERSION_3_0 || GLAD_VERSION_4_3 || GLAD_ARB_ES3_compatibility)
			pixelformat = PIXELFORMAT_ETC2_RGB_UNORM;
	}

	switch (pixelformat)
	{
	case PIXELFORMAT_R8_UNORM:
		if ((GLAD_VERSION_3_0 || GLAD_ES_VERSION_3_0 || GLAD_ARB_texture_rg || GLAD_EXT_texture_rg)
			&& !gl.bugs.brokenR8PixelFormat)
		{
			f.internalformat = GL_R8;
			f.externalformat = GL_RED;
		}
		else
		{
			f.internalformat = GL_LUMINANCE8;
			f.externalformat = GL_LUMINANCE;
		}
		f.type = GL_UNSIGNED_BYTE;
		break;
	case PIXELFORMAT_RG8_UNORM:
		f.internalformat = GL_RG8;
		f.externalformat = GL_RG;
		f.type = GL_UNSIGNED_BYTE;
		break;
	case PIXELFORMAT_RGBA8_UNORM:
		f.internalformat = GL_RGBA8;
		f.externalformat = GL_RGBA;
		f.type = GL_UNSIGNED_BYTE;
		break;
	case PIXELFORMAT_RGBA8_UNORM_sRGB:
		f.internalformat = GL_SRGB8_ALPHA8;
		f.type = GL_UNSIGNED_BYTE;
		if (GLAD_ES_VERSION_2_0 && !GLAD_ES_VERSION_3_0)
			f.externalformat = GL_SRGB_ALPHA;
		else
			f.externalformat = GL_RGBA;
		break;
	case PIXELFORMAT_BGRA8_UNORM:
	case PIXELFORMAT_BGRA8_UNORM_sRGB:
		// Not supported right now.
		break;
	case PIXELFORMAT_R16_UNORM:
		f.internalformat = GL_R16;
		f.externalformat = GL_RED;
		f.type = GL_UNSIGNED_SHORT;
		break;
	case PIXELFORMAT_RG16_UNORM:
		f.internalformat = GL_RG16;
		f.externalformat = GL_RG;
		f.type = GL_UNSIGNED_SHORT;
		break;
	case PIXELFORMAT_RGBA16_UNORM:
		f.internalformat = GL_RGBA16;
		f.externalformat = GL_RGBA;
		f.type = GL_UNSIGNED_SHORT;
		break;

	case PIXELFORMAT_R16_FLOAT:
		f.internalformat = GL_R16F;
		f.externalformat = GL_RED;
		if (GLAD_OES_texture_half_float)
			f.type = GL_HALF_FLOAT_OES;
		else
			f.type = GL_HALF_FLOAT;
		break;
	case PIXELFORMAT_RG16_FLOAT:
		f.internalformat = GL_RG16F;
		f.externalformat = GL_RG;
		if (GLAD_OES_texture_half_float)
			f.type = GL_HALF_FLOAT_OES;
		else
			f.type = GL_HALF_FLOAT;
		break;
	case PIXELFORMAT_RGBA16_FLOAT:
		f.internalformat = GL_RGBA16F;
		f.externalformat = GL_RGBA;
		if (GLAD_OES_texture_half_float)
			f.type = GL_HALF_FLOAT_OES;
		else
			f.type = GL_HALF_FLOAT;
		break;
	case PIXELFORMAT_R32_FLOAT:
		f.internalformat = GL_R32F;
		f.externalformat = GL_RED;
		f.type = GL_FLOAT;
		break;
	case PIXELFORMAT_RG32_FLOAT:
		f.internalformat = GL_RG32F;
		f.externalformat = GL_RG;
		f.type = GL_FLOAT;
		break;
	case PIXELFORMAT_RGBA32_FLOAT:
		f.internalformat = GL_RGBA32F;
		f.externalformat = GL_RGBA;
		f.type = GL_FLOAT;
		break;

	case PIXELFORMAT_R8_INT:
		f.internalformat = GL_R8I;
		f.externalformat = GL_RED_INTEGER;
		f.type = GL_BYTE;
		break;
	case PIXELFORMAT_R8_UINT:
		f.internalformat = GL_R8UI;
		f.externalformat = GL_RED_INTEGER;
		f.type = GL_UNSIGNED_BYTE;
		break;
	case PIXELFORMAT_RG8_INT:
		f.internalformat = GL_RG8I;
		f.externalformat = GL_RG_INTEGER;
		f.type = GL_BYTE;
		break;
	case PIXELFORMAT_RG8_UINT:
		f.internalformat = GL_RG8UI;
		f.externalformat = GL_RG_INTEGER;
		f.type = GL_UNSIGNED_BYTE;
		break;
	case PIXELFORMAT_RGBA8_INT:
		f.internalformat = GL_RGBA8I;
		f.externalformat = GL_RGBA_INTEGER;
		f.type = GL_BYTE;
		break;
	case PIXELFORMAT_RGBA8_UINT:
		f.internalformat = GL_RGBA8UI;
		f.externalformat = GL_RGBA_INTEGER;
		f.type = GL_UNSIGNED_BYTE;
		break;
	case PIXELFORMAT_R16_INT:
		f.internalformat = GL_R16I;
		f.externalformat = GL_RED_INTEGER;
		f.type = GL_SHORT;
		break;
	case PIXELFORMAT_R16_UINT:
		f.internalformat = GL_R16UI;
		f.externalformat = GL_RED_INTEGER;
		f.type = GL_UNSIGNED_SHORT;
		break;
	case PIXELFORMAT_RG16_INT:
		f.internalformat = GL_RG16I;
		f.externalformat = GL_RG_INTEGER;
		f.type = GL_SHORT;
		break;
	case PIXELFORMAT_RG16_UINT:
		f.internalformat = GL_RG16UI;
		f.externalformat = GL_RG_INTEGER;
		f.type = GL_UNSIGNED_SHORT;
		break;
	case PIXELFORMAT_RGBA16_INT:
		f.internalformat = GL_RGBA16I;
		f.externalformat = GL_RGBA_INTEGER;
		f.type = GL_SHORT;
		break;
	case PIXELFORMAT_RGBA16_UINT:
		f.internalformat = GL_RGBA16UI;
		f.externalformat = GL_RGBA_INTEGER;
		f.type = GL_UNSIGNED_SHORT;
		break;
	case PIXELFORMAT_R32_INT:
		f.internalformat = GL_R32I;
		f.externalformat = GL_RED_INTEGER;
		f.type = GL_INT;
		break;
	case PIXELFORMAT_R32_UINT:
		f.internalformat = GL_R32UI;
		f.externalformat = GL_RED_INTEGER;
		f.type = GL_UNSIGNED_INT;
		break;
	case PIXELFORMAT_RG32_INT:
		f.internalformat = GL_RG32I;
		f.externalformat = GL_RG_INTEGER;
		f.type = GL_INT;
		break;
	case PIXELFORMAT_RG32_UINT:
		f.internalformat = GL_RG32UI;
		f.externalformat = GL_RG_INTEGER;
		f.type = GL_UNSIGNED_INT;
		break;
	case PIXELFORMAT_RGBA32_INT:
		f.internalformat = GL_RGBA32I;
		f.externalformat = GL_RGBA_INTEGER;
		f.type = GL_INT;
		break;
	case PIXELFORMAT_RGBA32_UINT:
		f.internalformat = GL_RGBA32UI;
		f.externalformat = GL_RGBA_INTEGER;
		f.type = GL_UNSIGNED_INT;
		break;

	case PIXELFORMAT_LA8_UNORM:
		if (gl.isCoreProfile() || GLAD_ES_VERSION_3_0)
		{
			f.internalformat = GL_RG8;
			f.externalformat = GL_RG;
			f.type = GL_UNSIGNED_BYTE;
			f.swizzled = true;
			f.swizzle[0] = f.swizzle[1] = f.swizzle[2] = GL_RED;
			f.swizzle[3] = GL_GREEN;
		}
		else
		{
			f.internalformat = GL_LUMINANCE8_ALPHA8;
			f.externalformat = GL_LUMINANCE_ALPHA;
			f.type = GL_UNSIGNED_BYTE;
		}
		break;

	case PIXELFORMAT_RGBA4_UNORM:
		f.internalformat = GL_RGBA4;
		f.externalformat = GL_RGBA;
		f.type = GL_UNSIGNED_SHORT_4_4_4_4;
		break;
	case PIXELFORMAT_RGB5A1_UNORM:
		f.internalformat = GL_RGB5_A1;
		f.externalformat = GL_RGBA;
		f.type = GL_UNSIGNED_SHORT_5_5_5_1;
		break;
	case PIXELFORMAT_RGB565_UNORM:
		f.internalformat = GL_RGB565;
		f.externalformat = GL_RGB;
		f.type = GL_UNSIGNED_SHORT_5_6_5;
		break;
	case PIXELFORMAT_RGB10A2_UNORM:
		f.internalformat = GL_RGB10_A2;
		f.externalformat = GL_RGBA;
		f.type = GL_UNSIGNED_INT_2_10_10_10_REV;
		break;
	case PIXELFORMAT_RG11B10_FLOAT:
		f.internalformat = GL_R11F_G11F_B10F;
		f.externalformat = GL_RGB;
		f.type = GL_UNSIGNED_INT_10F_11F_11F_REV;
		break;

	case PIXELFORMAT_STENCIL8:
		// Prefer a combined depth/stencil buffer due to driver issues.
		if (GLAD_ES_VERSION_3_0 || GLAD_VERSION_3_0 || GLAD_ARB_framebuffer_object)
		{
			f.internalformat = GL_DEPTH24_STENCIL8;
			f.externalformat = GL_DEPTH_STENCIL;
			f.type = GL_UNSIGNED_INT_24_8;
			f.framebufferAttachments[0] = GL_DEPTH_STENCIL_ATTACHMENT;
		}
		else if (GLAD_EXT_packed_depth_stencil || GLAD_OES_packed_depth_stencil)
		{
			f.internalformat = GL_DEPTH24_STENCIL8;
			f.externalformat = GL_DEPTH_STENCIL;
			f.type = GL_UNSIGNED_INT_24_8;
			f.framebufferAttachments[0] = GL_DEPTH_ATTACHMENT;
			f.framebufferAttachments[1] = GL_STENCIL_ATTACHMENT;
		}
		else
		{
			f.internalformat = GL_STENCIL_INDEX8;
			f.externalformat = GL_STENCIL;
			f.type = GL_UNSIGNED_BYTE;
			f.framebufferAttachments[0] = GL_STENCIL_ATTACHMENT;
		}
		break;

	case PIXELFORMAT_DEPTH16_UNORM:
		f.internalformat = GL_DEPTH_COMPONENT16;
		f.externalformat = GL_DEPTH_COMPONENT;
		f.type = GL_UNSIGNED_SHORT;
		f.framebufferAttachments[0] = GL_DEPTH_ATTACHMENT;
		break;

	case PIXELFORMAT_DEPTH24_UNORM:
		if (GLAD_ES_VERSION_2_0 && !GLAD_ES_VERSION_3_0 && !GLAD_OES_depth24 && GLAD_OES_packed_depth_stencil)
		{
			f.internalformat = GL_DEPTH24_STENCIL8;
			f.externalformat = GL_DEPTH_STENCIL;
			f.type = GL_UNSIGNED_INT_24_8;
			f.framebufferAttachments[0] = GL_DEPTH_ATTACHMENT;
			f.framebufferAttachments[1] = GL_STENCIL_ATTACHMENT;
		}
		else
		{
			f.internalformat = GL_DEPTH_COMPONENT24;
			f.externalformat = GL_DEPTH_COMPONENT;
			f.type = GL_UNSIGNED_INT;
			f.framebufferAttachments[0] = GL_DEPTH_ATTACHMENT;
		}
		break;

	case PIXELFORMAT_DEPTH32_FLOAT:
		f.internalformat = GL_DEPTH_COMPONENT32F;
		f.externalformat = GL_DEPTH_COMPONENT;
		f.type = GL_FLOAT;
		f.framebufferAttachments[0] = GL_DEPTH_ATTACHMENT;
		break;

	case PIXELFORMAT_DEPTH24_UNORM_STENCIL8:
		f.internalformat = GL_DEPTH24_STENCIL8;
		f.externalformat = GL_DEPTH_STENCIL;
		f.type = GL_UNSIGNED_INT_24_8;
		if (GLAD_ES_VERSION_3_0 || GLAD_VERSION_3_0 || GLAD_ARB_framebuffer_object)
		{
			f.framebufferAttachments[0] = GL_DEPTH_STENCIL_ATTACHMENT;
		}
		else if (GLAD_EXT_packed_depth_stencil || GLAD_OES_packed_depth_stencil)
		{
			f.framebufferAttachments[0] = GL_DEPTH_ATTACHMENT;
			f.framebufferAttachments[1] = GL_STENCIL_ATTACHMENT;
		}
		break;

	case PIXELFORMAT_DEPTH32_FLOAT_STENCIL8:
		f.internalformat = GL_DEPTH32F_STENCIL8;
		f.externalformat = GL_DEPTH_STENCIL;
		f.type = GL_FLOAT_32_UNSIGNED_INT_24_8_REV;
		f.framebufferAttachments[0] = GL_DEPTH_STENCIL_ATTACHMENT;
		break;

	case PIXELFORMAT_DXT1_UNORM:
		f.internalformat = isSRGB ? GL_COMPRESSED_SRGB_ALPHA_S3TC_DXT1_EXT : GL_COMPRESSED_RGBA_S3TC_DXT1_EXT;
		break;
	case PIXELFORMAT_DXT3_UNORM:
		f.internalformat = isSRGB ? GL_COMPRESSED_SRGB_ALPHA_S3TC_DXT3_EXT : GL_COMPRESSED_RGBA_S3TC_DXT3_EXT;
		break;
	case PIXELFORMAT_DXT5_UNORM:
		f.internalformat = isSRGB ? GL_COMPRESSED_SRGB_ALPHA_S3TC_DXT5_EXT : GL_COMPRESSED_RGBA_S3TC_DXT5_EXT;
		break;
	case PIXELFORMAT_BC4_UNORM:
		isSRGB = false;
		f.internalformat = GL_COMPRESSED_RED_RGTC1;
		break;
	case PIXELFORMAT_BC4_SNORM:
		isSRGB = false;
		f.internalformat = GL_COMPRESSED_SIGNED_RED_RGTC1;
		break;
	case PIXELFORMAT_BC5_UNORM:
		isSRGB = false;
		f.internalformat = GL_COMPRESSED_RG_RGTC2;
		break;
	case PIXELFORMAT_BC5_SNORM:
		isSRGB = false;
		f.internalformat = GL_COMPRESSED_SIGNED_RG_RGTC2;
		break;
	case PIXELFORMAT_BC6H_UFLOAT:
		isSRGB = false;
		f.internalformat = GL_COMPRESSED_RGB_BPTC_UNSIGNED_FLOAT;
		break;
	case PIXELFORMAT_BC6H_FLOAT:
		isSRGB = false;
		f.internalformat = GL_COMPRESSED_RGB_BPTC_SIGNED_FLOAT;
		break;
	case PIXELFORMAT_BC7_UNORM:
		f.internalformat = isSRGB ? GL_COMPRESSED_SRGB_ALPHA_BPTC_UNORM : GL_COMPRESSED_RGBA_BPTC_UNORM;
		break;
	case PIXELFORMAT_PVR1_RGB2_UNORM:
		f.internalformat = isSRGB ? GL_COMPRESSED_SRGB_PVRTC_2BPPV1_EXT : GL_COMPRESSED_RGB_PVRTC_2BPPV1_IMG;
		break;
	case PIXELFORMAT_PVR1_RGB4_UNORM:
		f.internalformat = isSRGB ? GL_COMPRESSED_SRGB_PVRTC_4BPPV1_EXT : GL_COMPRESSED_RGB_PVRTC_4BPPV1_IMG;
		break;
	case PIXELFORMAT_PVR1_RGBA2_UNORM:
		f.internalformat = isSRGB ? GL_COMPRESSED_SRGB_ALPHA_PVRTC_2BPPV1_EXT : GL_COMPRESSED_RGBA_PVRTC_2BPPV1_IMG;
		break;
	case PIXELFORMAT_PVR1_RGBA4_UNORM:
		f.internalformat = isSRGB ? GL_COMPRESSED_SRGB_ALPHA_PVRTC_4BPPV1_EXT : GL_COMPRESSED_RGBA_PVRTC_4BPPV1_IMG;
		break;
	case PIXELFORMAT_ETC1_UNORM:
		isSRGB = false;
		f.internalformat = GL_ETC1_RGB8_OES;
		break;
	case PIXELFORMAT_ETC2_RGB_UNORM:
		f.internalformat = isSRGB ? GL_COMPRESSED_SRGB8_ETC2 : GL_COMPRESSED_RGB8_ETC2;
		break;
	case PIXELFORMAT_ETC2_RGBA_UNORM:
		f.internalformat = isSRGB ? GL_COMPRESSED_SRGB8_ALPHA8_ETC2_EAC : GL_COMPRESSED_RGBA8_ETC2_EAC;
		break;
	case PIXELFORMAT_ETC2_RGBA1_UNORM:
		f.internalformat = isSRGB ? GL_COMPRESSED_SRGB8_PUNCHTHROUGH_ALPHA1_ETC2 : GL_COMPRESSED_RGB8_PUNCHTHROUGH_ALPHA1_ETC2;
		break;
	case PIXELFORMAT_EAC_R_UNORM:
		isSRGB = false;
		f.internalformat = GL_COMPRESSED_R11_EAC;
		break;
	case PIXELFORMAT_EAC_R_SNORM:
		isSRGB = false;
		f.internalformat = GL_COMPRESSED_SIGNED_R11_EAC;
		break;
	case PIXELFORMAT_EAC_RG_UNORM:
		isSRGB = false;
		f.internalformat = GL_COMPRESSED_RG11_EAC;
		break;
	case PIXELFORMAT_EAC_RG_SNORM:
		isSRGB = false;
		f.internalformat = GL_COMPRESSED_SIGNED_RG11_EAC;
		break;
	case PIXELFORMAT_ASTC_4x4:
		f.internalformat = isSRGB ? GL_COMPRESSED_SRGB8_ALPHA8_ASTC_4x4_KHR : GL_COMPRESSED_RGBA_ASTC_4x4_KHR;
		break;
	case PIXELFORMAT_ASTC_5x4:
		f.internalformat = isSRGB ? GL_COMPRESSED_SRGB8_ALPHA8_ASTC_5x4_KHR : GL_COMPRESSED_RGBA_ASTC_5x4_KHR;
		break;
	case PIXELFORMAT_ASTC_5x5:
		f.internalformat = isSRGB ? GL_COMPRESSED_SRGB8_ALPHA8_ASTC_5x5_KHR : GL_COMPRESSED_RGBA_ASTC_5x5_KHR;
		break;
	case PIXELFORMAT_ASTC_6x5:
		f.internalformat = isSRGB ? GL_COMPRESSED_SRGB8_ALPHA8_ASTC_6x5_KHR : GL_COMPRESSED_RGBA_ASTC_6x5_KHR;
		break;
	case PIXELFORMAT_ASTC_6x6:
		f.internalformat = isSRGB ? GL_COMPRESSED_SRGB8_ALPHA8_ASTC_6x6_KHR : GL_COMPRESSED_RGBA_ASTC_6x6_KHR;
		break;
	case PIXELFORMAT_ASTC_8x5:
		f.internalformat = isSRGB ? GL_COMPRESSED_SRGB8_ALPHA8_ASTC_8x5_KHR : GL_COMPRESSED_RGBA_ASTC_8x5_KHR;
		break;
	case PIXELFORMAT_ASTC_8x6:
		f.internalformat = isSRGB ? GL_COMPRESSED_SRGB8_ALPHA8_ASTC_8x6_KHR : GL_COMPRESSED_RGBA_ASTC_8x6_KHR;
		break;
	case PIXELFORMAT_ASTC_8x8:
		f.internalformat = isSRGB ? GL_COMPRESSED_SRGB8_ALPHA8_ASTC_8x8_KHR : GL_COMPRESSED_RGBA_ASTC_8x8_KHR;
		break;
	case PIXELFORMAT_ASTC_10x5:
		f.internalformat = isSRGB ? GL_COMPRESSED_SRGB8_ALPHA8_ASTC_10x5_KHR : GL_COMPRESSED_RGBA_ASTC_10x5_KHR;
		break;
	case PIXELFORMAT_ASTC_10x6:
		f.internalformat = isSRGB ? GL_COMPRESSED_SRGB8_ALPHA8_ASTC_10x6_KHR : GL_COMPRESSED_RGBA_ASTC_10x6_KHR;
		break;
	case PIXELFORMAT_ASTC_10x8:
		f.internalformat = isSRGB ? GL_COMPRESSED_SRGB8_ALPHA8_ASTC_10x8_KHR : GL_COMPRESSED_RGBA_ASTC_10x8_KHR;
		break;
	case PIXELFORMAT_ASTC_10x10:
		f.internalformat = isSRGB ? GL_COMPRESSED_SRGB8_ALPHA8_ASTC_10x10_KHR : GL_COMPRESSED_RGBA_ASTC_10x10_KHR;
		break;
	case PIXELFORMAT_ASTC_12x10:
		f.internalformat = isSRGB ? GL_COMPRESSED_SRGB8_ALPHA8_ASTC_12x10_KHR : GL_COMPRESSED_RGBA_ASTC_12x10_KHR;
		break;
	case PIXELFORMAT_ASTC_12x12:
		f.internalformat = isSRGB ? GL_COMPRESSED_SRGB8_ALPHA8_ASTC_12x12_KHR : GL_COMPRESSED_RGBA_ASTC_12x12_KHR;
		break;

	default:
		printf("Unhandled pixel format %d when converting to OpenGL enums!", pixelformat);
		break;
	}

	if (!isPixelFormatCompressed(pixelformat))
	{
<<<<<<< HEAD
		if (GLAD_ES_VERSION_2_0 && !(GLAD_ES_VERSION_3_0 && pixelformat == PIXELFORMAT_LA8_UNORM)
=======
		// glTexImage in OpenGL ES 2 only accepts internal format enums that
		// match the external format. GLES3 doesn't have that restriction - 
		// except for GL_LUMINANCE_ALPHA which doesn't have a sized version in
		// ES3. However we always use RG8 for PIXELFORMAT_LA8 on GLES3 so it
		// doesn't matter there.
		// Also note that GLES2+extension sRGB format enums are different from
		// desktop GL and GLES3+ (this is handled above).
		if (GLAD_ES_VERSION_2_0 && !GLAD_ES_VERSION_3_0
>>>>>>> 65667c0f
			&& !renderbuffer && !isTexStorageSupported())
		{
			f.internalformat = f.externalformat;
		}

		if (!isPixelFormatSRGB(pixelformat))
			isSRGB = false;
	}

	return f;
}

uint32 OpenGL::getPixelFormatUsageFlags(PixelFormat pixelformat)
{
	const uint32 commonsample = PIXELFORMATUSAGEFLAGS_SAMPLE | PIXELFORMATUSAGEFLAGS_LINEAR;
	const uint32 commonrender = PIXELFORMATUSAGEFLAGS_RENDERTARGET | PIXELFORMATUSAGEFLAGS_BLEND | PIXELFORMATUSAGEFLAGS_MSAA;
	const uint32 computewrite = PIXELFORMATUSAGEFLAGS_COMPUTEWRITE;

	uint32 flags = PIXELFORMATUSAGEFLAGS_NONE;

	switch (pixelformat)
	{
	case PIXELFORMAT_R8_UNORM:
	case PIXELFORMAT_RG8_UNORM:
		if (GLAD_VERSION_3_0 || GLAD_ES_VERSION_3_0 || GLAD_ARB_texture_rg || GLAD_EXT_texture_rg)
			flags |= commonsample | commonrender;
		else if (pixelformat == PIXELFORMAT_R8_UNORM && (GLAD_ES_VERSION_2_0 || GLAD_VERSION_1_1))
			flags |= commonsample; // We'll use OpenGL's luminance format internally.
		if (GLAD_VERSION_4_3)
			flags |= computewrite;
		break;
	case PIXELFORMAT_RGBA8_UNORM:
		flags |= commonsample;
		if (GLAD_VERSION_1_0 || GLAD_ES_VERSION_3_0 || GLAD_OES_rgb8_rgba8 || GLAD_ARM_rgba8)
			flags |= commonrender;
		if (GLAD_VERSION_4_3 || GLAD_ES_VERSION_3_1)
			flags |= computewrite;
		break;
	case PIXELFORMAT_RGBA8_UNORM_sRGB:
		if (gl.bugs.brokenSRGB)
			break;
		if (GLAD_ES_VERSION_3_0 || GLAD_VERSION_2_1 || GLAD_EXT_texture_sRGB)
			flags |= commonsample;
		if (GLAD_ES_VERSION_3_0 || GLAD_VERSION_3_0
			|| ((GLAD_ARB_framebuffer_sRGB || GLAD_EXT_framebuffer_sRGB) && (GLAD_VERSION_2_1 || GLAD_EXT_texture_sRGB)))
			flags |= commonrender;
		if (GLAD_VERSION_4_3 || GLAD_ES_VERSION_3_1)
			flags |= computewrite;
		break;
	case PIXELFORMAT_BGRA8_UNORM:
	case PIXELFORMAT_BGRA8_UNORM_sRGB:
		// Not supported right now.
		break;
	case PIXELFORMAT_R16_UNORM:
	case PIXELFORMAT_RG16_UNORM:
		if (GLAD_VERSION_3_0
			|| (GLAD_VERSION_1_1 && GLAD_ARB_texture_rg)
			|| (GLAD_EXT_texture_norm16 && (GLAD_ES_VERSION_3_0 || GLAD_EXT_texture_rg)))
			flags |= commonsample | commonrender;
		if (GLAD_VERSION_4_3)
			flags |= computewrite;
		break;
	case PIXELFORMAT_RGBA16_UNORM:
		if (GLAD_VERSION_1_1 || GLAD_EXT_texture_norm16)
			flags |= commonsample | commonrender;
		if (GLAD_VERSION_4_3)
			flags |= computewrite;
		break;
	case PIXELFORMAT_R16_FLOAT:
	case PIXELFORMAT_RG16_FLOAT:
		if (GLAD_VERSION_1_0 && (GLAD_VERSION_3_0 || (GLAD_ARB_texture_float && GLAD_ARB_half_float_pixel && GLAD_ARB_texture_rg)))
			flags |= commonsample | commonrender;
		if (GLAD_ES_VERSION_3_0 || (GLAD_OES_texture_half_float && GLAD_EXT_texture_rg))
			flags |= commonsample;
		if (GLAD_EXT_color_buffer_half_float && (GLAD_ES_VERSION_3_0 || GLAD_EXT_texture_rg))
			flags |= commonrender;
		if (!(GLAD_VERSION_1_1 || GLAD_ES_VERSION_3_0 || GLAD_OES_texture_half_float_linear))
			flags &= ~PIXELFORMATUSAGEFLAGS_LINEAR;
		if (GLAD_VERSION_4_3)
			flags |= computewrite;
		break;
	case PIXELFORMAT_RGBA16_FLOAT:
		if (GLAD_VERSION_3_0 || (GLAD_VERSION_1_0 && GLAD_ARB_texture_float && GLAD_ARB_half_float_pixel))
			flags |= commonsample | commonrender;
		if (GLAD_ES_VERSION_3_0 || GLAD_OES_texture_half_float)
			flags |= commonsample;
		if (GLAD_EXT_color_buffer_half_float)
			flags |= commonrender;
		if (!(GLAD_VERSION_1_1 || GLAD_ES_VERSION_3_0 || GLAD_OES_texture_half_float_linear))
			flags &= ~PIXELFORMATUSAGEFLAGS_LINEAR;
		if (GLAD_VERSION_4_3 || GLAD_ES_VERSION_3_1)
			flags |= computewrite;
		break;
	case PIXELFORMAT_R32_FLOAT:
		if (GLAD_ES_VERSION_3_1)
			flags |= computewrite;
		// Fallthrough.
	case PIXELFORMAT_RG32_FLOAT:
		if (GLAD_VERSION_3_0 || (GLAD_VERSION_1_0 && GLAD_ARB_texture_float && GLAD_ARB_texture_rg))
			flags |= commonsample | commonrender;
		if (GLAD_ES_VERSION_3_0 || (GLAD_OES_texture_float && GLAD_EXT_texture_rg))
			flags |= commonsample;
		if (!(GLAD_VERSION_1_1 || GLAD_ES_VERSION_3_0 || GLAD_OES_texture_half_float_linear))
			flags &= ~PIXELFORMATUSAGEFLAGS_LINEAR;
		if (GLAD_VERSION_4_3)
			flags |= computewrite;
		break;
	case PIXELFORMAT_RGBA32_FLOAT:
		if (GLAD_VERSION_3_0 || (GLAD_VERSION_1_0 && GLAD_ARB_texture_float))
			flags |= commonsample | commonrender;
		if (GLAD_ES_VERSION_3_0 || GLAD_OES_texture_float)
			flags |= commonsample;
		if (!(GLAD_VERSION_1_1 || GLAD_OES_texture_float_linear))
			flags &= ~PIXELFORMATUSAGEFLAGS_LINEAR;
		if (GLAD_VERSION_4_3 || GLAD_ES_VERSION_3_1)
			flags |= computewrite;
		break;

		case PIXELFORMAT_R8_INT:
		case PIXELFORMAT_R8_UINT:
		case PIXELFORMAT_RG8_INT:
		case PIXELFORMAT_RG8_UINT:
		case PIXELFORMAT_RGBA8_INT:
		case PIXELFORMAT_RGBA8_UINT:
		case PIXELFORMAT_R16_INT:
		case PIXELFORMAT_R16_UINT:
		case PIXELFORMAT_RG16_INT:
		case PIXELFORMAT_RG16_UINT:
		case PIXELFORMAT_RGBA16_INT:
		case PIXELFORMAT_RGBA16_UINT:
		case PIXELFORMAT_R32_INT:
		case PIXELFORMAT_R32_UINT:
		case PIXELFORMAT_RG32_INT:
		case PIXELFORMAT_RG32_UINT:
		case PIXELFORMAT_RGBA32_INT:
		case PIXELFORMAT_RGBA32_UINT:
			if (GLAD_VERSION_3_0 || GLAD_ES_VERSION_3_0)
				flags |= PIXELFORMATUSAGEFLAGS_SAMPLE | PIXELFORMATUSAGEFLAGS_RENDERTARGET;
			if (GLAD_VERSION_4_3)
				flags |= computewrite;
			if (GLAD_ES_VERSION_3_1)
			{
				switch (pixelformat)
				{
				case PIXELFORMAT_RGBA8_INT:
				case PIXELFORMAT_RGBA8_UINT:
				case PIXELFORMAT_RGBA16_INT:
				case PIXELFORMAT_RGBA16_UINT:
				case PIXELFORMAT_R32_INT:
				case PIXELFORMAT_R32_UINT:
				case PIXELFORMAT_RGBA32_INT:
				case PIXELFORMAT_RGBA32_UINT:
					flags |= computewrite;
					break;
				default:
					break;
				}
			}
			break;

	case PIXELFORMAT_LA8_UNORM:
		flags |= commonsample;
		break;

	case PIXELFORMAT_RGBA4_UNORM:
	case PIXELFORMAT_RGB5A1_UNORM:
		flags |= commonsample | commonrender;
		break;
	case PIXELFORMAT_RGB565_UNORM:
		if (GLAD_ES_VERSION_2_0 || GLAD_VERSION_4_2 || GLAD_ARB_ES2_compatibility)
			flags |= commonsample | commonrender;
		break;
	case PIXELFORMAT_RGB10A2_UNORM:
		if (GLAD_ES_VERSION_3_0 || GLAD_VERSION_1_0)
			flags |= commonsample | commonrender;
		if (GLAD_VERSION_4_3)
			flags |= computewrite;
		break;
	case PIXELFORMAT_RG11B10_FLOAT:
		if (GLAD_VERSION_3_0 || GLAD_EXT_packed_float || GLAD_APPLE_texture_packed_float)
			flags |= commonsample;
		if (GLAD_VERSION_3_0 || GLAD_EXT_packed_float || GLAD_APPLE_color_buffer_packed_float)
			flags |= commonrender;
		if (GLAD_VERSION_4_3)
			flags |= computewrite;
		break;

	case PIXELFORMAT_STENCIL8:
		flags |= PIXELFORMATUSAGEFLAGS_RENDERTARGET | PIXELFORMATUSAGEFLAGS_MSAA;
		break;

	case PIXELFORMAT_DEPTH16_UNORM:
		flags |= PIXELFORMATUSAGEFLAGS_RENDERTARGET | PIXELFORMATUSAGEFLAGS_MSAA;
		if (GLAD_VERSION_2_0 || GLAD_ES_VERSION_3_0 || GLAD_OES_depth_texture)
			flags |= commonsample;
		break;

	case PIXELFORMAT_DEPTH24_UNORM:
		if (GLAD_VERSION_2_0 || GLAD_ES_VERSION_3_0 || GLAD_OES_depth24 || GLAD_OES_depth_texture)
			flags |= PIXELFORMATUSAGEFLAGS_RENDERTARGET | PIXELFORMATUSAGEFLAGS_MSAA;

		if (GLAD_VERSION_2_0 || GLAD_ES_VERSION_3_0 || (GLAD_OES_depth_texture && (GLAD_OES_depth24 || GLAD_OES_depth_texture)))
			flags |= commonsample;
		break;

	case PIXELFORMAT_DEPTH24_UNORM_STENCIL8:
		if (GLAD_VERSION_3_0 || GLAD_ES_VERSION_3_0 || GLAD_EXT_packed_depth_stencil || GLAD_OES_packed_depth_stencil)
			flags |= PIXELFORMATUSAGEFLAGS_RENDERTARGET | PIXELFORMATUSAGEFLAGS_MSAA;

		if (GLAD_VERSION_3_0 || GLAD_ES_VERSION_3_0 || GLAD_EXT_packed_depth_stencil || (GLAD_OES_depth_texture && GLAD_OES_packed_depth_stencil))
			flags |= commonsample;
		break;

	case PIXELFORMAT_DEPTH32_FLOAT:
	case PIXELFORMAT_DEPTH32_FLOAT_STENCIL8:
		if (GLAD_VERSION_3_0 || GLAD_ES_VERSION_3_0 || GLAD_ARB_depth_buffer_float)
			flags |= commonsample | PIXELFORMATUSAGEFLAGS_RENDERTARGET | PIXELFORMATUSAGEFLAGS_MSAA;
		break;

	case PIXELFORMAT_DXT1_UNORM:
		if (GLAD_EXT_texture_compression_s3tc || GLAD_EXT_texture_compression_dxt1)
			flags |= commonsample;
		break;
	case PIXELFORMAT_DXT3_UNORM:
		if (GLAD_EXT_texture_compression_s3tc || GLAD_ANGLE_texture_compression_dxt3)
			flags |= commonsample;
		break;
	case PIXELFORMAT_DXT5_UNORM:
		if (GLAD_EXT_texture_compression_s3tc || GLAD_ANGLE_texture_compression_dxt5)
			flags |= commonsample;
		break;
	case PIXELFORMAT_BC4_UNORM:
	case PIXELFORMAT_BC4_SNORM:
	case PIXELFORMAT_BC5_UNORM:
	case PIXELFORMAT_BC5_SNORM:
		if (GLAD_VERSION_3_0 || GLAD_ARB_texture_compression_rgtc || GLAD_EXT_texture_compression_rgtc)
			flags |= commonsample;
		break;
	case PIXELFORMAT_BC6H_UFLOAT:
	case PIXELFORMAT_BC6H_FLOAT:
	case PIXELFORMAT_BC7_UNORM:
		if (GLAD_VERSION_4_2 || GLAD_ARB_texture_compression_bptc)
			flags |= commonsample;
		break;
	case PIXELFORMAT_PVR1_RGB2_UNORM:
	case PIXELFORMAT_PVR1_RGB4_UNORM:
	case PIXELFORMAT_PVR1_RGBA2_UNORM:
	case PIXELFORMAT_PVR1_RGBA4_UNORM:
		if (GLAD_IMG_texture_compression_pvrtc)
			flags |= commonsample;
		break;
	case PIXELFORMAT_ETC1_UNORM:
		// ETC2 support guarantees ETC1 support as well.
		if (GLAD_ES_VERSION_3_0 || GLAD_VERSION_4_3 || GLAD_ARB_ES3_compatibility || GLAD_OES_compressed_ETC1_RGB8_texture)
			flags |= commonsample;
		break;
	case PIXELFORMAT_ETC2_RGB_UNORM:
	case PIXELFORMAT_ETC2_RGBA_UNORM:
	case PIXELFORMAT_ETC2_RGBA1_UNORM:
	case PIXELFORMAT_EAC_R_UNORM:
	case PIXELFORMAT_EAC_R_SNORM:
	case PIXELFORMAT_EAC_RG_UNORM:
	case PIXELFORMAT_EAC_RG_SNORM:
		if (GLAD_ES_VERSION_3_0 || GLAD_VERSION_4_3 || GLAD_ARB_ES3_compatibility)
			flags |= commonsample;
		break;
	case PIXELFORMAT_ASTC_4x4:
	case PIXELFORMAT_ASTC_5x4:
	case PIXELFORMAT_ASTC_5x5:
	case PIXELFORMAT_ASTC_6x5:
	case PIXELFORMAT_ASTC_6x6:
	case PIXELFORMAT_ASTC_8x5:
	case PIXELFORMAT_ASTC_8x6:
	case PIXELFORMAT_ASTC_8x8:
	case PIXELFORMAT_ASTC_10x5:
	case PIXELFORMAT_ASTC_10x6:
	case PIXELFORMAT_ASTC_10x8:
	case PIXELFORMAT_ASTC_10x10:
	case PIXELFORMAT_ASTC_12x10:
	case PIXELFORMAT_ASTC_12x12:
		if (GLAD_ES_VERSION_3_2 || GLAD_KHR_texture_compression_astc_ldr)
			flags |= commonsample;
		break;

	case PIXELFORMAT_UNKNOWN:
	case PIXELFORMAT_NORMAL:
	case PIXELFORMAT_HDR:
	case PIXELFORMAT_MAX_ENUM:
		break;
	}

	return flags;
}

const char *OpenGL::errorString(GLenum errorcode)
{
	switch (errorcode)
	{
	case GL_NO_ERROR:
		return "no error";
	case GL_INVALID_ENUM:
		return "invalid enum";
	case GL_INVALID_VALUE:
		return "invalid value";
	case GL_INVALID_OPERATION:
		return "invalid operation";
	case GL_OUT_OF_MEMORY:
		return "out of memory";
	case GL_INVALID_FRAMEBUFFER_OPERATION:
		return "invalid framebuffer operation";
	case GL_CONTEXT_LOST:
		return "OpenGL context has been lost";
	default:
		break;
	}

	static char text[64] = {};

	memset(text, 0, sizeof(text));
	sprintf(text, "0x%x", errorcode);

	return text;
}

const char *OpenGL::framebufferStatusString(GLenum status)
{
	switch (status)
	{
	case GL_FRAMEBUFFER_COMPLETE:
		return "complete (success)";
	case GL_FRAMEBUFFER_INCOMPLETE_ATTACHMENT:
		return "Texture format cannot be rendered to on this system.";
	case GL_FRAMEBUFFER_INCOMPLETE_MISSING_ATTACHMENT:
		return "Error in graphics driver (missing render texture attachment)";
	case GL_FRAMEBUFFER_INCOMPLETE_DRAW_BUFFER:
		return "Error in graphics driver (incomplete draw buffer)";
	case GL_FRAMEBUFFER_INCOMPLETE_READ_BUFFER:
		return "Error in graphics driver (incomplete read buffer)";
	case GL_FRAMEBUFFER_INCOMPLETE_MULTISAMPLE:
		return "Texture with the specified MSAA count cannot be rendered to on this system.";
	case GL_FRAMEBUFFER_UNSUPPORTED:
		return "Renderable textures are unsupported";
	default:
		break;
	}

	static char text[64] = {};

	memset(text, 0, sizeof(text));
	sprintf(text, "0x%x", status);

	return text;
}

const char *OpenGL::debugSeverityString(GLenum severity)
{
	switch (severity)
	{
	case GL_DEBUG_SEVERITY_HIGH:
		return "high";
	case GL_DEBUG_SEVERITY_MEDIUM:
		return "medium";
	case GL_DEBUG_SEVERITY_LOW:
		return "low";
	default:
		return "unknown";
	}
}

const char *OpenGL::debugSourceString(GLenum source)
{
	switch (source)
	{
	case GL_DEBUG_SOURCE_API:
		return "API";
	case GL_DEBUG_SOURCE_WINDOW_SYSTEM:
		return "window";
	case GL_DEBUG_SOURCE_SHADER_COMPILER:
		return "shader";
	case GL_DEBUG_SOURCE_THIRD_PARTY:
		return "external";
	case GL_DEBUG_SOURCE_APPLICATION:
		return "LOVE";
	case GL_DEBUG_SOURCE_OTHER:
		return "other";
	default:
		return "unknown";
	}
}

const char *OpenGL::debugTypeString(GLenum type)
{
	switch (type)
	{
	case GL_DEBUG_TYPE_ERROR:
		return "error";
	case GL_DEBUG_TYPE_DEPRECATED_BEHAVIOR:
		return "deprecated behavior";
	case GL_DEBUG_TYPE_UNDEFINED_BEHAVIOR:
		return "undefined behavior";
	case GL_DEBUG_TYPE_PERFORMANCE:
		return "performance";
	case GL_DEBUG_TYPE_PORTABILITY:
		return "portability";
	case GL_DEBUG_TYPE_OTHER:
		return "other";
	default:
		return "unknown";
	}
}


// OpenGL class instance singleton.
OpenGL gl;

} // opengl
} // graphics
} // love<|MERGE_RESOLUTION|>--- conflicted
+++ resolved
@@ -2091,9 +2091,6 @@
 
 	if (!isPixelFormatCompressed(pixelformat))
 	{
-<<<<<<< HEAD
-		if (GLAD_ES_VERSION_2_0 && !(GLAD_ES_VERSION_3_0 && pixelformat == PIXELFORMAT_LA8_UNORM)
-=======
 		// glTexImage in OpenGL ES 2 only accepts internal format enums that
 		// match the external format. GLES3 doesn't have that restriction - 
 		// except for GL_LUMINANCE_ALPHA which doesn't have a sized version in
@@ -2102,7 +2099,6 @@
 		// Also note that GLES2+extension sRGB format enums are different from
 		// desktop GL and GLES3+ (this is handled above).
 		if (GLAD_ES_VERSION_2_0 && !GLAD_ES_VERSION_3_0
->>>>>>> 65667c0f
 			&& !renderbuffer && !isTexStorageSupported())
 		{
 			f.internalformat = f.externalformat;
