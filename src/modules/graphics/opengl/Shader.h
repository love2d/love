--- conflicted
+++ resolved
@@ -103,13 +103,6 @@
 	int getUniformTypeComponents(GLenum type) const;
 	void computeUniformTypeInfo(GLenum type, UniformInfo &u);
 	MatrixSize getMatrixSize(GLenum type) const;
-<<<<<<< HEAD
-	UniformType getUniformBaseType(GLenum type) const;
-	TextureType getUniformTextureType(GLenum type) const;
-	DataBaseType getUniformTexelBaseType(GLenum type) const;
-	bool isDepthTextureType(GLenum type) const;
-=======
->>>>>>> f4a694c2
 
 	void flushBatchedDraws() const;
 
