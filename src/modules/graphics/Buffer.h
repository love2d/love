/**
 * Copyright (c) 2006-2020 LOVE Development Team
 *
 * This software is provided 'as-is', without any express or implied
 * warranty.  In no event will the authors be held liable for any damages
 * arising from the use of this software.
 *
 * Permission is granted to anyone to use this software for any purpose,
 * including commercial applications, and to alter it and redistribute it
 * freely, subject to the following restrictions:
 *
 * 1. The origin of this software must not be misrepresented; you must not
 *    claim that you wrote the original software. If you use this software
 *    in a product, an acknowledgment in the product documentation would be
 *    appreciated but is not required.
 * 2. Altered source versions must be plainly marked as such, and must not be
 *    misrepresented as being the original software.
 * 3. This notice may not be removed or altered from any source distribution.
 **/

#pragma once

// LOVE
#include "common/config.h"
#include "common/int.h"
#include "common/Object.h"
#include "vertex.h"
#include "Resource.h"

// C
#include <stddef.h>
#include <string>
#include <vector>

namespace love
{
namespace graphics
{

class Graphics;

/**
 * A block of GPU-owned memory.
 **/
class Buffer : public love::Object, public Resource
{
public:

	static love::Type type;

	static const size_t SHADER_STORAGE_BUFFER_MAX_STRIDE = 2048;

	enum MapType
	{
		MAP_WRITE_INVALIDATE,
	};

<<<<<<< HEAD
	enum TypeFlags
	{
		TYPEFLAG_NONE = 0,
		TYPEFLAG_VERTEX = 1 << BUFFERTYPE_VERTEX,
		TYPEFLAG_INDEX = 1 << BUFFERTYPE_INDEX,
		TYPEFLAG_UNIFORM = 1 << BUFFERTYPE_UNIFORM,
		TYPEFLAG_TEXEL = 1 << BUFFERTYPE_TEXEL,
		TYPEFLAG_SHADER_STORAGE = 1 << BUFFERTYPE_SHADER_STORAGE,
	};

=======
>>>>>>> b1b70a83
	struct DataDeclaration
	{
		std::string name;
		DataFormat format;
		int arrayLength;

		DataDeclaration(const std::string &name, DataFormat format, int arrayLength = 0)
			: name(name)
			, format(format)
			, arrayLength(arrayLength)
		{}
	};

	struct DataMember
	{
		DataDeclaration decl;
		DataFormatInfo info;
		size_t offset;
		size_t size;

		DataMember(const DataDeclaration &decl)
			: decl(decl)
			, info(getDataFormatInfo(decl.format))
			, offset(0)
			, size(0)
		{}
	};

	struct Settings
	{
		BufferUsageFlags usageFlags;
		BufferDataUsage dataUsage;
		bool zeroInitialize;

		Settings(uint32 usageflags, BufferDataUsage dataUsage)
			: usageFlags((BufferUsageFlags)usageflags)
			, dataUsage(dataUsage)
			, zeroInitialize(false)
		{}
	};

	Buffer(Graphics *gfx, const Settings &settings, const std::vector<DataDeclaration> &format, size_t size, size_t arraylength);
	virtual ~Buffer();

	size_t getSize() const { return size; }
	BufferUsageFlags getUsageFlags() const { return usageFlags; }
	BufferDataUsage getDataUsage() const { return dataUsage; }
	bool isMapped() const { return mapped; }

	size_t getArrayLength() const { return arrayLength; }
	size_t getArrayStride() const { return arrayStride; }
	const std::vector<DataMember> &getDataMembers() const { return dataMembers; }
	const DataMember &getDataMember(int index) const { return dataMembers[index]; }
	size_t getMemberOffset(int index) const { return dataMembers[index].offset; }
	int getDataMemberIndex(const std::string &name) const;

	/**
	 * Map a portion of the Buffer to client memory.
	 */
	virtual void *map(MapType map, size_t offset, size_t size) = 0;

	/**
	 * Unmap a previously mapped Buffer. The buffer must be unmapped when used
	 * to draw.
	 */
	virtual void unmap(size_t usedoffset, size_t usedsize) = 0;

	/**
	 * Fill a portion of the buffer with data.
	 */
	virtual void fill(size_t offset, size_t size, const void *data) = 0;

	/**
	 * Copy a portion of this Buffer's data to another buffer, using the GPU.
	 **/
	virtual void copyTo(Buffer *dest, size_t sourceoffset, size_t destoffset, size_t size) = 0;

	/**
	 * Texel buffers may use an additional texture handle as well as a buffer
	 * handle.
	 **/
	virtual ptrdiff_t getTexelBufferHandle() const = 0;

	static std::vector<DataDeclaration> getCommonFormatDeclaration(CommonFormat format);

	class Mapper
	{
	public:

		Mapper(Buffer &buffer)
			: buffer(buffer)
		{
			data = buffer.map(MAP_WRITE_INVALIDATE, 0, buffer.getSize());
		}

		~Mapper()
		{
			buffer.unmap(0, buffer.getSize());
		}

		Buffer &buffer;
		void *data;

	}; // Mapper

protected:

	std::vector<DataMember> dataMembers;
	size_t arrayLength;
	size_t arrayStride;

	// The size of the buffer, in bytes.
	size_t size;

	// Bit flags describing how the buffer can be used.
	BufferUsageFlags usageFlags;

	// Usage hint. GL_[DYNAMIC, STATIC, STREAM]_DRAW.
	BufferDataUsage dataUsage;

	bool mapped;
	
}; // Buffer

} // graphics
} // love<|MERGE_RESOLUTION|>--- conflicted
+++ resolved
@@ -55,19 +55,6 @@
 		MAP_WRITE_INVALIDATE,
 	};
 
-<<<<<<< HEAD
-	enum TypeFlags
-	{
-		TYPEFLAG_NONE = 0,
-		TYPEFLAG_VERTEX = 1 << BUFFERTYPE_VERTEX,
-		TYPEFLAG_INDEX = 1 << BUFFERTYPE_INDEX,
-		TYPEFLAG_UNIFORM = 1 << BUFFERTYPE_UNIFORM,
-		TYPEFLAG_TEXEL = 1 << BUFFERTYPE_TEXEL,
-		TYPEFLAG_SHADER_STORAGE = 1 << BUFFERTYPE_SHADER_STORAGE,
-	};
-
-=======
->>>>>>> b1b70a83
 	struct DataDeclaration
 	{
 		std::string name;
