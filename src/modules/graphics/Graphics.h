--- conflicted
+++ resolved
@@ -849,35 +849,8 @@
 		return (T *) scratchBuffer.data();
 	}
 
-<<<<<<< HEAD
 	static Graphics *createInstance(const std::vector<Renderer> &renderers);
 
-	static bool getConstant(const char *in, DrawMode &out);
-	static bool getConstant(DrawMode in, const char *&out);
-	static std::vector<std::string> getConstants(DrawMode);
-
-	static bool getConstant(const char *in, ArcMode &out);
-	static bool getConstant(ArcMode in, const char *&out);
-	static std::vector<std::string> getConstants(ArcMode);
-
-	static bool getConstant(const char *in, LineStyle &out);
-	static bool getConstant(LineStyle in, const char *&out);
-	static std::vector<std::string> getConstants(LineStyle);
-
-	static bool getConstant(const char *in, LineJoin &out);
-	static bool getConstant(LineJoin in, const char *&out);
-	static std::vector<std::string> getConstants(LineJoin);
-
-	static bool getConstant(const char *in, Feature &out);
-	static bool getConstant(Feature in, const char *&out);
-
-	static bool getConstant(const char *in, SystemLimit &out);
-	static bool getConstant(SystemLimit in, const char *&out);
-
-	static bool getConstant(const char *in, StackType &out);
-	static bool getConstant(StackType in, const char *&out);
-	static std::vector<std::string> getConstants(StackType);
-=======
 	STRINGMAP_CLASS_DECLARE(DrawMode);
 	STRINGMAP_CLASS_DECLARE(ArcMode);
 	STRINGMAP_CLASS_DECLARE(LineStyle);
@@ -885,7 +858,6 @@
 	STRINGMAP_CLASS_DECLARE(Feature);
 	STRINGMAP_CLASS_DECLARE(SystemLimit);
 	STRINGMAP_CLASS_DECLARE(StackType);
->>>>>>> b1b70a83
 
 protected:
 
