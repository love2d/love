--- conflicted
+++ resolved
@@ -443,18 +443,12 @@
 		height = mode.h;
 	}
 
-<<<<<<< HEAD
-	// On Android we always must have fullscreen type FULLSCREEN_TYPE_DESKTOP
-=======
-	Uint32 sdlflags = SDL_WINDOW_OPENGL;
-
 	// On Android, disable fullscreen first on window creation so it's
 	// possible to change the orientation by specifying portait width and
 	// height, otherwise SDL will pick the current orientation dimensions when
 	// fullscreen flag is set. Don't worry, we'll set it back later when user
 	// also requested fullscreen after the window is created.
 	// See https://github.com/love2d/love-android/issues/196
->>>>>>> 95ab4054
 #ifdef LOVE_ANDROID
 	bool fullscreen = f.fullscreen;
 
@@ -558,11 +552,7 @@
 	// Enforce minimum window dimensions.
 	SDL_SetWindowMinimumSize(window, f.minwidth, f.minheight);
 
-<<<<<<< HEAD
-	if (this->settings.display != f.display || ((f.useposition || f.centered) && !f.fullscreen))
-=======
-	if (f.useposition || f.centered)
->>>>>>> 95ab4054
+	if (this->settings.display != f.display || f.useposition || f.centered)
 		SDL_SetWindowPosition(window, x, y);
 
 	SDL_RaiseWindow(window);
