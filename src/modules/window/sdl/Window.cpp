/**
 * Copyright (c) 2006-2022 LOVE Development Team
 *
 * This software is provided 'as-is', without any express or implied
 * warranty.  In no event will the authors be held liable for any damages
 * arising from the use of this software.
 *
 * Permission is granted to anyone to use this software for any purpose,
 * including commercial applications, and to alter it and redistribute it
 * freely, subject to the following restrictions:
 *
 * 1. The origin of this software must not be misrepresented; you must not
 *    claim that you wrote the original software. If you use this software
 *    in a product, an acknowledgment in the product documentation would be
 *    appreciated but is not required.
 * 2. Altered source versions must be plainly marked as such, and must not be
 *    misrepresented as being the original software.
 * 3. This notice may not be removed or altered from any source distribution.
 **/

// LOVE
#include "common/config.h"
#include "graphics/Graphics.h"
#include "graphics/vulkan/Graphics.h"
#include "Window.h"

#ifdef LOVE_ANDROID
#include "common/android.h"
#endif

#ifdef LOVE_IOS
#include "common/ios.h"
#endif

// C++
#include <iostream>
#include <vector>
#include <algorithm>

// C
#include <cstdio>

// SDL
#include <SDL_syswm.h>

#if defined(LOVE_WINDOWS)
#include <windows.h>
#elif defined(LOVE_MACOS)
#include "common/macos.h"
#endif

#ifndef APIENTRY
#define APIENTRY
#endif

namespace love
{
namespace window
{
namespace sdl
{

Window::Window()
	: open(false)
	, mouseGrabbed(false)
	, window(nullptr)
	, glcontext(nullptr)
#ifdef LOVE_GRAPHICS_METAL
	, metalView(nullptr)
#endif
	, displayedWindowError(false)
	, hasSDL203orEarlier(false)
	, contextAttribs()
{
	// Windows uses a different API than SDL_WINDOW_ALLOW_HIGHDPI.
#if defined(LOVE_WINDOWS) && defined(SDL_HINT_WINDOWS_DPI_SCALING)
	// This must be set before the video subsystem is initialized.
	SDL_SetHint(SDL_HINT_WINDOWS_DPI_SCALING, isHighDPIAllowed() ? "1" : "0");
#endif

	if (SDL_InitSubSystem(SDL_INIT_VIDEO) < 0)
		throw love::Exception("Could not initialize SDL video subsystem (%s)", SDL_GetError());

	// Make sure the screensaver doesn't activate by default.
	setDisplaySleepEnabled(false);

	SDL_version version = {};
	SDL_GetVersion(&version);
	hasSDL203orEarlier = (version.major == 2 && version.minor == 0 && version.patch <= 3);
}

Window::~Window()
{
	close(false);
	graphics.set(nullptr);
	SDL_QuitSubSystem(SDL_INIT_VIDEO);
}

void Window::setGraphics(graphics::Graphics *graphics)
{
	this->graphics.set(graphics);
}

void Window::setGLFramebufferAttributes(bool sRGB)
{
	// Set GL window / framebuffer attributes.
	SDL_GL_SetAttribute(SDL_GL_RED_SIZE, 8);
	SDL_GL_SetAttribute(SDL_GL_GREEN_SIZE, 8);
	SDL_GL_SetAttribute(SDL_GL_BLUE_SIZE, 8);
	SDL_GL_SetAttribute(SDL_GL_ALPHA_SIZE, 8);
	SDL_GL_SetAttribute(SDL_GL_DOUBLEBUFFER, 1);
	SDL_GL_SetAttribute(SDL_GL_RETAINED_BACKING, 0);

	// Always use 24/8 depth/stencil (make sure any Graphics implementations
	// that have their own backbuffer match this, too).
	// Changing this after initial window creation would need the context to be
	// destroyed and recreated, which we really don't want.
	SDL_GL_SetAttribute(SDL_GL_DEPTH_SIZE, 24);
	SDL_GL_SetAttribute(SDL_GL_STENCIL_SIZE, 8);

	// Backbuffer MSAA is handled by the love.graphics implementation.
	SDL_GL_SetAttribute(SDL_GL_MULTISAMPLEBUFFERS, 0);
	SDL_GL_SetAttribute(SDL_GL_MULTISAMPLESAMPLES, 0);

	SDL_GL_SetAttribute(SDL_GL_FRAMEBUFFER_SRGB_CAPABLE, sRGB ? 1 : 0);

	const char *driver = SDL_GetCurrentVideoDriver();
	if (driver && strstr(driver, "x11") == driver)
	{
		// Always disable the sRGB flag when GLX is used with older SDL versions,
		// because of this bug: https://bugzilla.libsdl.org/show_bug.cgi?id=2897
		// In practice GLX will always give an sRGB-capable framebuffer anyway.
		if (hasSDL203orEarlier)
			SDL_GL_SetAttribute(SDL_GL_FRAMEBUFFER_SRGB_CAPABLE, 0);
	}

#if defined(LOVE_WINDOWS)
	// Avoid the Microsoft OpenGL 1.1 software renderer on Windows. Apparently
	// older Intel drivers like to use it as a fallback when requesting some
	// unsupported framebuffer attribute values, rather than properly failing.
	SDL_GL_SetAttribute(SDL_GL_ACCELERATED_VISUAL, 1);
#endif
}

void Window::setGLContextAttributes(const ContextAttribs &attribs)
{
#ifndef LOVE_GRAPHICS_VULKAN
	int profilemask = 0;
	int contextflags = 0;

	if (attribs.gles)
		profilemask = SDL_GL_CONTEXT_PROFILE_ES;
	else if (attribs.versionMajor * 10 + attribs.versionMinor >= 32)
		profilemask |= SDL_GL_CONTEXT_PROFILE_CORE;
	else if (attribs.debug)
		profilemask = SDL_GL_CONTEXT_PROFILE_COMPATIBILITY;

	if (attribs.debug)
		contextflags |= SDL_GL_CONTEXT_DEBUG_FLAG;

	SDL_GL_SetAttribute(SDL_GL_CONTEXT_MAJOR_VERSION, attribs.versionMajor);
	SDL_GL_SetAttribute(SDL_GL_CONTEXT_MINOR_VERSION, attribs.versionMinor);
	SDL_GL_SetAttribute(SDL_GL_CONTEXT_PROFILE_MASK, profilemask);
	SDL_GL_SetAttribute(SDL_GL_CONTEXT_FLAGS, contextflags);
#endif
}

bool Window::checkGLVersion(const ContextAttribs &attribs, std::string &outversion)
{
#ifndef LOVE_GRAPHICS_VULKAN
	typedef unsigned char GLubyte;
	typedef unsigned int GLenum;
	typedef const GLubyte *(APIENTRY *glGetStringPtr)(GLenum name);
	const GLenum GL_VENDOR_ENUM   = 0x1F00;
	const GLenum GL_RENDERER_ENUM = 0x1F01;
	const GLenum GL_VERSION_ENUM  = 0x1F02;

	// We don't have OpenGL headers or an automatic OpenGL function loader in
	// this module, so we have to get the glGetString function pointer ourselves.
	glGetStringPtr glGetStringFunc = (glGetStringPtr) SDL_GL_GetProcAddress("glGetString");
	if (!glGetStringFunc)
		return false;

	const char *glversion = (const char *) glGetStringFunc(GL_VERSION_ENUM);
	if (!glversion)
		return false;

	outversion = glversion;

	const char *glrenderer = (const char *) glGetStringFunc(GL_RENDERER_ENUM);
	if (glrenderer)
		outversion += " - " + std::string(glrenderer);

	const char *glvendor = (const char *) glGetStringFunc(GL_VENDOR_ENUM);
	if (glvendor)
		outversion += " (" + std::string(glvendor) + ")";

	int glmajor = 0;
	int glminor = 0;

	// glGetString(GL_VERSION) returns a string with the format "major.minor",
	// or "OpenGL ES major.minor" in GLES contexts.
	const char *format = "%d.%d";
	if (attribs.gles)
		format = "OpenGL ES %d.%d";

	if (sscanf(glversion, format, &glmajor, &glminor) != 2)
		return false;

	if (glmajor < attribs.versionMajor
		|| (glmajor == attribs.versionMajor && glminor < attribs.versionMinor))
		return false;

	return true;
#else
	return true;
#endif
}

std::vector<Window::ContextAttribs> Window::getContextAttribsList() const
{
	// If we already have a set of context attributes that we know work, just
	// return that. love.graphics doesn't really support switching GL versions
	// after the first initialization.
	if (contextAttribs.versionMajor > 0)
		return std::vector<ContextAttribs>{contextAttribs};

	bool preferGLES = false;

#ifdef LOVE_GRAPHICS_USE_OPENGLES
	preferGLES = true;
#endif

	const char *curdriver = SDL_GetCurrentVideoDriver();
	const char *glesdrivers[] = {"RPI", "Android", "uikit", "winrt", "emscripten"};

	// We always want to try OpenGL ES first on certain video backends.
	for (const char *glesdriver : glesdrivers)
	{
		if (curdriver && strstr(curdriver, glesdriver) == curdriver)
		{
			preferGLES = true;

			// Prior to SDL 2.0.4, backends that use OpenGL ES didn't properly
			// ask for a sRGB framebuffer when requested by SDL_GL_SetAttribute.
			// This doesn't account for windowing backends that sometimes use
			// EGL, e.g. the X11 and windows SDL backends.
			if (hasSDL203orEarlier)
				graphics::setGammaCorrect(false);

			break;
		}
	}

	if (!preferGLES)
	{
		const char *gleshint = SDL_GetHint("LOVE_GRAPHICS_USE_OPENGLES");
		preferGLES = (gleshint != nullptr && gleshint[0] != '0');
	}

	// Do we want a debug context?
	bool debug = love::graphics::isDebugEnabled();

	const char *preferGL2hint = SDL_GetHint("LOVE_GRAPHICS_USE_GL2");
	bool preferGL2 = (preferGL2hint != nullptr && preferGL2hint[0] != '0');

	const char *preferGL3hint = SDL_GetHint("LOVE_GRAPHICS_USE_GL3");
	bool preferGL3 = (preferGL3hint != nullptr && preferGL3hint[0] != '0');

	std::vector<ContextAttribs> glcontexts =
	{
		{4, 3, false, debug},
		{3, 3, false, debug},
		{2, 1, false, debug},
	};

	std::vector<ContextAttribs> glescontexts =
	{
		{3, 2, true, debug},
		{3, 0, true, debug},
		{2, 0, true, debug}
	};

	if (preferGL2)
	{
		std::swap(glcontexts[0], glcontexts[2]);
		std::swap(glescontexts[0], glescontexts[2]);
	}
	else if (preferGL3)
	{
		std::swap(glcontexts[0], glcontexts[1]);
		std::swap(glescontexts[0], glescontexts[1]);
	}

	std::vector<ContextAttribs> attribslist;

	if (preferGLES)
	{
		attribslist.insert(attribslist.end(), glescontexts.begin(), glescontexts.end());
		attribslist.insert(attribslist.end(), glcontexts.begin(), glcontexts.end());
	}
	else
	{
		attribslist.insert(attribslist.end(), glcontexts.begin(), glcontexts.end());
		attribslist.insert(attribslist.end(), glescontexts.begin(), glescontexts.end());
	}

	return attribslist;
}

bool Window::createWindowAndContext(int x, int y, int w, int h, Uint32 windowflags, graphics::Renderer renderer)
{
	bool needsglcontext = (windowflags & SDL_WINDOW_OPENGL) != 0;
#ifdef LOVE_GRAPHICS_METAL
	bool needsmetalview = (windowflags & SDL_WINDOW_METAL) != 0;
#endif

	std::string windowerror;
	std::string contexterror;
	std::string glversion;

	// Unfortunately some OpenGL context settings are part of the internal
	// window state in the Windows and Linux SDL backends, so we have to
	// recreate the window when we want to change those settings...
	// Also, apparently some Intel drivers on Windows give back a Microsoft
	// OpenGL 1.1 software renderer context when high MSAA values are requested!

	const auto create = [&](const ContextAttribs *attribs) -> bool
	{
#ifndef LOVE_GRAPHICS_VULKAN
		if (glcontext)
		{
			SDL_GL_DeleteContext(glcontext);
			glcontext = nullptr;
		}
#endif

#ifdef LOVE_GRAPHICS_METAL
		if (metalView)
		{
			SDL_Metal_DestroyView(metalView);
			metalView = nullptr;
		}
#endif

		if (window)
		{
			SDL_DestroyWindow(window);
			SDL_FlushEvent(SDL_WINDOWEVENT);
			window = nullptr;
		}

#ifndef LOVE_GRAPHICS_VULKAN
		window = SDL_CreateWindow(title.c_str(), x, y, w, h, windowflags);

		if (!window)
		{
			windowerror = std::string(SDL_GetError());
			return false;
		}

		if (attribs != nullptr)
		{
			glcontext = SDL_GL_CreateContext(window);

			if (!glcontext)
				contexterror = std::string(SDL_GetError());

			// Make sure the context's version is at least what we requested.
			if (glcontext && !checkGLVersion(*attribs, glversion))
			{
				SDL_GL_DeleteContext(glcontext);
				glcontext = nullptr;
			}

			if (!glcontext)
			{
				SDL_DestroyWindow(window);
				window = nullptr;
				return false;
			}
		}

		return true;

#else
		window = SDL_CreateWindow(title.c_str(), x, y, w, h, windowflags | SDL_WINDOW_VULKAN);

		return true;
#endif
	};

	if (renderer == graphics::RENDERER_OPENGL)
	{
		std::vector<ContextAttribs> attribslist = getContextAttribsList();

		// Try each context profile in order.
		for (ContextAttribs attribs : attribslist)
		{
			bool curSRGB = love::graphics::isGammaCorrect();

			setGLFramebufferAttributes(curSRGB);
			setGLContextAttributes(attribs);

			windowerror.clear();
			contexterror.clear();

			create(&attribs);

			if (!window && curSRGB)
			{
				// The sRGB setting could have caused the failure.
				setGLFramebufferAttributes(false);
				if (create(&attribs))
					curSRGB = false;
			}

			if (window && glcontext)
			{
				// Store the successful context attributes so we can re-use them in
				// subsequent calls to createWindowAndContext.
				contextAttribs = attribs;
				love::graphics::setGammaCorrect(curSRGB);
				break;
			}
		}
	}
#ifdef LOVE_GRAPHICS_METAL
	else if (renderer == graphics::RENDERER_METAL)
	{
		if (create(nullptr) && window != nullptr)
			metalView = SDL_Metal_CreateView(window);

		if (metalView == nullptr && window != nullptr)
		{
			contexterror = SDL_GetError();
			SDL_DestroyWindow(window);
			window = nullptr;
		}
	}
#endif
	else
	{
		create(nullptr);
	}

	bool failed = window == nullptr;
	failed |= (needsglcontext && !glcontext);
#ifdef LOVE_GRAPHICS_METAL
	failed |= (needsmetalview && !metalView);
#endif

	if (failed)
	{
		std::string title = "Unable to create renderer";
		std::string message = "This program requires a graphics card and video drivers which support OpenGL 2.1 or OpenGL ES 2.";

		if (!glversion.empty())
			message += "\n\nDetected OpenGL version:\n" + glversion;
		else if (!contexterror.empty())
			message += "\n\nRenderer context creation error: " + contexterror;
		else if (!windowerror.empty())
			message += "\n\nSDL window creation error: " + windowerror;

		std::cerr << title << std::endl << message << std::endl;

		// Display a message box with the error, but only once.
		if (!displayedWindowError)
		{
			showMessageBox(title, message, MESSAGEBOX_ERROR, false);
			displayedWindowError = true;
		}

		close();
		return false;
	}

	open = true;
	return true;
}

bool Window::setWindow(int width, int height, WindowSettings *settings)
{
	if (!graphics.get())
		graphics.set(Module::getInstance<graphics::Graphics>(Module::M_GRAPHICS));

	if (graphics.get() && graphics->isRenderTargetActive())
		throw love::Exception("love.window.setMode cannot be called while a render target is active in love.graphics.");

	auto renderer = graphics != nullptr ? graphics->getRenderer() : graphics::RENDERER_NONE;

	if (isOpen())
		updateSettings(this->settings, false);

	WindowSettings f;

	if (settings)
		f = *settings;

	f.minwidth = std::max(f.minwidth, 1);
	f.minheight = std::max(f.minheight, 1);

	f.displayindex = std::min(std::max(f.displayindex, 0), getDisplayCount() - 1);

	// Use the desktop resolution if a width or height of 0 is specified.
	if (width == 0 || height == 0)
	{
		SDL_DisplayMode mode = {};
		SDL_GetDesktopDisplayMode(f.displayindex, &mode);
		width = mode.w;
		height = mode.h;
	}

	// On Android, disable fullscreen first on window creation so it's
	// possible to change the orientation by specifying portait width and
	// height, otherwise SDL will pick the current orientation dimensions when
	// fullscreen flag is set. Don't worry, we'll set it back later when user
	// also requested fullscreen after the window is created.
	// See https://github.com/love2d/love-android/issues/196
#ifdef LOVE_ANDROID
	bool fullscreen = f.fullscreen;

	f.fullscreen = false;
	f.fstype = FULLSCREEN_DESKTOP;
#endif

	int x = f.x;
	int y = f.y;

	if (f.useposition)
	{
		// The position needs to be in the global coordinate space.
		SDL_Rect displaybounds = {};
		SDL_GetDisplayBounds(f.displayindex, &displaybounds);
		x += displaybounds.x;
		y += displaybounds.y;
	}
	else
	{
		if (f.centered)
			x = y = SDL_WINDOWPOS_CENTERED_DISPLAY(f.displayindex);
		else
			x = y = SDL_WINDOWPOS_UNDEFINED_DISPLAY(f.displayindex);
	}

	SDL_DisplayMode fsmode = {0, width, height, 0, nullptr};

	if (f.fullscreen && f.fstype == FULLSCREEN_EXCLUSIVE)
	{
		// Fullscreen window creation will bug out if no mode can be used.
		if (SDL_GetClosestDisplayMode(f.displayindex, &fsmode, &fsmode) == nullptr)
		{
			// GetClosestDisplayMode will fail if we request a size larger
			// than the largest available display mode, so we'll try to use
			// the largest (first) mode in that case.
			if (SDL_GetDisplayMode(f.displayindex, 0, &fsmode) < 0)
				return false;
		}
	}

	bool needsetmode = false;

	Uint32 sdlflags = 0;

	if (f.fullscreen)
	{
		if (f.fstype == FULLSCREEN_DESKTOP)
			sdlflags |= SDL_WINDOW_FULLSCREEN_DESKTOP;
		else
		{
			sdlflags |= SDL_WINDOW_FULLSCREEN;
			width = fsmode.w;
			height = fsmode.h;
		}
	}

	if (renderer != windowRenderer && isOpen())
		close();

	if (isOpen())
	{
		if (SDL_SetWindowFullscreen(window, sdlflags) == 0 && renderer == graphics::RENDERER_OPENGL)
			SDL_GL_MakeCurrent(window, glcontext);

		if (!f.fullscreen)
			SDL_SetWindowSize(window, width, height);

		// On linux systems 2.0.5+ might not be available...
		// TODO: require at least 2.0.5?
#if SDL_VERSION_ATLEAST(2, 0, 5)
		if (this->settings.resizable != f.resizable)
			SDL_SetWindowResizable(window, f.resizable ? SDL_TRUE : SDL_FALSE);
#endif

		if (this->settings.borderless != f.borderless)
			SDL_SetWindowBordered(window, f.borderless ? SDL_FALSE : SDL_TRUE);
	}
	else
	{
		if (renderer == graphics::RENDERER_OPENGL)
			sdlflags |= SDL_WINDOW_OPENGL;
	#ifdef LOVE_GRAPHICS_METAL
		if (renderer == graphics::RENDERER_METAL)
			sdlflags |= SDL_WINDOW_METAL;
	#endif

		if (renderer == graphics::RENDERER_VULKAN)
			sdlflags |= SDL_WINDOW_VULKAN;

		if (f.resizable)
			 sdlflags |= SDL_WINDOW_RESIZABLE;

		if (f.borderless)
			 sdlflags |= SDL_WINDOW_BORDERLESS;

<<<<<<< HEAD
		if (isHighDPIAllowed())
=======
		// Note: this flag is ignored on Windows.
		 if (isHighDPIAllowed())
>>>>>>> 17b359f9
			 sdlflags |= SDL_WINDOW_ALLOW_HIGHDPI;

		if (!createWindowAndContext(x, y, width, height, sdlflags, renderer))
			return false;

		needsetmode = true;
	}

	// Make sure the window keeps any previously set icon.
	setIcon(icon.get());

	// Make sure the mouse keeps its previous grab setting.
	setMouseGrab(mouseGrabbed);

	// Enforce minimum window dimensions.
	SDL_SetWindowMinimumSize(window, f.minwidth, f.minheight);

	if (this->settings.displayindex != f.displayindex || f.useposition || f.centered)
		SDL_SetWindowPosition(window, x, y);

	SDL_RaiseWindow(window);

	setVSync(f.vsync);

	updateSettings(f, false);

	windowRenderer = renderer;

	if (graphics.get())
	{
		double scaledw, scaledh;
		fromPixels((double) pixelWidth, (double) pixelHeight, scaledw, scaledh);

		if (needsetmode)
		{
			void *context = nullptr;
			if (renderer == graphics::RENDERER_OPENGL)
				context = (void *) glcontext;
#ifdef LOVE_GRAPHICS_METAL
			if (renderer == graphics::RENDERER_METAL && metalView)
				context = (void *) SDL_Metal_GetLayer(metalView);
#endif

			graphics->setMode(context, (int) scaledw, (int) scaledh, pixelWidth, pixelHeight, f.stencil, f.msaa);
			this->settings.msaa = graphics->getBackbufferMSAA();
		}
		else
		{
			graphics->setViewportSize((int) scaledw, (int) scaledh, pixelWidth, pixelHeight);
		}
	}

	// Set fullscreen when user requested it before.
	// See above for explanation.
#ifdef LOVE_ANDROID
	setFullscreen(fullscreen);
	love::android::setImmersive(fullscreen);
#endif

	return true;
}

bool Window::onSizeChanged(int width, int height)
{
	if (!window)
		return false;

	windowWidth = width;
	windowHeight = height;

	if (glcontext != nullptr)
		SDL_GL_GetDrawableSize(window, &pixelWidth, &pixelHeight);
#ifdef LOVE_GRAPHICS_METAL
	else if (metalView != nullptr)
		SDL_Metal_GetDrawableSize(window, &pixelWidth, &pixelHeight);
#endif
	else
	{
		pixelWidth = width;
		pixelHeight = height;
	}

	if (graphics.get())
	{
		double scaledw, scaledh;
		fromPixels((double) pixelWidth, (double) pixelHeight, scaledw, scaledh);
		graphics->setViewportSize((int) scaledw, (int) scaledh, pixelWidth, pixelHeight);
	}

	return true;
}

void Window::updateSettings(const WindowSettings &newsettings, bool updateGraphicsViewport)
{
	Uint32 wflags = SDL_GetWindowFlags(window);

	// Set the new display mode as the current display mode.
	SDL_GetWindowSize(window, &windowWidth, &windowHeight);

	pixelWidth = windowWidth;
	pixelHeight = windowHeight;

	if ((wflags & SDL_WINDOW_OPENGL) != 0)
		SDL_GL_GetDrawableSize(window, &pixelWidth, &pixelHeight);
#ifdef LOVE_GRAPHICS_METAL
	else if ((wflags & SDL_WINDOW_METAL) != 0)
		SDL_Metal_GetDrawableSize(window, &pixelWidth, &pixelHeight);
#endif

	if ((wflags & SDL_WINDOW_FULLSCREEN_DESKTOP) == SDL_WINDOW_FULLSCREEN_DESKTOP)
	{
		settings.fullscreen = true;
		settings.fstype = FULLSCREEN_DESKTOP;
	}
	else if ((wflags & SDL_WINDOW_FULLSCREEN) == SDL_WINDOW_FULLSCREEN)
	{
		settings.fullscreen = true;
		settings.fstype = FULLSCREEN_EXCLUSIVE;
	}
	else
	{
		settings.fullscreen = false;
		settings.fstype = newsettings.fstype;
	}

#ifdef LOVE_ANDROID
	settings.fullscreen = love::android::getImmersive();
#endif

	// SDL_GetWindowMinimumSize gives back 0,0 sometimes...
	settings.minwidth = newsettings.minwidth;
	settings.minheight = newsettings.minheight;

	settings.resizable = (wflags & SDL_WINDOW_RESIZABLE) != 0;
	settings.borderless = (wflags & SDL_WINDOW_BORDERLESS) != 0;
	settings.centered = newsettings.centered;

	getPosition(settings.x, settings.y, settings.displayindex);

	setHighDPIAllowed((wflags & SDL_WINDOW_ALLOW_HIGHDPI) != 0);

	settings.usedpiscale = newsettings.usedpiscale;

	// Only minimize on focus loss if the window is in exclusive-fullscreen mode
	if (settings.fullscreen && settings.fstype == FULLSCREEN_EXCLUSIVE)
		SDL_SetHint(SDL_HINT_VIDEO_MINIMIZE_ON_FOCUS_LOSS, "1");
	else
		SDL_SetHint(SDL_HINT_VIDEO_MINIMIZE_ON_FOCUS_LOSS, "0");

	settings.vsync = getVSync();

	settings.stencil = newsettings.stencil;
	settings.depth = newsettings.depth;

	SDL_DisplayMode dmode = {};
	SDL_GetCurrentDisplayMode(settings.displayindex, &dmode);

	// May be 0 if the refresh rate can't be determined.
	settings.refreshrate = (double) dmode.refresh_rate;

	// Update the viewport size now instead of waiting for event polling.
	if (updateGraphicsViewport && graphics.get())
	{
		double scaledw, scaledh;
		fromPixels((double) pixelWidth, (double) pixelHeight, scaledw, scaledh);
		graphics->setViewportSize((int) scaledw, (int) scaledh, pixelWidth, pixelHeight);
	}
}

void Window::getWindow(int &width, int &height, WindowSettings &newsettings)
{
	// The window might have been modified (moved, resized, etc.) by the user.
	if (window)
		updateSettings(settings, true);

	width = windowWidth;
	height = windowHeight;
	newsettings = settings;
}

void Window::close()
{
	close(true);
}

void Window::close(bool allowExceptions)
{
	if (graphics.get())
	{
		if (allowExceptions && graphics->isRenderTargetActive())
			throw love::Exception("love.window.close cannot be called while a render target is active in love.graphics.");

		graphics->unSetMode();
	}

	if (glcontext)
	{
		SDL_GL_DeleteContext(glcontext);
		glcontext = nullptr;
	}

#ifdef LOVE_GRAPHICS_METAL
	if (metalView)
	{
		SDL_Metal_DestroyView(metalView);
		metalView = nullptr;
	}
#endif

	if (window)
	{
		SDL_DestroyWindow(window);
		window = nullptr;

		// The old window may have generated pending events which are no longer
		// relevant. Destroy them all!
		SDL_FlushEvent(SDL_WINDOWEVENT);
	}

	open = false;
}

bool Window::setFullscreen(bool fullscreen, FullscreenType fstype)
{
	if (!window)
		return false;

	if (graphics.get() && graphics->isRenderTargetActive())
		throw love::Exception("love.window.setFullscreen cannot be called while a render target is active in love.graphics.");

	WindowSettings newsettings = settings;
	newsettings.fullscreen = fullscreen;
	newsettings.fstype = fstype;

	Uint32 sdlflags = 0;

	if (fullscreen)
	{
		if (fstype == FULLSCREEN_DESKTOP)
			sdlflags = SDL_WINDOW_FULLSCREEN_DESKTOP;
		else
		{
			sdlflags = SDL_WINDOW_FULLSCREEN;

			SDL_DisplayMode mode = {};
			mode.w = windowWidth;
			mode.h = windowHeight;

			SDL_GetClosestDisplayMode(SDL_GetWindowDisplayIndex(window), &mode, &mode);
			SDL_SetWindowDisplayMode(window, &mode);
		}
	}

#ifdef LOVE_ANDROID
	love::android::setImmersive(fullscreen);
#endif

	if (SDL_SetWindowFullscreen(window, sdlflags) == 0)
	{
		if (glcontext)
			SDL_GL_MakeCurrent(window, glcontext);

		updateSettings(newsettings, true);
		return true;
	}

	return false;
}

bool Window::setFullscreen(bool fullscreen)
{
	return setFullscreen(fullscreen, settings.fstype);
}

int Window::getDisplayCount() const
{
	return SDL_GetNumVideoDisplays();
}

const char *Window::getDisplayName(int displayindex) const
{
	const char *name = SDL_GetDisplayName(displayindex);

	if (name == nullptr)
		throw love::Exception("Invalid display index: %d", displayindex + 1);

	return name;
}

Window::DisplayOrientation Window::getDisplayOrientation(int displayindex) const
{
	// TODO: We can expose this everywhere, we just need to watch out for the
	// SDL binary being older than the headers on Linux.
#if SDL_VERSION_ATLEAST(2, 0, 9) && (defined(LOVE_ANDROID) || !defined(LOVE_LINUX))
	switch (SDL_GetDisplayOrientation(displayindex))
	{
		case SDL_ORIENTATION_UNKNOWN: return ORIENTATION_UNKNOWN;
		case SDL_ORIENTATION_LANDSCAPE: return ORIENTATION_LANDSCAPE;
		case SDL_ORIENTATION_LANDSCAPE_FLIPPED: return ORIENTATION_LANDSCAPE_FLIPPED;
		case SDL_ORIENTATION_PORTRAIT: return ORIENTATION_PORTRAIT;
		case SDL_ORIENTATION_PORTRAIT_FLIPPED: return ORIENTATION_PORTRAIT_FLIPPED;
	}
#else
	LOVE_UNUSED(displayindex);
#endif

	return ORIENTATION_UNKNOWN;
}

std::vector<Window::WindowSize> Window::getFullscreenSizes(int displayindex) const
{
	std::vector<WindowSize> sizes;

	for (int i = 0; i < SDL_GetNumDisplayModes(displayindex); i++)
	{
		SDL_DisplayMode mode = {};
		SDL_GetDisplayMode(displayindex, i, &mode);

		WindowSize w = {mode.w, mode.h};

		// SDL2's display mode list has multiple entries for modes of the same
		// size with different bits per pixel, so we need to filter those out.
		if (std::find(sizes.begin(), sizes.end(), w) == sizes.end())
			sizes.push_back(w);
	}

	return sizes;
}

void Window::getDesktopDimensions(int displayindex, int &width, int &height) const
{
	if (displayindex >= 0 && displayindex < getDisplayCount())
	{
		SDL_DisplayMode mode = {};
		SDL_GetDesktopDisplayMode(displayindex, &mode);
		width = mode.w;
		height = mode.h;
	}
	else
	{
		width = 0;
		height = 0;
	}
}

void Window::setPosition(int x, int y, int displayindex)
{
	if (!window)
		return;

	displayindex = std::min(std::max(displayindex, 0), getDisplayCount() - 1);

	SDL_Rect displaybounds = {};
	SDL_GetDisplayBounds(displayindex, &displaybounds);

	// The position needs to be in the global coordinate space.
	x += displaybounds.x;
	y += displaybounds.y;

	SDL_SetWindowPosition(window, x, y);

	settings.useposition = true;
}

void Window::getPosition(int &x, int &y, int &displayindex)
{
	if (!window)
	{
		x = y =  0;
		displayindex = 0;
		return;
	}

	displayindex = std::max(SDL_GetWindowDisplayIndex(window), 0);

	SDL_GetWindowPosition(window, &x, &y);

	// In SDL <= 2.0.3, fullscreen windows are always reported as 0,0. In every
	// other case we need to convert the position from global coordinates to the
	// monitor's coordinate space.
	if (x != 0 || y != 0)
	{
		SDL_Rect displaybounds = {};
		SDL_GetDisplayBounds(displayindex, &displaybounds);

		x -= displaybounds.x;
		y -= displaybounds.y;
	}
}

Rect Window::getSafeArea() const
{
#if defined(LOVE_IOS)
	if (window != nullptr)
		return love::ios::getSafeArea(window);
#elif defined(LOVE_ANDROID)
	if (window != nullptr)
	{
		int top, left, bottom, right;

		if (love::android::getSafeArea(top, left, bottom, right))
		{
			// DisplayCutout API returns safe area in pixels
			// and is affected by display orientation.
			double safeLeft, safeTop, safeWidth, safeHeight;
			fromPixels(left, top, safeLeft, safeTop);
			fromPixels(pixelWidth - left - right, pixelHeight - top - bottom, safeWidth, safeHeight);
			return {(int) safeLeft, (int) safeTop, (int) safeWidth, (int) safeHeight};
		}
	}
#endif

	double dw, dh;
	fromPixels(pixelWidth, pixelHeight, dw, dh);
	return {0, 0, (int) dw, (int) dh};
}

bool Window::isOpen() const
{
	return open;
}

void Window::setWindowTitle(const std::string &title)
{
	this->title = title;

	if (window)
		SDL_SetWindowTitle(window, title.c_str());
}

const std::string &Window::getWindowTitle() const
{
	return title;
}

bool Window::setIcon(love::image::ImageData *imgd)
{
	if (!imgd)
		return false;

	if (imgd->getFormat() != PIXELFORMAT_RGBA8_UNORM)
		throw love::Exception("setIcon only accepts 32-bit RGBA images.");

	icon.set(imgd);

	if (!window)
		return false;

	Uint32 rmask, gmask, bmask, amask;
#ifdef LOVE_BIG_ENDIAN
	rmask = 0xFF000000;
	gmask = 0x00FF0000;
	bmask = 0x0000FF00;
	amask = 0x000000FF;
#else
	rmask = 0x000000FF;
	gmask = 0x0000FF00;
	bmask = 0x00FF0000;
	amask = 0xFF000000;
#endif

	int w = imgd->getWidth();
	int h = imgd->getHeight();
	int bytesperpixel = (int) getPixelFormatBlockSize(imgd->getFormat());
	int pitch = w * bytesperpixel;

	SDL_Surface *sdlicon = nullptr;

	{
		// We don't want another thread modifying the ImageData mid-copy.
		love::thread::Lock lock(imgd->getMutex());
		sdlicon = SDL_CreateRGBSurfaceFrom(imgd->getData(), w, h, bytesperpixel * 8, pitch, rmask, gmask, bmask, amask);
	}

	if (!sdlicon)
		return false;

	SDL_SetWindowIcon(window, sdlicon);
	SDL_FreeSurface(sdlicon);

	return true;
}

love::image::ImageData *Window::getIcon()
{
	return icon.get();
}

void Window::setVSync(int vsync)
{
	if (glcontext != nullptr)
	{
		SDL_GL_SetSwapInterval(vsync);

		// Check if adaptive vsync was requested but not supported, and fall
		// back to regular vsync if so.
		if (vsync == -1 && SDL_GL_GetSwapInterval() != -1)
			SDL_GL_SetSwapInterval(1);
	}

#if defined(LOVE_GRAPHICS_METAL) && defined(LOVE_MACOS)
	if (metalView != nullptr)
	{
		void *metallayer = SDL_Metal_GetLayer(metalView);
		love::macos::setMetalLayerVSync(metallayer, vsync != 0);
	}
#endif
}

int Window::getVSync() const
{
	if (glcontext != nullptr)
		return SDL_GL_GetSwapInterval();

#if defined(LOVE_GRAPHICS_METAL)
	if (metalView != nullptr)
	{
#ifdef LOVE_MACOS
		void *metallayer = SDL_Metal_GetLayer(metalView);
		return love::macos::getMetalLayerVSync(metallayer) ? 1 : 0;
#else
		return 1;
#endif
	}
#endif

	return 0;
}

void Window::setDisplaySleepEnabled(bool enable)
{
	if (enable)
		SDL_EnableScreenSaver();
	else
		SDL_DisableScreenSaver();
}

bool Window::isDisplaySleepEnabled() const
{
	return SDL_IsScreenSaverEnabled() != SDL_FALSE;
}

void Window::minimize()
{
	if (window != nullptr)
		SDL_MinimizeWindow(window);
}

void Window::maximize()
{
	if (window != nullptr)
	{
		SDL_MaximizeWindow(window);
		updateSettings(settings, true);
	}
}

void Window::restore()
{
	if (window != nullptr)
	{
		SDL_RestoreWindow(window);
		updateSettings(settings, true);
	}
}

bool Window::isMaximized() const
{
	return window != nullptr && (SDL_GetWindowFlags(window) & SDL_WINDOW_MAXIMIZED);
}

bool Window::isMinimized() const
{
	return window != nullptr && (SDL_GetWindowFlags(window) & SDL_WINDOW_MINIMIZED);
}

void Window::swapBuffers()
{
	if (glcontext)
		SDL_GL_SwapWindow(window);
}

bool Window::hasFocus() const
{
	return (window && SDL_GetKeyboardFocus() == window);
}

bool Window::hasMouseFocus() const
{
	return (window && SDL_GetMouseFocus() == window);
}

bool Window::isVisible() const
{
	return window && (SDL_GetWindowFlags(window) & SDL_WINDOW_SHOWN) != 0;
}

void Window::setMouseGrab(bool grab)
{
	mouseGrabbed = grab;
	if (window)
		SDL_SetWindowGrab(window, (SDL_bool) grab);
}

bool Window::isMouseGrabbed() const
{
	if (window)
		return SDL_GetWindowGrab(window) != SDL_FALSE;
	else
		return mouseGrabbed;
}

int Window::getWidth() const
{
	return windowWidth;
}

int Window::getHeight() const
{
	return windowHeight;
}

int Window::getPixelWidth() const
{
	return pixelWidth;
}

int Window::getPixelHeight() const
{
	return pixelHeight;
}


void Window::windowToPixelCoords(double *x, double *y) const
{
	if (x != nullptr)
		*x = (*x) * ((double) pixelWidth / (double) windowWidth);
	if (y != nullptr)
		*y = (*y) * ((double) pixelHeight / (double) windowHeight);
}

void Window::pixelToWindowCoords(double *x, double *y) const
{
	if (x != nullptr)
		*x = (*x) * ((double) windowWidth / (double) pixelWidth);
	if (y != nullptr)
		*y = (*y) * ((double) windowHeight / (double) pixelHeight);
}

void Window::windowToDPICoords(double *x, double *y) const
{
	double px = x != nullptr ? *x : 0.0;
	double py = y != nullptr ? *y : 0.0;

	windowToPixelCoords(&px, &py);

	double dpix = 0.0;
	double dpiy = 0.0;

	fromPixels(px, py, dpix, dpiy);

	if (x != nullptr)
		*x = dpix;
	if (y != nullptr)
		*y = dpiy;
}

void Window::DPIToWindowCoords(double *x, double *y) const
{
	double dpix = x != nullptr ? *x : 0.0;
	double dpiy = y != nullptr ? *y : 0.0;

	double px = 0.0;
	double py = 0.0;

	toPixels(dpix, dpiy, px, py);
	pixelToWindowCoords(&px, &py);

	if (x != nullptr)
		*x = px;
	if (y != nullptr)
		*y = py;
}

double Window::getDPIScale() const
{
	return settings.usedpiscale ? getNativeDPIScale() : 1.0;
}

double Window::getNativeDPIScale() const
{
#ifdef LOVE_ANDROID
	return love::android::getScreenScale();
#else
	return (double) pixelHeight / (double) windowHeight;
#endif
}

double Window::toPixels(double x) const
{
	return x * getDPIScale();
}

void Window::toPixels(double wx, double wy, double &px, double &py) const
{
	double scale = getDPIScale();
	px = wx * scale;
	py = wy * scale;
}

double Window::fromPixels(double x) const
{
	return x / getDPIScale();
}

void Window::fromPixels(double px, double py, double &wx, double &wy) const
{
	double scale = getDPIScale();
	wx = px / scale;
	wy = py / scale;
}

const void *Window::getHandle() const
{
	return window;
}

SDL_MessageBoxFlags Window::convertMessageBoxType(MessageBoxType type) const
{
	switch (type)
	{
	case MESSAGEBOX_ERROR:
		return SDL_MESSAGEBOX_ERROR;
	case MESSAGEBOX_WARNING:
		return SDL_MESSAGEBOX_WARNING;
	case MESSAGEBOX_INFO:
	default:
		return SDL_MESSAGEBOX_INFORMATION;
	}
}

bool Window::showMessageBox(const std::string &title, const std::string &message, MessageBoxType type, bool attachtowindow)
{
	SDL_MessageBoxFlags flags = convertMessageBoxType(type);
	SDL_Window *sdlwindow = attachtowindow ? window : nullptr;

	return SDL_ShowSimpleMessageBox(flags, title.c_str(), message.c_str(), sdlwindow) >= 0;
}

int Window::showMessageBox(const MessageBoxData &data)
{
	SDL_MessageBoxData sdldata = {};

	sdldata.flags = convertMessageBoxType(data.type);
	sdldata.title = data.title.c_str();
	sdldata.message = data.message.c_str();
	sdldata.window = data.attachToWindow ? window : nullptr;

	sdldata.numbuttons = (int) data.buttons.size();

	std::vector<SDL_MessageBoxButtonData> sdlbuttons;

	for (int i = 0; i < (int) data.buttons.size(); i++)
	{
		SDL_MessageBoxButtonData sdlbutton = {};

		sdlbutton.buttonid = i;
		sdlbutton.text = data.buttons[i].c_str();

		if (i == data.enterButtonIndex)
			sdlbutton.flags |= SDL_MESSAGEBOX_BUTTON_RETURNKEY_DEFAULT;

		if (i == data.escapeButtonIndex)
			sdlbutton.flags |= SDL_MESSAGEBOX_BUTTON_ESCAPEKEY_DEFAULT;

		sdlbuttons.push_back(sdlbutton);
	}

	sdldata.buttons = &sdlbuttons[0];

	int pressedbutton = -2;
	SDL_ShowMessageBox(&sdldata, &pressedbutton);

	return pressedbutton;
}

void Window::requestAttention(bool continuous)
{
#if defined(LOVE_WINDOWS) && !defined(LOVE_WINDOWS_UWP)

	if (hasFocus())
		return;

	SDL_SysWMinfo wminfo = {};
	SDL_VERSION(&wminfo.version);

	if (SDL_GetWindowWMInfo(window, &wminfo))
	{
		FLASHWINFO flashinfo = {};
		flashinfo.cbSize = sizeof(FLASHWINFO);
		flashinfo.hwnd = wminfo.info.win.window;
		flashinfo.uCount = 1;
		flashinfo.dwFlags = FLASHW_ALL;

		if (continuous)
		{
			flashinfo.uCount = 0;
			flashinfo.dwFlags |= FLASHW_TIMERNOFG;
		}

		FlashWindowEx(&flashinfo);
	}

#elif defined(LOVE_MACOS)

	love::macos::requestAttention(continuous);

#else

	LOVE_UNUSED(continuous);
	
#endif
	
	// TODO: Linux?
}

const char *Window::getName() const
{
	return "love.window.sdl";
}

} // sdl
} // window
} // love<|MERGE_RESOLUTION|>--- conflicted
+++ resolved
@@ -613,12 +613,8 @@
 		if (f.borderless)
 			 sdlflags |= SDL_WINDOW_BORDERLESS;
 
-<<<<<<< HEAD
-		if (isHighDPIAllowed())
-=======
 		// Note: this flag is ignored on Windows.
 		 if (isHighDPIAllowed())
->>>>>>> 17b359f9
 			 sdlflags |= SDL_WINDOW_ALLOW_HIGHDPI;
 
 		if (!createWindowAndContext(x, y, width, height, sdlflags, renderer))
