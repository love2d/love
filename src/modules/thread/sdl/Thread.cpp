/**
* Copyright (c) 2006-2010 LOVE Development Team
*
* This software is provided 'as-is', without any express or implied
* warranty.  In no event will the authors be held liable for any damages
* arising from the use of this software.
*
* Permission is granted to anyone to use this software for any purpose,
* including commercial applications, and to alter it and redistribute it
* freely, subject to the following restrictions:
*
* 1. The origin of this software must not be misrepresented; you must not
*    claim that you wrote the original software. If you use this software
*    in a product, an acknowledgment in the product documentation would be
*    appreciated but is not required.
* 2. Altered source versions must be plainly marked as such, and must not be
*    misrepresented as being the original software.
* 3. This notice may not be removed or altered from any source distribution.
**/

#include <common/config.h>

#include "Thread.h"

#ifdef LOVE_BUILD_STANDALONE
extern "C" int luaopen_love(lua_State * L);
#endif // LOVE_BUILD_STANDALONE
extern "C" int luaopen_love_thread(lua_State *L);

namespace love
{
namespace thread
{
namespace sdl
{
	int threadfunc(ThreadData *comm)
	{
		lua_State * L = lua_open();
		luaL_openlibs(L);
	#ifdef LOVE_BUILD_STANDALONE
		love::luax_preload(L, luaopen_love, "love");
		luaopen_love(L);
	#endif // LOVE_BUILD_STANDALONE
		luaopen_love_thread(L);
<<<<<<< HEAD
		lua_pushstring(L, comm->getName());
		luax_convobj(L, lua_gettop(L), "thread", "getThread");
		lua_getglobal(L, "love");
		lua_pushvalue(L, -2);
		lua_setfield(L, -2, "_curthread");
=======
>>>>>>> 16bf591c
		if(luaL_dostring(L, comm->getCode()) == 1)
		{
			ThreadVariant *v = new ThreadVariant(lua_tostring(L, -1));
			comm->setValue("error", v);
			v->release();
		}
		lua_close(L);
		return 0;
	}

	ThreadVariant::ThreadVariant(bool boolean)
	{
		type = BOOLEAN;
		data.boolean = boolean;
	}

	ThreadVariant::ThreadVariant(double number)
	{
		type = NUMBER;
		data.number = number;
	}

	ThreadVariant::ThreadVariant(const char *string)
	{
		type = STRING;
		size_t len = strlen(string);
		char *buf = new char[len+1];
		memset(buf, 0, len+1);
		memcpy(buf, string, len);
		data.string = buf;
	}

	ThreadVariant::ThreadVariant(void *userdata)
	{
		type = LUSERDATA;
		data.userdata = userdata;
	}

	ThreadVariant::ThreadVariant(Type udatatype, void *userdata)
	{
		type = FUSERDATA;
		this->udatatype = udatatype;
		Proxy *p = (Proxy *) userdata;
		flags = p->flags;
		data.userdata = p->data;
		((love::Object *) data.userdata)->retain();
	}

	ThreadVariant::~ThreadVariant()
	{
		switch(type)
		{
			case STRING:
				delete[] data.string;
				break;
			case FUSERDATA:
				((love::Object *) data.userdata)->release();
				break;
			default:
				break;
		}
	}

	ThreadData::ThreadData(const char *name, const char *code)
	{
		size_t len = strlen(name);
		this->name = new char[len+1];
		memset(this->name, 0, len+1);
		memcpy(this->name, name, len);
		if (code)
		{
			len = strlen(code);
			this->code = new char[len+1];
			memset(this->code, 0, len+1);
			memcpy(this->code, code, len);
		}
		else
			this->code = 0;
	}

	ThreadData::~ThreadData()
	{
		delete[] name;
		delete[] code;
	}

	const char *ThreadData::getCode()
	{
		return code;
	}

	const char *ThreadData::getName()
	{
		return name;
	}

	ThreadVariant* ThreadData::getValue(const std::string & name)
	{
		if (shared.count(name) == 0)
			return 0;
		return shared[name];
	}

	void ThreadData::clearValue(const std::string & name)
	{
		if (shared.count(name) == 0)
			return;
		shared[name]->release();
		shared.erase(name);
	}

	void ThreadData::setValue(const std::string & name, ThreadVariant *v)
	{
		if (shared.count(name) != 0)
			shared[name]->release();
		v->retain();
		shared[name] = v;
	}

	Thread::Thread(love::thread::ThreadModule *module, const std::string & name, love::Data *data)
		: handle(0), module(module), name(name), isThread(true)
	{
		module->retain();
		unsigned int len = data->getSize();
		this->data = new char[len+1];
		memset(this->data, 0, len+1);
		memcpy(this->data, data->getData(), len);
		comm = new ThreadData(name.c_str(), this->data);
		mutex = SDL_CreateMutex();
		cond = SDL_CreateCond();
	}

	Thread::Thread(love::thread::ThreadModule *module, const std::string & name)
		: handle(0), module(module), name(name), data(0), isThread(false)
	{
		module->retain();
		comm = new ThreadData(name.c_str(), NULL);
		mutex = SDL_CreateMutex();
		cond = SDL_CreateCond();
	}

	Thread::~Thread()
	{
		if (data)
			delete[] data;
		delete comm;
		if (handle)
			SDL_KillThread(handle);
		module->unregister(name);
		SDL_DestroyMutex(mutex);
		SDL_DestroyCond(cond);
		module->release();
	}

	void Thread::start()
	{
		if (!handle && isThread)
			handle = SDL_CreateThread((int (*)(void*)) threadfunc, (void*) comm);
	}

	void Thread::kill()
	{
		if (handle)
		{
			SDL_KillThread(handle);
			handle = 0;
		}
	}

	void Thread::wait()
	{
		if (handle)
		{
			SDL_WaitThread(handle, NULL);
			handle = 0;
		}
	}

	void Thread::lock()
	{
		SDL_mutexP(mutex);
	}

	void Thread::unlock()
	{
		SDL_mutexV(mutex);
	}

	std::string Thread::getName()
	{
		return name;
	}

	ThreadVariant *Thread::receive(const std::string & name)
	{
		lock();
		ThreadVariant *v = comm->getValue(name);
		unlock();
		return v;
	}

	ThreadVariant *Thread::demand(const std::string & name)
	{
		lock();
		ThreadVariant *v = comm->getValue(name);
		while (!v)
		{
			if (comm->getValue("error"))
				return 0;
			SDL_CondWait(cond, mutex);
			v = comm->getValue(name);
		}
		unlock();
		return v;
	}

	void Thread::clear(const std::string & name)
	{
		lock();
		comm->clearValue(name);
		unlock();
	}

	void Thread::send(const std::string & name, ThreadVariant *v)
	{
		lock();
		comm->setValue(name, v);
		unlock();
		SDL_CondBroadcast(cond);
	}

	ThreadModule::ThreadModule()
	{
		threads["main"] = new Thread(this, "main");
	}

	ThreadModule::~ThreadModule()
	{
		for (threadlist_t::iterator i = threads.begin(); i != threads.end(); i++)
		{
			i->second->kill();
		}
	}

	Thread *ThreadModule::newThread(const std::string & name, love::Data *data)
	{
		if (threads.count(name) != 0)
			return 0;
		Thread *t = new Thread(this, name, data);
		threads[name] = t;
		return t;
	}

	Thread *ThreadModule::getThread(const std::string & name)
	{
		if (threads.count(name) == 0)
			return 0;
		threadlist_t::iterator i = threads.find(name);
		return i->second;
	}

	void ThreadModule::getThreads(Thread ** list)
	{
		int c = 0;
		for (threadlist_t::iterator i = threads.begin(); i != threads.end(); i++, c++)
		{
			list[c] = i->second;
		}
	}

	unsigned ThreadModule::getThreadCount() const
	{
		return threads.size();
	}

	void ThreadModule::unregister(const std::string & name)
	{
		if (threads.count(name) == 0)
			return;
		threadlist_t::iterator i = threads.find(name);
		threads.erase(i);
	}

	const char *ThreadModule::getName() const
	{
		return "love.thread.sdl";
	}
} // sdl
} // thread
} // love<|MERGE_RESOLUTION|>--- conflicted
+++ resolved
@@ -42,14 +42,11 @@
 		luaopen_love(L);
 	#endif // LOVE_BUILD_STANDALONE
 		luaopen_love_thread(L);
-<<<<<<< HEAD
 		lua_pushstring(L, comm->getName());
-		luax_convobj(L, lua_gettop(L), "thread", "getThread");
+ 		luax_convobj(L, lua_gettop(L), "thread", "getThread");
 		lua_getglobal(L, "love");
 		lua_pushvalue(L, -2);
 		lua_setfield(L, -2, "_curthread");
-=======
->>>>>>> 16bf591c
 		if(luaL_dostring(L, comm->getCode()) == 1)
 		{
 			ThreadVariant *v = new ThreadVariant(lua_tostring(L, -1));
