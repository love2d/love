/**
* Copyright (c) 2006-2011 LOVE Development Team
*
* This software is provided 'as-is', without any express or implied
* warranty.  In no event will the authors be held liable for any damages
* arising from the use of this software.
*
* Permission is granted to anyone to use this software for any purpose,
* including commercial applications, and to alter it and redistribute it
* freely, subject to the following restrictions:
*
* 1. The origin of this software must not be misrepresented; you must not
*    claim that you wrote the original software. If you use this software
*    in a product, an acknowledgment in the product documentation would be
*    appreciated but is not required.
* 2. Altered source versions must be plainly marked as such, and must not be
*    misrepresented as being the original software.
* 3. This notice may not be removed or altered from any source distribution.
**/

#include "World.h"

#include "Fixture.h"
#include "Shape.h"
#include "Contact.h"
#include "Physics.h"
#include <common/Memoizer.h>
#include <common/Reference.h>

namespace love
{
namespace physics
{
namespace box2d
{

	World::ContactCallback::ContactCallback()
		: ref(0)
	{
	}

	World::ContactCallback::~ContactCallback()
	{
		if(ref != 0)
			delete ref;
	}
	
	void World::ContactCallback::process(b2Contact* contact, const b2ContactImpulse* impulse)
	{
		// Process contacts.
		if(ref != 0)
		{
			lua_State * L = ref->getL();
			ref->push();

			// Push first fixture.
			{
				Fixture * a = (Fixture *)Memoizer::find(contact->GetFixtureA());
				if(a != 0) {
					a->retain();
					luax_newtype(L, "Fixture", PHYSICS_FIXTURE_T, (void*)a);
				}
				else
					throw love::Exception("A fixture has escaped Memoizer!");
			}

			// Push second userdata.
			{
				Fixture * b = (Fixture *)Memoizer::find(contact->GetFixtureB());
				if(b != 0) {
					b->retain();
					luax_newtype(L, "Fixture", PHYSICS_FIXTURE_T, (void*)b);
				}
				else
					throw love::Exception("A fixture has escaped Memoizer!");
			}
		
			Contact * c = new Contact(contact);

			luax_newtype(L, "Contact", (PHYSICS_CONTACT_T), (void*)c, false);
			
			int args = 3;
			if (impulse) {
				for (int c = 0; c < impulse->count; c++) {
					lua_pushnumber(L, Physics::scaleUp(impulse->normalImpulses[c]));
					lua_pushnumber(L, Physics::scaleUp(impulse->tangentImpulses[c]));
					args += 2;
				}
			}
			lua_call(L, args, 0);
		}

	}
	
	World::ContactFilter::ContactFilter()
	: ref(0)
	{
	}
	
	World::ContactFilter::~ContactFilter()
	{
		if(ref != 0)
			delete ref;
	}
	
	bool World::ContactFilter::process(Fixture * a, Fixture * b)
	{
		if (ref != 0)
		{
			lua_State * L = ref->getL();
			ref->push();
			luax_newtype(L, "Fixture", PHYSICS_FIXTURE_T, (void*)a);
			luax_newtype(L, "Fixture", PHYSICS_FIXTURE_T, (void*)b);
			lua_call(L, 2, 1);
			return luax_toboolean(L, -1);
		}
		return true;
	}
	
	World::QueryCallback::QueryCallback()
	: ref(0)
	{
	}
	
	World::QueryCallback::~QueryCallback()
	{
		if(ref != 0)
			delete ref;
	}
	
	bool World::QueryCallback::ReportFixture(b2Fixture * fixture)
	{
		if (ref != 0)
		{
			lua_State * L = ref->getL();
			ref->push();
			Fixture * f = (Fixture *)Memoizer::find(fixture);
			if (!f) throw love::Exception("A fixture has escaped Memoizer!");
			f->retain();
			luax_newtype(L, "Fixture", PHYSICS_FIXTURE_T, (void*)f);
			lua_call(L, 1, 1);
			return luax_toboolean(L, -1);
		}
		return true;
	}
	
	World::RayCastCallback::RayCastCallback()
	: ref(0)
	{
	}
	
	World::RayCastCallback::~RayCastCallback()
	{
		if(ref != 0)
			delete ref;
	}
	
	float32 World::RayCastCallback::ReportFixture(b2Fixture * fixture, const b2Vec2& point, const b2Vec2& normal, float32 fraction)
	{
		if (ref != 0)
		{
			lua_State * L = ref->getL();
			ref->push();
			Fixture * f = (Fixture *)Memoizer::find(fixture);
			if (!f) throw love::Exception("A fixture has escaped Memoizer!");
			f->retain();
			luax_newtype(L, "Fixture", PHYSICS_FIXTURE_T, (void*)f);
			b2Vec2 scaledPoint = Physics::scaleUp(point);
			lua_pushnumber(L, scaledPoint.x);
			lua_pushnumber(L, scaledPoint.y);
			b2Vec2 scaledNormal = Physics::scaleUp(normal);
			lua_pushnumber(L, scaledNormal.x);
			lua_pushnumber(L, scaledNormal.y);
			lua_pushnumber(L, fraction);
			lua_call(L, 6, 1);
			return (float32)luaL_checknumber(L, -1);
		}
		return 0;
	}

	World::World()
		: world(NULL)
	{
		world = new b2World(b2Vec2(0,0));
		world->SetAllowSleeping(true);
		world->SetContactListener(this);
		b2BodyDef def;
		groundBody = world->CreateBody(&def);
		Memoizer::add(world, this);
	}

	World::World(b2Vec2 gravity, bool sleep)
		: world(NULL)
	{
		world = new b2World(Physics::scaleDown(gravity));
		world->SetAllowSleeping(sleep);
		world->SetContactListener(this);
		b2BodyDef def;
		groundBody = world->CreateBody(&def);
		Memoizer::add(world, this);
	}

	World::~World()
	{
		world->DestroyBody(groundBody);
		Memoizer::remove(world);
		delete world;
	}

	void World::update(float dt)
	{
<<<<<<< HEAD
		world->Step(dt, 10);


		add.process();
		persist.process();
		remove.process();
		result.process();
		
		// Really destroy all marked bodies.
		for (std::vector<Body*>::iterator i = destructBodies.begin(); i < destructBodies.end(); i++)
		{
			Body * b = *i;
			b->release();
		}
		destructBodies.clear();
=======
		world->Step(dt, 8, 6);
>>>>>>> 7584efe4
	}

	void World::BeginContact(b2Contact* contact)
	{
		begin.process(contact);
	}

	void World::EndContact(b2Contact* contact)
	{
		end.process(contact);
	}

	void World::PreSolve(b2Contact* contact, const b2Manifold* oldManifold)
	{
		B2_NOT_USED(oldManifold); // not sure what to do with this
		presolve.process(contact);
	}

	void World::PostSolve(b2Contact* contact, const b2ContactImpulse* impulse)
	{
		postsolve.process(contact, impulse);
	}
	
	bool World::ShouldCollide(b2Fixture * fixtureA, b2Fixture * fixtureB)
	{
		// Fixtures should be memoized, if we created them
		Fixture * a = (Fixture *)Memoizer::find(fixtureA);
		if (!a) throw love::Exception("A fixture has escaped Memoizer!");
		a->retain();
		Fixture * b = (Fixture *)Memoizer::find(fixtureB);
		if (!b) throw love::Exception("A fixture has escaped Memoizer!");
		b->retain();
		return filter.process(a, b);
	}

	int World::setCallbacks(lua_State * L)
	{
		int n = lua_gettop(L);
		luax_assert_argc(L, 1, 4);

		switch(n)
		{
		case 4:
			if (postsolve.ref) delete postsolve.ref;
			postsolve.ref = luax_refif(L, LUA_TFUNCTION);
		case 3:
			if (presolve.ref) delete presolve.ref;
			presolve.ref = luax_refif(L, LUA_TFUNCTION);
		case 2:
			if (end.ref) delete end.ref;
			end.ref = luax_refif(L, LUA_TFUNCTION);
		case 1:
			if (begin.ref) delete begin.ref;
			begin.ref = luax_refif(L, LUA_TFUNCTION);
		}

		return 0;
	}

	int World::getCallbacks(lua_State * L)
	{
		begin.ref ? begin.ref->push() : lua_pushnil(L);
		end.ref ? end.ref->push() : lua_pushnil(L);
		presolve.ref ? presolve.ref->push() : lua_pushnil(L);
		postsolve.ref ? postsolve.ref->push() : lua_pushnil(L);
		return 4;
	}
	
	int World::setContactFilter(lua_State * L)
	{
		luax_assert_argc(L, 1);
		if (filter.ref) delete filter.ref;
		filter.ref = luax_refif(L, LUA_TFUNCTION);
		return 0;
	}
	
	int World::getContactFilter(lua_State * L)
	{
		filter.ref ? filter.ref->push() : lua_pushnil(L);
		return 1;
	}

	void World::setGravity(float x, float y)
	{
		world->SetGravity(Physics::scaleDown(b2Vec2(x, y)));
	}

	int World::getGravity(lua_State * L)
	{
		b2Vec2 v = Physics::scaleUp(world->GetGravity());
		lua_pushnumber(L, v.x);
		lua_pushnumber(L, v.y);
		return 2;
	}

	void World::setAllowSleeping(bool allow)
	{
		world->SetAllowSleeping(allow);
	}

	bool World::getAllowSleeping() const
	{
		return world->GetAllowSleeping();
	}
	
	bool World::isLocked() const
	{
		return world->IsLocked();
	}

	int World::getBodyCount() const
	{
		return world->GetBodyCount()-1; // ignore the ground body
	}

	int World::getJointCount() const
	{
		return world->GetJointCount();
	}
	
	int World::getContactCount() const
	{
		return world->GetContactCount();
	}
	
	int World::getBodyList(lua_State * L) const
	{
		lua_newtable(L);
		b2Body * b = world->GetBodyList();
		int i = 1;
		do {
			if (!b) break;
			if (b == groundBody) continue;
			Body * body = (Body *)Memoizer::find(b);
			if (!body) throw love::Exception("A body has escaped Memoizer!");
			body->retain();
			luax_newtype(L, "Body", PHYSICS_BODY_T, (void*)body);
			lua_rawseti(L, -2, i);
			i++;
		} while ((b = b->GetNext()));
		return 1;
	}
	
	int World::getJointList(lua_State * L) const
	{
		lua_newtable(L);
		b2Joint * j = world->GetJointList();
		int i = 1;
		do {
			if (!j) break;
			Joint * joint = (Joint *)Memoizer::find(j);
			if (!joint) throw love::Exception("A joint has escaped Memoizer!");
			joint->retain();
			luax_newtype(L, "Joint", PHYSICS_JOINT_T, (void*)joint);
			lua_rawseti(L, -2, i);
			i++;
		} while ((j = j->GetNext()));
		return 1;
	}
	
	int World::getContactList(lua_State * L) const
	{
		lua_newtable(L);
		b2Contact * c = world->GetContactList();
		int i = 1;
		do {
			if (!c) break;
			Contact * contact = (Contact *)Memoizer::find(c);
			if (!contact) throw love::Exception("A contact has escaped Memoizer!");
			contact->retain();
			luax_newtype(L, "Contact", PHYSICS_CONTACT_T, (void*)contact);
			lua_rawseti(L, -2, i);
			i++;
		} while ((c = c->GetNext()));
		return 1;
	}
	
	b2Body * World::getGroundBody() const
	{
		return groundBody;
	}
	
	int World::queryBoundingBox(lua_State * L)
	{
		luax_assert_argc(L, 5);
		b2AABB box;
		float lx = (float)luaL_checknumber(L, 1);
		float ly = (float)luaL_checknumber(L, 2);
		float ux = (float)luaL_checknumber(L, 3);
		float uy = (float)luaL_checknumber(L, 4);
		box.lowerBound = Physics::scaleDown(b2Vec2(lx, ly));
		box.upperBound = Physics::scaleDown(b2Vec2(ux, uy));
		if (query.ref) delete query.ref;
		query.ref = luax_refif(L, LUA_TFUNCTION);
		world->QueryAABB(&query, box);
		return 0;
	}
	
	int World::rayCast(lua_State * L)
	{
		luax_assert_argc(L, 5);
		float x1 = (float)luaL_checknumber(L, 1);
		float y1 = (float)luaL_checknumber(L, 2);
		float x2 = (float)luaL_checknumber(L, 3);
		float y2 = (float)luaL_checknumber(L, 4);
		b2Vec2 v1 = Physics::scaleDown(b2Vec2(x1, y1));
		b2Vec2 v2 = Physics::scaleDown(b2Vec2(x2, y2));
		if (raycast.ref) delete raycast.ref;
		raycast.ref = luax_refif(L, LUA_TFUNCTION);
		world->RayCast(&raycast, v1, v2);
		return 0;
	}
	
	void World::destroyBody(Body * b)
	{
		destructBodies.push_back(b);
	}

} // box2d
} // physics
} // love
<|MERGE_RESOLUTION|>--- conflicted
+++ resolved
@@ -1,451 +1,428 @@
-/**
-* Copyright (c) 2006-2011 LOVE Development Team
-*
-* This software is provided 'as-is', without any express or implied
-* warranty.  In no event will the authors be held liable for any damages
-* arising from the use of this software.
-*
-* Permission is granted to anyone to use this software for any purpose,
-* including commercial applications, and to alter it and redistribute it
-* freely, subject to the following restrictions:
-*
-* 1. The origin of this software must not be misrepresented; you must not
-*    claim that you wrote the original software. If you use this software
-*    in a product, an acknowledgment in the product documentation would be
-*    appreciated but is not required.
-* 2. Altered source versions must be plainly marked as such, and must not be
-*    misrepresented as being the original software.
-* 3. This notice may not be removed or altered from any source distribution.
-**/
-
-#include "World.h"
-
-#include "Fixture.h"
-#include "Shape.h"
-#include "Contact.h"
-#include "Physics.h"
-#include <common/Memoizer.h>
-#include <common/Reference.h>
-
-namespace love
-{
-namespace physics
-{
-namespace box2d
-{
-
-	World::ContactCallback::ContactCallback()
-		: ref(0)
-	{
-	}
-
-	World::ContactCallback::~ContactCallback()
-	{
-		if(ref != 0)
-			delete ref;
-	}
-	
-	void World::ContactCallback::process(b2Contact* contact, const b2ContactImpulse* impulse)
-	{
-		// Process contacts.
-		if(ref != 0)
-		{
-			lua_State * L = ref->getL();
-			ref->push();
-
-			// Push first fixture.
-			{
-				Fixture * a = (Fixture *)Memoizer::find(contact->GetFixtureA());
-				if(a != 0) {
-					a->retain();
-					luax_newtype(L, "Fixture", PHYSICS_FIXTURE_T, (void*)a);
-				}
-				else
-					throw love::Exception("A fixture has escaped Memoizer!");
-			}
-
-			// Push second userdata.
-			{
-				Fixture * b = (Fixture *)Memoizer::find(contact->GetFixtureB());
-				if(b != 0) {
-					b->retain();
-					luax_newtype(L, "Fixture", PHYSICS_FIXTURE_T, (void*)b);
-				}
-				else
-					throw love::Exception("A fixture has escaped Memoizer!");
-			}
-		
-			Contact * c = new Contact(contact);
-
-			luax_newtype(L, "Contact", (PHYSICS_CONTACT_T), (void*)c, false);
-			
-			int args = 3;
-			if (impulse) {
-				for (int c = 0; c < impulse->count; c++) {
-					lua_pushnumber(L, Physics::scaleUp(impulse->normalImpulses[c]));
-					lua_pushnumber(L, Physics::scaleUp(impulse->tangentImpulses[c]));
-					args += 2;
-				}
-			}
-			lua_call(L, args, 0);
-		}
-
-	}
-	
-	World::ContactFilter::ContactFilter()
-	: ref(0)
-	{
-	}
-	
-	World::ContactFilter::~ContactFilter()
-	{
-		if(ref != 0)
-			delete ref;
-	}
-	
-	bool World::ContactFilter::process(Fixture * a, Fixture * b)
-	{
-		if (ref != 0)
-		{
-			lua_State * L = ref->getL();
-			ref->push();
-			luax_newtype(L, "Fixture", PHYSICS_FIXTURE_T, (void*)a);
-			luax_newtype(L, "Fixture", PHYSICS_FIXTURE_T, (void*)b);
-			lua_call(L, 2, 1);
-			return luax_toboolean(L, -1);
-		}
-		return true;
-	}
-	
-	World::QueryCallback::QueryCallback()
-	: ref(0)
-	{
-	}
-	
-	World::QueryCallback::~QueryCallback()
-	{
-		if(ref != 0)
-			delete ref;
-	}
-	
-	bool World::QueryCallback::ReportFixture(b2Fixture * fixture)
-	{
-		if (ref != 0)
-		{
-			lua_State * L = ref->getL();
-			ref->push();
-			Fixture * f = (Fixture *)Memoizer::find(fixture);
-			if (!f) throw love::Exception("A fixture has escaped Memoizer!");
-			f->retain();
-			luax_newtype(L, "Fixture", PHYSICS_FIXTURE_T, (void*)f);
-			lua_call(L, 1, 1);
-			return luax_toboolean(L, -1);
-		}
-		return true;
-	}
-	
-	World::RayCastCallback::RayCastCallback()
-	: ref(0)
-	{
-	}
-	
-	World::RayCastCallback::~RayCastCallback()
-	{
-		if(ref != 0)
-			delete ref;
-	}
-	
-	float32 World::RayCastCallback::ReportFixture(b2Fixture * fixture, const b2Vec2& point, const b2Vec2& normal, float32 fraction)
-	{
-		if (ref != 0)
-		{
-			lua_State * L = ref->getL();
-			ref->push();
-			Fixture * f = (Fixture *)Memoizer::find(fixture);
-			if (!f) throw love::Exception("A fixture has escaped Memoizer!");
-			f->retain();
-			luax_newtype(L, "Fixture", PHYSICS_FIXTURE_T, (void*)f);
-			b2Vec2 scaledPoint = Physics::scaleUp(point);
-			lua_pushnumber(L, scaledPoint.x);
-			lua_pushnumber(L, scaledPoint.y);
-			b2Vec2 scaledNormal = Physics::scaleUp(normal);
-			lua_pushnumber(L, scaledNormal.x);
-			lua_pushnumber(L, scaledNormal.y);
-			lua_pushnumber(L, fraction);
-			lua_call(L, 6, 1);
-			return (float32)luaL_checknumber(L, -1);
-		}
-		return 0;
-	}
-
-	World::World()
-		: world(NULL)
-	{
-		world = new b2World(b2Vec2(0,0));
-		world->SetAllowSleeping(true);
-		world->SetContactListener(this);
-		b2BodyDef def;
-		groundBody = world->CreateBody(&def);
-		Memoizer::add(world, this);
-	}
-
-	World::World(b2Vec2 gravity, bool sleep)
-		: world(NULL)
-	{
-		world = new b2World(Physics::scaleDown(gravity));
-		world->SetAllowSleeping(sleep);
-		world->SetContactListener(this);
-		b2BodyDef def;
-		groundBody = world->CreateBody(&def);
-		Memoizer::add(world, this);
-	}
-
-	World::~World()
-	{
-		world->DestroyBody(groundBody);
-		Memoizer::remove(world);
-		delete world;
-	}
-
-	void World::update(float dt)
-	{
-<<<<<<< HEAD
-		world->Step(dt, 10);
-
-
-		add.process();
-		persist.process();
-		remove.process();
-		result.process();
-		
-		// Really destroy all marked bodies.
-		for (std::vector<Body*>::iterator i = destructBodies.begin(); i < destructBodies.end(); i++)
-		{
-			Body * b = *i;
-			b->release();
-		}
-		destructBodies.clear();
-=======
-		world->Step(dt, 8, 6);
->>>>>>> 7584efe4
-	}
-
-	void World::BeginContact(b2Contact* contact)
-	{
-		begin.process(contact);
-	}
-
-	void World::EndContact(b2Contact* contact)
-	{
-		end.process(contact);
-	}
-
-	void World::PreSolve(b2Contact* contact, const b2Manifold* oldManifold)
-	{
-		B2_NOT_USED(oldManifold); // not sure what to do with this
-		presolve.process(contact);
-	}
-
-	void World::PostSolve(b2Contact* contact, const b2ContactImpulse* impulse)
-	{
-		postsolve.process(contact, impulse);
-	}
-	
-	bool World::ShouldCollide(b2Fixture * fixtureA, b2Fixture * fixtureB)
-	{
-		// Fixtures should be memoized, if we created them
-		Fixture * a = (Fixture *)Memoizer::find(fixtureA);
-		if (!a) throw love::Exception("A fixture has escaped Memoizer!");
-		a->retain();
-		Fixture * b = (Fixture *)Memoizer::find(fixtureB);
-		if (!b) throw love::Exception("A fixture has escaped Memoizer!");
-		b->retain();
-		return filter.process(a, b);
-	}
-
-	int World::setCallbacks(lua_State * L)
-	{
-		int n = lua_gettop(L);
-		luax_assert_argc(L, 1, 4);
-
-		switch(n)
-		{
-		case 4:
-			if (postsolve.ref) delete postsolve.ref;
-			postsolve.ref = luax_refif(L, LUA_TFUNCTION);
-		case 3:
-			if (presolve.ref) delete presolve.ref;
-			presolve.ref = luax_refif(L, LUA_TFUNCTION);
-		case 2:
-			if (end.ref) delete end.ref;
-			end.ref = luax_refif(L, LUA_TFUNCTION);
-		case 1:
-			if (begin.ref) delete begin.ref;
-			begin.ref = luax_refif(L, LUA_TFUNCTION);
-		}
-
-		return 0;
-	}
-
-	int World::getCallbacks(lua_State * L)
-	{
-		begin.ref ? begin.ref->push() : lua_pushnil(L);
-		end.ref ? end.ref->push() : lua_pushnil(L);
-		presolve.ref ? presolve.ref->push() : lua_pushnil(L);
-		postsolve.ref ? postsolve.ref->push() : lua_pushnil(L);
-		return 4;
-	}
-	
-	int World::setContactFilter(lua_State * L)
-	{
-		luax_assert_argc(L, 1);
-		if (filter.ref) delete filter.ref;
-		filter.ref = luax_refif(L, LUA_TFUNCTION);
-		return 0;
-	}
-	
-	int World::getContactFilter(lua_State * L)
-	{
-		filter.ref ? filter.ref->push() : lua_pushnil(L);
-		return 1;
-	}
-
-	void World::setGravity(float x, float y)
-	{
-		world->SetGravity(Physics::scaleDown(b2Vec2(x, y)));
-	}
-
-	int World::getGravity(lua_State * L)
-	{
-		b2Vec2 v = Physics::scaleUp(world->GetGravity());
-		lua_pushnumber(L, v.x);
-		lua_pushnumber(L, v.y);
-		return 2;
-	}
-
-	void World::setAllowSleeping(bool allow)
-	{
-		world->SetAllowSleeping(allow);
-	}
-
-	bool World::getAllowSleeping() const
-	{
-		return world->GetAllowSleeping();
-	}
-	
-	bool World::isLocked() const
-	{
-		return world->IsLocked();
-	}
-
-	int World::getBodyCount() const
-	{
-		return world->GetBodyCount()-1; // ignore the ground body
-	}
-
-	int World::getJointCount() const
-	{
-		return world->GetJointCount();
-	}
-	
-	int World::getContactCount() const
-	{
-		return world->GetContactCount();
-	}
-	
-	int World::getBodyList(lua_State * L) const
-	{
-		lua_newtable(L);
-		b2Body * b = world->GetBodyList();
-		int i = 1;
-		do {
-			if (!b) break;
-			if (b == groundBody) continue;
-			Body * body = (Body *)Memoizer::find(b);
-			if (!body) throw love::Exception("A body has escaped Memoizer!");
-			body->retain();
-			luax_newtype(L, "Body", PHYSICS_BODY_T, (void*)body);
-			lua_rawseti(L, -2, i);
-			i++;
-		} while ((b = b->GetNext()));
-		return 1;
-	}
-	
-	int World::getJointList(lua_State * L) const
-	{
-		lua_newtable(L);
-		b2Joint * j = world->GetJointList();
-		int i = 1;
-		do {
-			if (!j) break;
-			Joint * joint = (Joint *)Memoizer::find(j);
-			if (!joint) throw love::Exception("A joint has escaped Memoizer!");
-			joint->retain();
-			luax_newtype(L, "Joint", PHYSICS_JOINT_T, (void*)joint);
-			lua_rawseti(L, -2, i);
-			i++;
-		} while ((j = j->GetNext()));
-		return 1;
-	}
-	
-	int World::getContactList(lua_State * L) const
-	{
-		lua_newtable(L);
-		b2Contact * c = world->GetContactList();
-		int i = 1;
-		do {
-			if (!c) break;
-			Contact * contact = (Contact *)Memoizer::find(c);
-			if (!contact) throw love::Exception("A contact has escaped Memoizer!");
-			contact->retain();
-			luax_newtype(L, "Contact", PHYSICS_CONTACT_T, (void*)contact);
-			lua_rawseti(L, -2, i);
-			i++;
-		} while ((c = c->GetNext()));
-		return 1;
-	}
-	
-	b2Body * World::getGroundBody() const
-	{
-		return groundBody;
-	}
-	
-	int World::queryBoundingBox(lua_State * L)
-	{
-		luax_assert_argc(L, 5);
-		b2AABB box;
-		float lx = (float)luaL_checknumber(L, 1);
-		float ly = (float)luaL_checknumber(L, 2);
-		float ux = (float)luaL_checknumber(L, 3);
-		float uy = (float)luaL_checknumber(L, 4);
-		box.lowerBound = Physics::scaleDown(b2Vec2(lx, ly));
-		box.upperBound = Physics::scaleDown(b2Vec2(ux, uy));
-		if (query.ref) delete query.ref;
-		query.ref = luax_refif(L, LUA_TFUNCTION);
-		world->QueryAABB(&query, box);
-		return 0;
-	}
-	
-	int World::rayCast(lua_State * L)
-	{
-		luax_assert_argc(L, 5);
-		float x1 = (float)luaL_checknumber(L, 1);
-		float y1 = (float)luaL_checknumber(L, 2);
-		float x2 = (float)luaL_checknumber(L, 3);
-		float y2 = (float)luaL_checknumber(L, 4);
-		b2Vec2 v1 = Physics::scaleDown(b2Vec2(x1, y1));
-		b2Vec2 v2 = Physics::scaleDown(b2Vec2(x2, y2));
-		if (raycast.ref) delete raycast.ref;
-		raycast.ref = luax_refif(L, LUA_TFUNCTION);
-		world->RayCast(&raycast, v1, v2);
-		return 0;
-	}
-	
-	void World::destroyBody(Body * b)
-	{
-		destructBodies.push_back(b);
-	}
-
-} // box2d
-} // physics
-} // love
+/**
+* Copyright (c) 2006-2011 LOVE Development Team
+*
+* This software is provided 'as-is', without any express or implied
+* warranty.  In no event will the authors be held liable for any damages
+* arising from the use of this software.
+*
+* Permission is granted to anyone to use this software for any purpose,
+* including commercial applications, and to alter it and redistribute it
+* freely, subject to the following restrictions:
+*
+* 1. The origin of this software must not be misrepresented; you must not
+*    claim that you wrote the original software. If you use this software
+*    in a product, an acknowledgment in the product documentation would be
+*    appreciated but is not required.
+* 2. Altered source versions must be plainly marked as such, and must not be
+*    misrepresented as being the original software.
+* 3. This notice may not be removed or altered from any source distribution.
+**/
+
+#include "World.h"
+
+#include "Fixture.h"
+#include "Shape.h"
+#include "Contact.h"
+#include "Physics.h"
+#include <common/Memoizer.h>
+#include <common/Reference.h>
+
+namespace love
+{
+namespace physics
+{
+namespace box2d
+{
+
+	World::ContactCallback::ContactCallback()
+		: ref(0)
+	{
+	}
+
+	World::ContactCallback::~ContactCallback()
+	{
+		if(ref != 0)
+			delete ref;
+	}
+	
+	void World::ContactCallback::process(b2Contact* contact, const b2ContactImpulse* impulse)
+	{
+		// Process contacts.
+		if(ref != 0)
+		{
+			lua_State * L = ref->getL();
+			ref->push();
+
+			// Push first fixture.
+			{
+				Fixture * a = (Fixture *)Memoizer::find(contact->GetFixtureA());
+				if(a != 0) {
+					a->retain();
+					luax_newtype(L, "Fixture", PHYSICS_FIXTURE_T, (void*)a);
+				}
+				else
+					throw love::Exception("A fixture has escaped Memoizer!");
+			}
+
+			// Push second userdata.
+			{
+				Fixture * b = (Fixture *)Memoizer::find(contact->GetFixtureB());
+				if(b != 0) {
+					b->retain();
+					luax_newtype(L, "Fixture", PHYSICS_FIXTURE_T, (void*)b);
+				}
+				else
+					throw love::Exception("A fixture has escaped Memoizer!");
+			}
+		
+			Contact * c = new Contact(contact);
+
+			luax_newtype(L, "Contact", (PHYSICS_CONTACT_T), (void*)c, false);
+			
+			int args = 3;
+			if (impulse) {
+				for (int c = 0; c < impulse->count; c++) {
+					lua_pushnumber(L, Physics::scaleUp(impulse->normalImpulses[c]));
+					lua_pushnumber(L, Physics::scaleUp(impulse->tangentImpulses[c]));
+					args += 2;
+				}
+			}
+			lua_call(L, args, 0);
+		}
+
+	}
+	
+	World::ContactFilter::ContactFilter()
+	: ref(0)
+	{
+	}
+	
+	World::ContactFilter::~ContactFilter()
+	{
+		if(ref != 0)
+			delete ref;
+	}
+	
+	bool World::ContactFilter::process(Fixture * a, Fixture * b)
+	{
+		if (ref != 0)
+		{
+			lua_State * L = ref->getL();
+			ref->push();
+			luax_newtype(L, "Fixture", PHYSICS_FIXTURE_T, (void*)a);
+			luax_newtype(L, "Fixture", PHYSICS_FIXTURE_T, (void*)b);
+			lua_call(L, 2, 1);
+			return luax_toboolean(L, -1);
+		}
+		return true;
+	}
+	
+	World::QueryCallback::QueryCallback()
+	: ref(0)
+	{
+	}
+	
+	World::QueryCallback::~QueryCallback()
+	{
+		if(ref != 0)
+			delete ref;
+	}
+	
+	bool World::QueryCallback::ReportFixture(b2Fixture * fixture)
+	{
+		if (ref != 0)
+		{
+			lua_State * L = ref->getL();
+			ref->push();
+			Fixture * f = (Fixture *)Memoizer::find(fixture);
+			if (!f) throw love::Exception("A fixture has escaped Memoizer!");
+			f->retain();
+			luax_newtype(L, "Fixture", PHYSICS_FIXTURE_T, (void*)f);
+			lua_call(L, 1, 1);
+			return luax_toboolean(L, -1);
+		}
+		return true;
+	}
+	
+	World::RayCastCallback::RayCastCallback()
+	: ref(0)
+	{
+	}
+	
+	World::RayCastCallback::~RayCastCallback()
+	{
+		if(ref != 0)
+			delete ref;
+	}
+	
+	float32 World::RayCastCallback::ReportFixture(b2Fixture * fixture, const b2Vec2& point, const b2Vec2& normal, float32 fraction)
+	{
+		if (ref != 0)
+		{
+			lua_State * L = ref->getL();
+			ref->push();
+			Fixture * f = (Fixture *)Memoizer::find(fixture);
+			if (!f) throw love::Exception("A fixture has escaped Memoizer!");
+			f->retain();
+			luax_newtype(L, "Fixture", PHYSICS_FIXTURE_T, (void*)f);
+			b2Vec2 scaledPoint = Physics::scaleUp(point);
+			lua_pushnumber(L, scaledPoint.x);
+			lua_pushnumber(L, scaledPoint.y);
+			b2Vec2 scaledNormal = Physics::scaleUp(normal);
+			lua_pushnumber(L, scaledNormal.x);
+			lua_pushnumber(L, scaledNormal.y);
+			lua_pushnumber(L, fraction);
+			lua_call(L, 6, 1);
+			return (float32)luaL_checknumber(L, -1);
+		}
+		return 0;
+	}
+
+	World::World()
+		: world(NULL)
+	{
+		world = new b2World(b2Vec2(0,0));
+		world->SetAllowSleeping(true);
+		world->SetContactListener(this);
+		b2BodyDef def;
+		groundBody = world->CreateBody(&def);
+		Memoizer::add(world, this);
+	}
+
+	World::World(b2Vec2 gravity, bool sleep)
+		: world(NULL)
+	{
+		world = new b2World(Physics::scaleDown(gravity));
+		world->SetAllowSleeping(sleep);
+		world->SetContactListener(this);
+		b2BodyDef def;
+		groundBody = world->CreateBody(&def);
+		Memoizer::add(world, this);
+	}
+
+	World::~World()
+	{
+		world->DestroyBody(groundBody);
+		Memoizer::remove(world);
+		delete world;
+	}
+
+	void World::update(float dt)
+	{
+		world->Step(dt, 8, 6);
+	}
+
+	void World::BeginContact(b2Contact* contact)
+	{
+		begin.process(contact);
+	}
+
+	void World::EndContact(b2Contact* contact)
+	{
+		end.process(contact);
+	}
+
+	void World::PreSolve(b2Contact* contact, const b2Manifold* oldManifold)
+	{
+		B2_NOT_USED(oldManifold); // not sure what to do with this
+		presolve.process(contact);
+	}
+
+	void World::PostSolve(b2Contact* contact, const b2ContactImpulse* impulse)
+	{
+		postsolve.process(contact, impulse);
+	}
+	
+	bool World::ShouldCollide(b2Fixture * fixtureA, b2Fixture * fixtureB)
+	{
+		// Fixtures should be memoized, if we created them
+		Fixture * a = (Fixture *)Memoizer::find(fixtureA);
+		if (!a) throw love::Exception("A fixture has escaped Memoizer!");
+		a->retain();
+		Fixture * b = (Fixture *)Memoizer::find(fixtureB);
+		if (!b) throw love::Exception("A fixture has escaped Memoizer!");
+		b->retain();
+		return filter.process(a, b);
+	}
+
+	int World::setCallbacks(lua_State * L)
+	{
+		int n = lua_gettop(L);
+		luax_assert_argc(L, 1, 4);
+
+		switch(n)
+		{
+		case 4:
+			if (postsolve.ref) delete postsolve.ref;
+			postsolve.ref = luax_refif(L, LUA_TFUNCTION);
+		case 3:
+			if (presolve.ref) delete presolve.ref;
+			presolve.ref = luax_refif(L, LUA_TFUNCTION);
+		case 2:
+			if (end.ref) delete end.ref;
+			end.ref = luax_refif(L, LUA_TFUNCTION);
+		case 1:
+			if (begin.ref) delete begin.ref;
+			begin.ref = luax_refif(L, LUA_TFUNCTION);
+		}
+
+		return 0;
+	}
+
+	int World::getCallbacks(lua_State * L)
+	{
+		begin.ref ? begin.ref->push() : lua_pushnil(L);
+		end.ref ? end.ref->push() : lua_pushnil(L);
+		presolve.ref ? presolve.ref->push() : lua_pushnil(L);
+		postsolve.ref ? postsolve.ref->push() : lua_pushnil(L);
+		return 4;
+	}
+	
+	int World::setContactFilter(lua_State * L)
+	{
+		luax_assert_argc(L, 1);
+		if (filter.ref) delete filter.ref;
+		filter.ref = luax_refif(L, LUA_TFUNCTION);
+		return 0;
+	}
+	
+	int World::getContactFilter(lua_State * L)
+	{
+		filter.ref ? filter.ref->push() : lua_pushnil(L);
+		return 1;
+	}
+
+	void World::setGravity(float x, float y)
+	{
+		world->SetGravity(Physics::scaleDown(b2Vec2(x, y)));
+	}
+
+	int World::getGravity(lua_State * L)
+	{
+		b2Vec2 v = Physics::scaleUp(world->GetGravity());
+		lua_pushnumber(L, v.x);
+		lua_pushnumber(L, v.y);
+		return 2;
+	}
+
+	void World::setAllowSleeping(bool allow)
+	{
+		world->SetAllowSleeping(allow);
+	}
+
+	bool World::getAllowSleeping() const
+	{
+		return world->GetAllowSleeping();
+	}
+	
+	bool World::isLocked() const
+	{
+		return world->IsLocked();
+	}
+
+	int World::getBodyCount() const
+	{
+		return world->GetBodyCount()-1; // ignore the ground body
+	}
+
+	int World::getJointCount() const
+	{
+		return world->GetJointCount();
+	}
+	
+	int World::getContactCount() const
+	{
+		return world->GetContactCount();
+	}
+	
+	int World::getBodyList(lua_State * L) const
+	{
+		lua_newtable(L);
+		b2Body * b = world->GetBodyList();
+		int i = 1;
+		do {
+			if (!b) break;
+			if (b == groundBody) continue;
+			Body * body = (Body *)Memoizer::find(b);
+			if (!body) throw love::Exception("A body has escaped Memoizer!");
+			body->retain();
+			luax_newtype(L, "Body", PHYSICS_BODY_T, (void*)body);
+			lua_rawseti(L, -2, i);
+			i++;
+		} while ((b = b->GetNext()));
+		return 1;
+	}
+	
+	int World::getJointList(lua_State * L) const
+	{
+		lua_newtable(L);
+		b2Joint * j = world->GetJointList();
+		int i = 1;
+		do {
+			if (!j) break;
+			Joint * joint = (Joint *)Memoizer::find(j);
+			if (!joint) throw love::Exception("A joint has escaped Memoizer!");
+			joint->retain();
+			luax_newtype(L, "Joint", PHYSICS_JOINT_T, (void*)joint);
+			lua_rawseti(L, -2, i);
+			i++;
+		} while ((j = j->GetNext()));
+		return 1;
+	}
+	
+	int World::getContactList(lua_State * L) const
+	{
+		lua_newtable(L);
+		b2Contact * c = world->GetContactList();
+		int i = 1;
+		do {
+			if (!c) break;
+			Contact * contact = (Contact *)Memoizer::find(c);
+			if (!contact) throw love::Exception("A contact has escaped Memoizer!");
+			contact->retain();
+			luax_newtype(L, "Contact", PHYSICS_CONTACT_T, (void*)contact);
+			lua_rawseti(L, -2, i);
+			i++;
+		} while ((c = c->GetNext()));
+		return 1;
+	}
+	
+	b2Body * World::getGroundBody() const
+	{
+		return groundBody;
+	}
+	
+	int World::queryBoundingBox(lua_State * L)
+	{
+		luax_assert_argc(L, 5);
+		b2AABB box;
+		float lx = (float)luaL_checknumber(L, 1);
+		float ly = (float)luaL_checknumber(L, 2);
+		float ux = (float)luaL_checknumber(L, 3);
+		float uy = (float)luaL_checknumber(L, 4);
+		box.lowerBound = Physics::scaleDown(b2Vec2(lx, ly));
+		box.upperBound = Physics::scaleDown(b2Vec2(ux, uy));
+		if (query.ref) delete query.ref;
+		query.ref = luax_refif(L, LUA_TFUNCTION);
+		world->QueryAABB(&query, box);
+		return 0;
+	}
+	
+	int World::rayCast(lua_State * L)
+	{
+		luax_assert_argc(L, 5);
+		float x1 = (float)luaL_checknumber(L, 1);
+		float y1 = (float)luaL_checknumber(L, 2);
+		float x2 = (float)luaL_checknumber(L, 3);
+		float y2 = (float)luaL_checknumber(L, 4);
+		b2Vec2 v1 = Physics::scaleDown(b2Vec2(x1, y1));
+		b2Vec2 v2 = Physics::scaleDown(b2Vec2(x2, y2));
+		if (raycast.ref) delete raycast.ref;
+		raycast.ref = luax_refif(L, LUA_TFUNCTION);
+		world->RayCast(&raycast, v1, v2);
+		return 0;
+	}
+
+} // box2d
+} // physics
+} // love