--- conflicted
+++ resolved
@@ -105,22 +105,9 @@
 
 static inline timespec getTimeOfDay()
 {
-<<<<<<< HEAD
-#if defined(LOVE_MACOS) || defined(LOVE_IOS)
-	mach_timebase_info_data_t info;
-	mach_timebase_info(&info);
-	return (double) info.numer / (double) info.denom / 1000000000.0;
-#elif defined(LOVE_WINDOWS)
-	LARGE_INTEGER temp;
-	if (QueryPerformanceFrequency(&temp) != 0 && temp.QuadPart != 0)
-		return 1.0 / (double) temp.QuadPart;
-#endif
-	return 0;
-=======
 	timeval t;
 	gettimeofday(&t, NULL);
 	return timespec { t.tv_sec, t.tv_usec * 1000 };
->>>>>>> 44033cd1
 }
 
 static timespec getTimeAbsolute()
@@ -141,12 +128,6 @@
 	else
 		return getTimeOfDay();
 #endif
-<<<<<<< HEAD
-		mt = getTimeOfDay();
-	return mt;
-#elif defined(LOVE_MACOS) || defined(LOVE_IOS)
-	return (double) mach_absolute_time() * timerPeriod;
-=======
 	return getTimeOfDay();
 }
 
@@ -160,7 +141,7 @@
 	return (double) sec + (double) nsec / 1.0e9;
 }
 
-#elif defined(LOVE_MACOSX) || defined(LOVE_IOS)
+#elif defined(LOVE_MACOS) || defined(LOVE_IOS)
 
 static mach_timebase_info_data_t getTimebaseInfo()
 {
@@ -177,7 +158,6 @@
 	return ((double) rel * 1.0e-9) * (double) info.numer / (double) info.denom;
 }
 
->>>>>>> 44033cd1
 #elif defined(LOVE_WINDOWS)
 
 static LARGE_INTEGER getTimeAbsolute()
